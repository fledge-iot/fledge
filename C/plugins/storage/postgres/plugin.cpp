/*
 * Fledge storage service.
 *
 * Copyright (c) 2017-2018 OSisoft, LLC
 *
 * Released under the Apache 2.0 Licence
 *
 * Author: Mark Riddoch, Massimiliano Pinto
 */
#include <connection_manager.h>
#include <connection.h>
#include <plugin_api.h>
#include <stdio.h>
#include <stdlib.h>
#include <strings.h>
#include "libpq-fe.h"
#include "rapidjson/document.h"
#include "rapidjson/writer.h"
#include "rapidjson/stringbuffer.h"
#include <sstream>
#include <iostream>
#include <string>
#include <logger.h>
#include <plugin_exception.h>
#include <config_category.h>

using namespace std;
using namespace rapidjson;

#define DEFAULT_SCHEMA "fledge"

#define OR_DEFAULT_SCHEMA(x)	((x) ? (x) : DEFAULT_SCHEMA)

/**
 * The Postgres plugin interface
 */
extern "C" {


const char *default_config = QUOTE({
                "poolSize" : {
                        "description" : "Connection pool size",
                        "type" : "integer",
                        "default" : "5",
                        "displayName" : "Pool Size",
                        "order" : "1"
                        },
                "maxReadingRows" : {
                        "description" : "The maximum numebnr of readings to insert in a single statement",
                        "type" : "integer",
                        "default" : "5000",
                        "displayName" : "Max. Insert Rows",
                        "order" : "2"
                        }
                });

/**
 * The plugin information structure
 */
static PLUGIN_INFORMATION info = {
	"PostgresSQL",            // Name
	"1.2.0",                  // Version
	SP_COMMON|SP_READINGS,    // Flags
	PLUGIN_TYPE_STORAGE,      // Type
	"1.6.0",                  // Interface version
	default_config
};

/**
 * Return the information about this plugin
 */
PLUGIN_INFORMATION *plugin_info()
{
	return &info;
}

/**
 * Initialise the plugin, called to get the plugin handle
 * In the case of Postgres we also get a pool of connections
 * to use.
 */
PLUGIN_HANDLE plugin_init(ConfigCategory *category)
{
ConnectionManager *manager = ConnectionManager::getInstance();
long poolSize = 5, maxReadingRows = 5000;

	if (category->itemExists("poolSize"))
	{
		poolSize = strtol(category->getValue("poolSize").c_str(), NULL, 10);
	}
	if (category->itemExists("maxReadingRows"))
	{
		long val = strtol(category->getValue("maxReadingRows").c_str(), NULL, 10);
		if (val > 0)
			maxReadingRows = val;
	}
	manager->setMaxReadingRows(maxReadingRows);
	manager->growPool(poolSize);
	return manager;
}

/**
 * Insert into an arbitrary table
 */
int plugin_common_insert(PLUGIN_HANDLE handle, char *schema, char *table, char *data)
{
ConnectionManager *manager = (ConnectionManager *)handle;
Connection        *connection = manager->allocate();

	if (connection == NULL)
	{
		Logger::getLogger()->fatal("No database connections available");
		return NULL;
	}


	int result = connection->insert(std::string(OR_DEFAULT_SCHEMA(schema)) + "." + std::string(table), std::string(data));
	manager->release(connection);
	return result;
}

/**
 * Retrieve data from an arbitrary table
 */
const char *plugin_common_retrieve(PLUGIN_HANDLE handle, char *schema, char *table, char *query)
{
ConnectionManager *manager = (ConnectionManager *)handle;
Connection        *connection = manager->allocate();
std::string results;

<<<<<<< HEAD
	bool rval = connection->retrieve(schema, std::string(OR_DEFAULT_SCHEMA(schema)) + "." + std::string(table), std::string(query), results);
=======
	if (connection == NULL)
	{
		Logger::getLogger()->fatal("No database connections available");
		return NULL;
	}

	bool rval = connection->retrieve(std::string(OR_DEFAULT_SCHEMA(schema)) + "." + std::string(table), std::string(query), results);
>>>>>>> 3198d284
	manager->release(connection);
	if (rval)
	{
		return strdup(results.c_str());
	}
	return NULL;
}

/**
 * Update an arbitary table
 */
int plugin_common_update(PLUGIN_HANDLE handle, char *schema, char *table, char *data)
{
ConnectionManager *manager = (ConnectionManager *)handle;
Connection        *connection = manager->allocate();

	if (connection == NULL)
	{
		Logger::getLogger()->fatal("No database connections available");
		return NULL;
	}

	int result = connection->update(std::string(OR_DEFAULT_SCHEMA(schema)) + "." + std::string(table), std::string(data));
	manager->release(connection);
	return result;
}

/**
 * Delete from an arbitrary table
 */
int plugin_common_delete(PLUGIN_HANDLE handle, char *schema , char *table, char *condition)
{
ConnectionManager *manager = (ConnectionManager *)handle;
Connection        *connection = manager->allocate();

	if (connection == NULL)
	{
		Logger::getLogger()->fatal("No database connections available");
		return NULL;
	}

	int result = connection->deleteRows(std::string(OR_DEFAULT_SCHEMA(schema)) + "." + std::string(table), std::string(condition));
	manager->release(connection);
	return result;
}

/**
 * Append a sequence of readings to the readings buffer
 */
int plugin_reading_append(PLUGIN_HANDLE handle, char *readings)
{
ConnectionManager *manager = (ConnectionManager *)handle;
Connection        *connection = manager->allocate();

	if (connection == NULL)
	{
		Logger::getLogger()->fatal("No database connections available");
		return NULL;
	}

	int result = connection->appendReadings(readings);
	manager->release(connection);
	return result;;
}

/**
 * Fetch a block of readings from the readings buffer
 */
char *plugin_reading_fetch(PLUGIN_HANDLE handle, unsigned long id, unsigned int blksize)
{
ConnectionManager *manager = (ConnectionManager *)handle;
Connection        *connection = manager->allocate();
std::string	  resultSet;

	if (connection == NULL)
	{
		Logger::getLogger()->fatal("No database connections available");
		return NULL;
	}

	connection->fetchReadings(id, blksize, resultSet);
	manager->release(connection);
	return strdup(resultSet.c_str());
}

/**
 * Retrieve some readings from the readings buffer
 */
char *plugin_reading_retrieve(PLUGIN_HANDLE handle, char *condition)
{
ConnectionManager *manager = (ConnectionManager *)handle;
Connection        *connection = manager->allocate();
std::string results;

	if (connection == NULL)
	{
		Logger::getLogger()->fatal("No database connections available");
		return NULL;
	}

	connection->retrieveReadings(std::string(condition), results);
	manager->release(connection);
	return strdup(results.c_str());
}

/**
 * Purge readings from the buffer
 */
char *plugin_reading_purge(PLUGIN_HANDLE handle, unsigned long param, unsigned int flags, unsigned long sent)
{
ConnectionManager *manager = (ConnectionManager *)handle;
Connection        *connection = manager->allocate();
std::string 	  results;
unsigned long	  age, size;

	if (connection == NULL)
	{
		Logger::getLogger()->fatal("No database connections available");
		return NULL;
	}

	if (flags & STORAGE_PURGE_SIZE)
	{
		(void)connection->purgeReadingsByRows(param, flags, sent, results);
	}
	else
	{
		age = param;
		(void)connection->purgeReadings(age, flags, sent, results);
	}
	manager->release(connection);
	return strdup(results.c_str());
}

/**
 * Release a previously returned result set
 */
void plugin_release(PLUGIN_HANDLE handle, char *results)
{
	(void)handle;
	free(results);
}

/**
 * Return details on the last error that occured.
 */
PLUGIN_ERROR *plugin_last_error(PLUGIN_HANDLE handle)
{
ConnectionManager *manager = (ConnectionManager *)handle;
  
	return manager->getError();
}

/**
 * Shutdown the plugin
 */
bool plugin_shutdown(PLUGIN_HANDLE handle)
{
ConnectionManager *manager = (ConnectionManager *)handle;
  
	manager->shutdown();
	return true;
}


/**
 * Create snapshot of a common table
 *
 * @param handle	The plugin handle
 * @param table		The table to shapshot
 * @param id		The snapshot id
 * @return		-1 on error, >= o on success
 *
 * The new created table has the following name:
 * table_id
 */
int plugin_create_table_snapshot(PLUGIN_HANDLE handle,
				 char *table,
				 char *id)
{
ConnectionManager *manager = (ConnectionManager *)handle;
Connection        *connection = manager->allocate();

	if (connection == NULL)
	{
		Logger::getLogger()->fatal("No database connections available");
		return NULL;
	}

        int result = connection->create_table_snapshot(std::string(table),
							std::string(id));
        manager->release(connection);
        return result;
}

/**
 * Load a snapshot of a common table
 *
 * @param handle	The plugin handle
 * @param table		The table to fill from a given snapshot
 * @param id		The table snapshot id
 * @return		-1 on error, >= o on success
 */
int plugin_load_table_snapshot(PLUGIN_HANDLE handle,
				char *table,
				char *id)
{
ConnectionManager *manager = (ConnectionManager *)handle;
Connection        *connection = manager->allocate();

	if (connection == NULL)
	{
		Logger::getLogger()->fatal("No database connections available");
		return NULL;
	}

        int result = connection->load_table_snapshot(std::string(table),
						     std::string(id));
        manager->release(connection);
        return result;
}

/**
 * Delete a snapshot of a common table
 *
 * @param handle	The plugin handle
 * @param table		The table which shapshot will be removed
 * @param id		The snapshot id
 * @return		-1 on error, >= o on success
 *
 */
int plugin_delete_table_snapshot(PLUGIN_HANDLE handle,
				 char *table,
				 char *id)
{
ConnectionManager *manager = (ConnectionManager *)handle;
Connection        *connection = manager->allocate();

	if (connection == NULL)
	{
		Logger::getLogger()->fatal("No database connections available");
		return NULL;
	}

        int result = connection->delete_table_snapshot(std::string(table),
							std::string(id));
        manager->release(connection);
        return result;
}
/**
 * Get all snapshots of a given common table
 *
 * @param handle	The plugin handle
 * @param table		The table name 
 * @return 		List of snapshots (even empty list) or NULL for errors
 *
 */
const char* plugin_get_table_snapshots(PLUGIN_HANDLE handle,
					char *table)
{
ConnectionManager *manager = (ConnectionManager *)handle;
Connection        *connection = manager->allocate();
std::string results;

	if (connection == NULL)
	{
		Logger::getLogger()->fatal("No database connections available");
		return NULL;
	}

	bool rval = connection->get_table_snapshots(std::string(table), results);
	manager->release(connection);

	return rval ? strdup(results.c_str()) : NULL;
}

/**
 * Create schema of a common table
 *
 * @param handle        The plugin handle
 * @param payload       The payload to shapshot
 * @return              -1 on error, >= o on success
 *
 */
int plugin_createSchema(PLUGIN_HANDLE handle,
                                 char *payload)
{
	ConnectionManager *manager = (ConnectionManager *)handle;
	Connection        *connection = manager->allocate();

	if (connection == NULL)
	{
		Logger::getLogger()->fatal("No database connections available");
		return NULL;
	}

	int result = connection->create_schema(std::string(payload));
        manager->release(connection);
        return result;
}

int plugin_schema_update(PLUGIN_HANDLE handle, 
		                  char *schema, char *payload)
{
	ConnectionManager *manager = (ConnectionManager *)handle;
        Connection        *connection = manager->allocate();

	if (connection == NULL)
	{
		Logger::getLogger()->fatal("No database connections available");
		return NULL;
	}

	// create_schema handles both create and update schema
	// schema value gets parsed from the payload
        int result = connection->create_schema(std::string(payload));
        manager->release(connection);
        return result;

}

/**
 * Purge given readings asset or all readings from the buffer
 */
unsigned int plugin_reading_purge_asset(PLUGIN_HANDLE handle, char *asset)
{
ConnectionManager *manager = (ConnectionManager *)handle;
Connection        *connection = manager->allocate();

	if (connection == NULL)
	{
		Logger::getLogger()->fatal("No database connections available");
		return NULL;
	}

	unsigned int deleted = connection->purgeReadingsAsset(asset);
	manager->release(connection);
	return deleted;
}

};<|MERGE_RESOLUTION|>--- conflicted
+++ resolved
@@ -110,98 +110,94 @@
 	if (connection == NULL)
 	{
 		Logger::getLogger()->fatal("No database connections available");
+		return 0;
+	}
+
+
+	int result = connection->insert(std::string(OR_DEFAULT_SCHEMA(schema)) + "." + std::string(table), std::string(data));
+	manager->release(connection);
+	return result;
+}
+
+/**
+ * Retrieve data from an arbitrary table
+ */
+const char *plugin_common_retrieve(PLUGIN_HANDLE handle, char *schema, char *table, char *query)
+{
+ConnectionManager *manager = (ConnectionManager *)handle;
+Connection        *connection = manager->allocate();
+std::string results;
+
+	if (connection == NULL)
+	{
+		Logger::getLogger()->fatal("No database connections available");
 		return NULL;
 	}
 
-
-	int result = connection->insert(std::string(OR_DEFAULT_SCHEMA(schema)) + "." + std::string(table), std::string(data));
+	bool rval = connection->retrieve(schema, std::string(OR_DEFAULT_SCHEMA(schema)) + "." + std::string(table), std::string(query), results);
+	manager->release(connection);
+	if (rval)
+	{
+		return strdup(results.c_str());
+	}
+	return NULL;
+}
+
+/**
+ * Update an arbitary table
+ */
+int plugin_common_update(PLUGIN_HANDLE handle, char *schema, char *table, char *data)
+{
+ConnectionManager *manager = (ConnectionManager *)handle;
+Connection        *connection = manager->allocate();
+
+	if (connection == NULL)
+	{
+		Logger::getLogger()->fatal("No database connections available");
+		return 0;
+	}
+
+	int result = connection->update(std::string(OR_DEFAULT_SCHEMA(schema)) + "." + std::string(table), std::string(data));
 	manager->release(connection);
 	return result;
 }
 
 /**
- * Retrieve data from an arbitrary table
- */
-const char *plugin_common_retrieve(PLUGIN_HANDLE handle, char *schema, char *table, char *query)
-{
-ConnectionManager *manager = (ConnectionManager *)handle;
-Connection        *connection = manager->allocate();
-std::string results;
-
-<<<<<<< HEAD
-	bool rval = connection->retrieve(schema, std::string(OR_DEFAULT_SCHEMA(schema)) + "." + std::string(table), std::string(query), results);
-=======
-	if (connection == NULL)
-	{
-		Logger::getLogger()->fatal("No database connections available");
-		return NULL;
-	}
-
-	bool rval = connection->retrieve(std::string(OR_DEFAULT_SCHEMA(schema)) + "." + std::string(table), std::string(query), results);
->>>>>>> 3198d284
-	manager->release(connection);
-	if (rval)
-	{
-		return strdup(results.c_str());
-	}
-	return NULL;
-}
-
-/**
- * Update an arbitary table
- */
-int plugin_common_update(PLUGIN_HANDLE handle, char *schema, char *table, char *data)
-{
-ConnectionManager *manager = (ConnectionManager *)handle;
-Connection        *connection = manager->allocate();
-
-	if (connection == NULL)
-	{
-		Logger::getLogger()->fatal("No database connections available");
-		return NULL;
-	}
-
-	int result = connection->update(std::string(OR_DEFAULT_SCHEMA(schema)) + "." + std::string(table), std::string(data));
+ * Delete from an arbitrary table
+ */
+int plugin_common_delete(PLUGIN_HANDLE handle, char *schema , char *table, char *condition)
+{
+ConnectionManager *manager = (ConnectionManager *)handle;
+Connection        *connection = manager->allocate();
+
+	if (connection == NULL)
+	{
+		Logger::getLogger()->fatal("No database connections available");
+		return 0;
+	}
+
+	int result = connection->deleteRows(std::string(OR_DEFAULT_SCHEMA(schema)) + "." + std::string(table), std::string(condition));
 	manager->release(connection);
 	return result;
 }
 
 /**
- * Delete from an arbitrary table
- */
-int plugin_common_delete(PLUGIN_HANDLE handle, char *schema , char *table, char *condition)
-{
-ConnectionManager *manager = (ConnectionManager *)handle;
-Connection        *connection = manager->allocate();
-
-	if (connection == NULL)
-	{
-		Logger::getLogger()->fatal("No database connections available");
-		return NULL;
-	}
-
-	int result = connection->deleteRows(std::string(OR_DEFAULT_SCHEMA(schema)) + "." + std::string(table), std::string(condition));
+ * Append a sequence of readings to the readings buffer
+ */
+int plugin_reading_append(PLUGIN_HANDLE handle, char *readings)
+{
+ConnectionManager *manager = (ConnectionManager *)handle;
+Connection        *connection = manager->allocate();
+
+	if (connection == NULL)
+	{
+		Logger::getLogger()->fatal("No database connections available");
+		return 0;
+	}
+
+	int result = connection->appendReadings(readings);
 	manager->release(connection);
 	return result;
-}
-
-/**
- * Append a sequence of readings to the readings buffer
- */
-int plugin_reading_append(PLUGIN_HANDLE handle, char *readings)
-{
-ConnectionManager *manager = (ConnectionManager *)handle;
-Connection        *connection = manager->allocate();
-
-	if (connection == NULL)
-	{
-		Logger::getLogger()->fatal("No database connections available");
-		return NULL;
-	}
-
-	int result = connection->appendReadings(readings);
-	manager->release(connection);
-	return result;;
 }
 
 /**
@@ -325,7 +321,7 @@
 	if (connection == NULL)
 	{
 		Logger::getLogger()->fatal("No database connections available");
-		return NULL;
+		return -1;
 	}
 
         int result = connection->create_table_snapshot(std::string(table),
@@ -352,7 +348,7 @@
 	if (connection == NULL)
 	{
 		Logger::getLogger()->fatal("No database connections available");
-		return NULL;
+		return -1;
 	}
 
         int result = connection->load_table_snapshot(std::string(table),
@@ -380,7 +376,7 @@
 	if (connection == NULL)
 	{
 		Logger::getLogger()->fatal("No database connections available");
-		return NULL;
+		return -1;
 	}
 
         int result = connection->delete_table_snapshot(std::string(table),
@@ -432,7 +428,7 @@
 	if (connection == NULL)
 	{
 		Logger::getLogger()->fatal("No database connections available");
-		return NULL;
+		return -1;
 	}
 
 	int result = connection->create_schema(std::string(payload));
@@ -449,7 +445,7 @@
 	if (connection == NULL)
 	{
 		Logger::getLogger()->fatal("No database connections available");
-		return NULL;
+		return 0;
 	}
 
 	// create_schema handles both create and update schema
@@ -471,7 +467,7 @@
 	if (connection == NULL)
 	{
 		Logger::getLogger()->fatal("No database connections available");
-		return NULL;
+		return 0;
 	}
 
 	unsigned int deleted = connection->purgeReadingsAsset(asset);
