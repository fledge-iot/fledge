/*
 * Fledge North Service Data Loading.
 *
 * Copyright (c) 2020 Dianomic Systems
 *
 * Released under the Apache 2.0 Licence
 *
 * Author: Mark Riddoch
 */
#include <data_sender.h>
#include <data_load.h>
#include <north_service.h>
#include <reading.h>

using namespace std;

/**
 * Start the sending thread within the DataSender class
 *
 * @param data	The instance of the class DataSender
 */
static void startSenderThread(void *data)
{
	DataSender *sender = (DataSender *)data;
	sender->sendThread();
}

/**
 * Constructor for the data sending class
 */
DataSender::DataSender(NorthPlugin *plugin, DataLoad *loader, NorthService *service) :
	m_plugin(plugin), m_loader(loader), m_service(service), m_shutdown(false), m_paused(false)
{
	m_logger = Logger::getLogger();

	/*
	 * Fianlly start the thread. Everything mus tbe initialsied
	 * before the thread is started
	 */
	m_thread = new thread(startSenderThread, this);
}

/**
 * Destructor for the data sender class
 */
DataSender::~DataSender()
{
	m_logger->info("DataSender shutdown in progress");
	m_shutdown = true;
	m_thread->join();
	delete m_thread;
	m_logger->info("DataSender shutdown complete");
}

/**
 * The sending thread entry point
 */
void DataSender::sendThread()
{
	ReadingSet *readings = nullptr;
	unsigned long lastSent = 0;

	while (!m_shutdown)
	{

		if (readings == nullptr) {

			readings = m_loader->fetchReadings(true);
		}
		if (!readings)
		{
			m_logger->warn(
				"Sending thread closing down after failing to fetch readings");
			return;
		}
<<<<<<< HEAD
		if (readings->getCount() > 0)
		{
			unsigned long lastSent = send(readings);
			if (lastSent)
			{
				m_loader->updateLastSentId(lastSent);

			}
=======
		if (readings->getCount())
		{
			// Sends the new block or retries the previous one
			lastSent = send(readings);
			if (lastSent)
			{
				m_loader->updateLastSentId(lastSent);
				delete readings;
				readings = nullptr;
			}
		}
		else
		{
			// All the data was filtered out, update lastSent so we do
			// not repeat the block
			m_logger->debug("No data to send - all data was filtered from the block of data");
			m_loader->updateLastSentId(readings->getLastId());
>>>>>>> 8375cebb
		}
	}
	m_logger->info("Sending thread shutdown");
}

/**
 * Send a block of readings
 *
 * @param readings	The readings to send
 * @return long		The ID of the last reading sent
 */
unsigned long DataSender::send(ReadingSet *readings)
{
	unsigned long lastSent;


	blockPause();
	lastSent = 0;
	uint32_t sent = m_plugin->send(readings->getAllReadings());
<<<<<<< HEAD
	releasePause();
	unsigned long lastSent = readings->getReadingId(sent);
=======

>>>>>>> 8375cebb
	if (sent > 0)
	{
		releasePause();
		lastSent = readings->getLastId();

		// Update asset tracker table/cache, if required
		vector<Reading *> *vec = readings->getAllReadingsPtr();

		for (vector<Reading *>::iterator it = vec->begin(); it != vec->end(); ++it)
		{
			Reading *reading = *it;

			if (reading->getId() <= lastSent)
			{

				AssetTrackingTuple tuple(m_service->getName(), m_service->getPluginName(), reading->getAssetName(), "Egress");
				if (!AssetTracker::getAssetTracker()->checkAssetTrackingCache(tuple))
				{
					AssetTracker::getAssetTracker()->addAssetTrackingTuple(tuple);
					m_logger->info("sendDataThread:  Adding new asset tracking tuple - egress: %s", tuple.assetToString().c_str());
				}
			}
			else
			{
				break;
			}
		}
		m_loader->updateStatistics(sent);
		return lastSent;
	}
	return 0;
}

/**
 * Cause the data sender process to pause sending data until a corresponding release call is made.
 *
 * This call does not block until release is called, but does block until the current
 * send completes.
 *
 * Called by external classes that want to prevent interaction
 * with the north plugin.
 */
void DataSender::pause()
{
	unique_lock<mutex> lck(m_pauseMutex);
	while (m_sending)
	{
		m_pauseCV.wait(lck);
	}
	m_paused = true;
}

/**
 * Release the paused data sender thread
 *
 * Called by external classes that want to release interaction
 * with thew north plugin.
 */
void DataSender::release()
{
	unique_lock<mutex> lck(m_pauseMutex);
	m_paused = false;
	m_pauseCV.notify_all();
}

/**
 * Check if we have paused the sending of data
 *
 * Called before we interact with the north plugin by the
 * DataSender class
 */
void DataSender::blockPause()
{
	unique_lock<mutex> lck(m_pauseMutex);
	while (m_paused)
	{
		m_pauseCV.wait(lck);
	}
	m_sending = true;
}

/*
 * Release the block on pausing the sender
 *
 * Called after we interact with the north plugin by the
 * DataSender class
 */
void DataSender::releasePause()
{
	unique_lock<mutex> lck(m_pauseMutex);
	m_sending = false;
	m_pauseCV.notify_all();
}<|MERGE_RESOLUTION|>--- conflicted
+++ resolved
@@ -73,7 +73,6 @@
 				"Sending thread closing down after failing to fetch readings");
 			return;
 		}
-<<<<<<< HEAD
 		if (readings->getCount() > 0)
 		{
 			unsigned long lastSent = send(readings);
@@ -82,25 +81,6 @@
 				m_loader->updateLastSentId(lastSent);
 
 			}
-=======
-		if (readings->getCount())
-		{
-			// Sends the new block or retries the previous one
-			lastSent = send(readings);
-			if (lastSent)
-			{
-				m_loader->updateLastSentId(lastSent);
-				delete readings;
-				readings = nullptr;
-			}
-		}
-		else
-		{
-			// All the data was filtered out, update lastSent so we do
-			// not repeat the block
-			m_logger->debug("No data to send - all data was filtered from the block of data");
-			m_loader->updateLastSentId(readings->getLastId());
->>>>>>> 8375cebb
 		}
 	}
 	m_logger->info("Sending thread shutdown");
@@ -120,12 +100,9 @@
 	blockPause();
 	lastSent = 0;
 	uint32_t sent = m_plugin->send(readings->getAllReadings());
-<<<<<<< HEAD
 	releasePause();
 	unsigned long lastSent = readings->getReadingId(sent);
-=======
 
->>>>>>> 8375cebb
 	if (sent > 0)
 	{
 		releasePause();
