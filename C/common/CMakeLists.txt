cmake_minimum_required(VERSION 2.4.0)

if( POLICY CMP0007 )
    cmake_policy( SET CMP0007 NEW )
endif()

project(common-lib)

set(CMAKE_CXX_FLAGS_DEBUG "-O0 -ggdb")
set(CMAKE_CXX_FLAGS "${CMAKE_CXX_FLAGS} -std=c++11")
set(UUIDLIB -luuid)

set(BOOST_COMPONENTS system thread)
# Late 2017 TODO: remove the following checks and always use std::regex
if("${CMAKE_CXX_COMPILER_ID}" STREQUAL "GNU")
    if (CMAKE_CXX_COMPILER_VERSION VERSION_LESS 4.9)
        set(BOOST_COMPONENTS ${BOOST_COMPONENTS} regex)
        set(CMAKE_CXX_FLAGS "${CMAKE_CXX_FLAGS} -DUSE_BOOST_REGEX")
    endif()
endif()
find_package(Boost 1.53.0 COMPONENTS ${BOOST_COMPONENTS} REQUIRED)
include_directories(SYSTEM ${Boost_INCLUDE_DIR})

# Find python3.x dev/lib package
find_package(PkgConfig REQUIRED)
if(${CMAKE_VERSION} VERSION_LESS "3.12.0")
    pkg_check_modules(PYTHON REQUIRED python3)
else()
<<<<<<< HEAD
	find_package(Python3 COMPONENTS Interpreter Development NumPy)
=======
    find_package(Python COMPONENTS Interpreter Development)
>>>>>>> 8b9936cc
endif()

# Find source files
file(GLOB SOURCES *.cpp)

# Include header files
include_directories(include ../services/common/include ../common/include ../thirdparty/rapidjson/include ../thirdparty/Simple-Web-Server)

# Add Python 3.x header files
if(${CMAKE_VERSION} VERSION_LESS "3.12.0")
    include_directories(${PYTHON_INCLUDE_DIRS})
else()
    include_directories(${Python_INCLUDE_DIRS})
endif()

if(${CMAKE_VERSION} VERSION_LESS "3.12.0")
    link_directories(${PYTHON_LIBRARY_DIRS})
else()
    link_directories(${Python_LIBRARY_DIRS})
endif()

set(CMAKE_LIBRARY_OUTPUT_DIRECTORY ${PROJECT_BINARY_DIR}/../lib)

# Create shared library
add_library(${PROJECT_NAME} SHARED ${SOURCES})
# Add Python 3.5 library
if(${CMAKE_VERSION} VERSION_LESS "3.12.0")
    target_link_libraries(${PROJECT_NAME} ${PYTHON_LIBRARIES})
else()
    target_link_libraries(${PROJECT_NAME} ${Python_LIBRARIES})
endif()


target_link_libraries(${PROJECT_NAME} ${UUIDLIB})
target_link_libraries(${PROJECT_NAME} ${Boost_LIBRARIES})

set_target_properties(${PROJECT_NAME} PROPERTIES SOVERSION 1)

# Install library
install(TARGETS ${PROJECT_NAME} DESTINATION fledge/lib)<|MERGE_RESOLUTION|>--- conflicted
+++ resolved
@@ -26,11 +26,7 @@
 if(${CMAKE_VERSION} VERSION_LESS "3.12.0")
     pkg_check_modules(PYTHON REQUIRED python3)
 else()
-<<<<<<< HEAD
 	find_package(Python3 COMPONENTS Interpreter Development NumPy)
-=======
-    find_package(Python COMPONENTS Interpreter Development)
->>>>>>> 8b9936cc
 endif()
 
 # Find source files
