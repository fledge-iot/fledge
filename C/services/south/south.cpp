/*
 * Fledge south service.
 *
 * Copyright (c) 2018 OSisoft, LLC
 *
 * Released under the Apache 2.0 Licence
 *
 * Author: Mark Riddoch, Massimiliano Pinto
 */

#include <sys/timerfd.h>
#include <time.h>
#include <stdint.h>
#include <stdlib.h>
#include <signal.h>
#include <execinfo.h>
#include <dlfcn.h>    // for dladdr
#include <cxxabi.h>   // for __cxa_demangle
#include <unistd.h>
#include <south_service.h>
#include <south_api.h>
#include <management_api.h>
#include <storage_client.h>
#include <service_record.h>
#include <plugin_manager.h>
#include <plugin_api.h>
#include <plugin.h>
#include <logger.h>
#include <reading.h>
#include <ingest.h>
#include <iostream>
#include <defaults.h>
#include <filter_plugin.h>
#include <config_handler.h>
#include <syslog.h>
#include <pyruntime.h>

#define SERVICE_TYPE "Southbound"

extern int makeDaemon(void);
extern void handler(int sig);

static void reconfThreadMain(void *arg);

using namespace std;

/**
 * South service main entry point
 */
int main(int argc, char *argv[])
{
unsigned short corePort = 8082;
string	       coreAddress = "localhost";
bool	       daemonMode = true;
string	       myName = SERVICE_NAME;
string	       logLevel = "warning";
string         token = "";
bool	       dryrun = false;

	signal(SIGSEGV, handler);
	signal(SIGILL, handler);
	signal(SIGBUS, handler);
	signal(SIGFPE, handler);
	signal(SIGABRT, handler);

	for (int i = 1; i < argc; i++)
	{
		if (!strcmp(argv[i], "-d"))
		{
			daemonMode = false;
		}
		else if (!strncmp(argv[i], "--port=", 7))
		{
			corePort = (unsigned short)strtol(&argv[i][7], NULL, 10);
		}
		else if (!strncmp(argv[i], "--name=", 7))
		{
			myName = &argv[i][7];
		}
		else if (!strncmp(argv[i], "--address=", 10))
		{
			coreAddress = &argv[i][10];
		}
		else if (!strncmp(argv[i], "--logLevel=", 11))
		{
			logLevel = &argv[i][11];
		}
		else if (!strncmp(argv[i], "--token=", 8))
		{
			token = &argv[i][8];
		}
		else if (!strncmp(argv[i], "--dryrun", 8))
		{
			dryrun = true;
		}
	}

#ifdef PROFILING
	char profilePath[200]{0};
	if (getenv("FLEDGE_DATA")) 
	{
		snprintf(profilePath, sizeof(profilePath), "%s/%s_Profile", getenv("FLEDGE_DATA"), myName.c_str());
	} else if (getenv("FLEDGE_ROOT"))
	{
		snprintf(profilePath, sizeof(profilePath), "%s/data/%s_Profile", getenv("FLEDGE_ROOT"), myName.c_str());
	} else 
	{
		snprintf(profilePath, sizeof(profilePath), "/usr/local/fledge/data/%s_Profile", myName.c_str());
	}
	mkdir(profilePath, 0777);
	chdir(profilePath);
#endif

	if (daemonMode && makeDaemon() == -1)
	{
		// Failed to run in daemon mode
		cout << "Failed to run as deamon - proceeding in interactive mode." << endl;
	}

	SouthService *service = new SouthService(myName, token);
	if (dryrun)
	{
		service->setDryRun();
	}
	Logger *logger = Logger::getLogger();
	logger->setMinLevel(logLevel);
	// Start the service. This will only return whren the serivce is shutdown
	service->start(coreAddress, corePort);
	delete service;
	delete logger;
	return 0;
}

/**
 * Detach the process from the terminal and run in the background.
 */
int makeDaemon()
{
pid_t pid;

	/* Make the child process inherit the log level */
	int logmask = setlogmask(0);
	/* create new process */
	if ((pid = fork()  ) == -1)
	{
		return -1;  
	}
	else if (pid != 0)  
	{
		exit (EXIT_SUCCESS);  
	}
	setlogmask(logmask);

	// If we got here we are a child process

	// create new session and process group 
	if (setsid() == -1)  
	{
		return -1;  
	}

	// Close stdin, stdout and stderr
	close(0);
	close(1);
	close(2);
	// redirect fd's 0,1,2 to /dev/null
	(void)open("/dev/null", O_RDWR);  	// stdin
	if (dup(0) == -1) {}			// stdout	Workaround for GCC bug 66425 produces warning
	if (dup(0) == -1) {} 			// stderr	WOrkaround for GCC bug 66425 produces warning
 	return 0;
}

void handler(int sig)
{
Logger	*logger = Logger::getLogger();
void	*array[20];
char	buf[1024];
int	size;

	// get void*'s for all entries on the stack
	size = backtrace(array, 20);

	// print out all the frames to stderr
	logger->fatal("Signal %d (%s) trapped:\n", sig, strsignal(sig));
	char **messages = backtrace_symbols(array, size);
	for (int i = 0; i < size; i++)
	{
		Dl_info info;
		if (dladdr(array[i], &info) && info.dli_sname)
		{
		    char *demangled = NULL;
		    int status = -1;
		    if (info.dli_sname[0] == '_')
		        demangled = abi::__cxa_demangle(info.dli_sname, NULL, 0, &status);
		    snprintf(buf, sizeof(buf), "%-3d %*p %s + %zd---------",
		             i, int(2 + sizeof(void*) * 2), array[i],
		             status == 0 ? demangled :
		             info.dli_sname == 0 ? messages[i] : info.dli_sname,
		             (char *)array[i] - (char *)info.dli_saddr);
		    free(demangled);
		} 
		else
		{
		    snprintf(buf, sizeof(buf), "%-3d %*p %s---------",
		             i, int(2 + sizeof(void*) * 2), array[i], messages[i]);
		}
		logger->fatal("(%d) %s", i, buf);
	}
	free(messages);
	exit(1);
}
		
/**
 * Callback called by south plugin to ingest readings into Fledge
 *
 * @param ingest	The ingest class to use
 * @param reading	The Reading to ingest
 */
void doIngest(Ingest *ingest, Reading reading)
{
	ingest->ingest(reading);
}

void doIngestV2(Ingest *ingest, ReadingSet *set)
{
    std::vector<Reading *> *vec = set->getAllReadingsPtr();
    if (!vec)
    {
        Logger::getLogger()->info("%s:%d: V2 async ingest method: vec is NULL", __FUNCTION__, __LINE__);
        return;
    }
	// move reading vector from set to new vector vec2
    std::vector<Reading *> *vec2 = set->moveAllReadings();
    
    Logger::getLogger()->debug("%s:%d: V2 async ingest method returned: vec->size()=%d", __FUNCTION__, __LINE__, vec->size());

	ingest->ingest(vec2);
	delete vec2; 	// each reading object inside vector has been allocated on heap and moved to Ingest class's internal queue
	delete set;

	ingest->flowControl();
}

/**
 * Constructor for the south service
 */
SouthService::SouthService(const string& myName, const string& token) :
				southPlugin(NULL),
				m_assetTracker(NULL),
				m_shutdown(false),
				m_readingsPerSec(1),
				m_throttle(false),
				m_throttled(false),
				m_token(token),
				m_repeatCnt(1),
				m_pluginData(NULL),
				m_dryRun(false),
				m_requestRestart(false),
				m_auditLogger(NULL),
				m_perfMonitor(NULL),
<<<<<<< HEAD
				m_controlEnabled(true),
				m_debuggerEnabled(true)
=======
				m_suspendIngest(false),
				m_steps(0),
				m_provider(NULL)
>>>>>>> 9ffa1c7c
{
	m_name = myName;
	m_type = SERVICE_TYPE;
	m_pollType = POLL_INTERVAL;

	logger = new Logger(myName);
	logger->setMinLevel("warning");

	m_reconfThread = new std::thread(reconfThreadMain, this);
}

/**
 * Destructor for south service
 */
SouthService::~SouthService()
{
	m_cvNewReconf.notify_all();	// Wakeup the reconfigure thread to terminate it
	m_reconfThread->join();
	delete m_reconfThread;
	if (m_pluginData)
		delete m_pluginData;
	if (m_perfMonitor)
		delete m_perfMonitor;
	delete m_assetTracker;
	delete m_auditLogger;
	delete m_mgtClient;
	delete m_provider;

	// We would like to shutdown the Python environment if it
	// was running. However this causes a segmentation fault within Python
	// so we currently can not do this
#if PYTHON_SHUTDOWN
	PythonRuntime::shutdown();	// Shutdown and release Python resources
#endif
}

/**
 * Start the south service
 */
void SouthService::start(string& coreAddress, unsigned short corePort)
{
	unsigned short managementPort = (unsigned short)0;
	ManagementApi management(SERVICE_NAME, managementPort);	// Start managemenrt API
	logger->info("Starting south service...");
	m_provider = new SouthServiceProvider(this);
	management.registerProvider(m_provider);
	management.registerService(this);

	// Listen for incoming managment requests
	management.start();

	// Create the south API
	SouthApi *api = new SouthApi(this);
	if (!api)
	{
		logger->fatal("Unable to create API object");
		return;
	}
	// Allow time for the listeners to start before we register
	sleep(1);
	if (! m_shutdown)
	{
		unsigned short sport = api->getListenerPort();

		// Now register our service
		// TODO proper hostname lookup
		unsigned short managementListener = management.getListenerPort();
		ServiceRecord record(m_name,			// Service name
					SERVICE_TYPE,		// Service type
					"http",			// Protocol
					"localhost",		// Listening address
					sport,			// Service port
					managementListener,	// Management port
					m_token);		// Token

		// Allocate and save ManagementClient object
		m_mgtClient = new ManagementClient(coreAddress, corePort);

		// Create the audit logger instance
		m_auditLogger = new AuditLogger(m_mgtClient);

		// Create an empty South category if one doesn't exist
		DefaultConfigCategory southConfig(string("South"), string("{}"));
		southConfig.setDescription("South");
		m_mgtClient->addCategory(southConfig, true);

		// Get configuration for service name
		m_config = m_mgtClient->getCategory(m_name);
		if (!loadPlugin())
		{
			logger->fatal("Failed to load south plugin %s, exiting...", m_name.c_str());
			string key = m_name + "LoadPlugin";
			m_mgtClient->raiseAlert(key, "South service " + m_name + " is shutting down due to a failure loading the south plugin");
			management.stop();
			return;
		}

		if (southPlugin->hasControl())
		{
			logger->info("South plugin has a control facility, adding south service API");
		}

		if (!m_dryRun)
		{
			if (!m_mgtClient->registerService(record))
			{
				logger->error("Failed to register service %s", m_name.c_str());
				management.stop();
				return;
			}

			ConfigCategory features = m_mgtClient->getCategory("Features");
			updateFeatures(features);

			// Register for category content changes
			ConfigHandler *configHandler = ConfigHandler::getInstance(m_mgtClient);
			configHandler->registerCategory(this, m_name);
			configHandler->registerCategory(this, m_name+"Advanced");
			configHandler->registerCategory(this, "Features");
		}

		// Get a handle on the storage layer
		ServiceRecord storageRecord("Fledge Storage");
		if (!m_mgtClient->getService(storageRecord))
		{
			logger->fatal("Unable to find storage service");
			return;
		}
		logger->info("Connect to storage on %s:%d",
				storageRecord.getAddress().c_str(),
				storageRecord.getPort());

		
		StorageClient storage(storageRecord.getAddress(),
						storageRecord.getPort());
		storage.registerManagement(m_mgtClient);

		m_perfMonitor = new PerformanceMonitor(m_name, &storage);
		unsigned int threshold = 100;
		long timeout = 5000;
		std::string pluginName;
		try {
			if (m_configAdvanced.itemExists("bufferThreshold"))
				threshold = (unsigned int)strtol(m_configAdvanced.getValue("bufferThreshold").c_str(), NULL, 10);
			if (m_configAdvanced.itemExists("maxSendLatency"))
				timeout = strtol(m_configAdvanced.getValue("maxSendLatency").c_str(), NULL, 10);
			if (m_config.itemExists("plugin"))
				pluginName = m_config.getValue("plugin");
			if (m_configAdvanced.itemExists("logLevel"))
			{
				string prevLogLevel = logger->getMinLevel();
				logger->setMinLevel(m_configAdvanced.getValue("logLevel"));

				PluginManager *manager = PluginManager::getInstance();
				PLUGIN_TYPE type = manager->getPluginImplType(southPlugin->getHandle());
				logger->debug("%s:%d: plugin type = %s", __FUNCTION__, __LINE__, (type==PYTHON_PLUGIN)?"PYTHON_PLUGIN":"BINARY_PLUGIN");
				
				if (type == PYTHON_PLUGIN)
				{
					// propagate loglevel changes to python filters/plugins, if present
					logger->debug("prevLogLevel=%s, m_configAdvanced.getValue(\"logLevel\")=%s", prevLogLevel.c_str(), m_configAdvanced.getValue("logLevel").c_str());
					if (prevLogLevel.compare(m_configAdvanced.getValue("logLevel")) != 0)
					{
						logger->debug("calling southPlugin->reconfigure() for updating loglevel");
						southPlugin->reconfigure("logLevel");
					}
				}
			}
			if (m_configAdvanced.itemExists("throttle"))
			{
				string throt = m_configAdvanced.getValue("throttle");
				if (throt[0] == 't' || throt[0] == 'T')
				{
					m_throttle = true;
					m_highWater = threshold
					       	+ (((float)threshold * SOUTH_THROTTLE_HIGH_PERCENT) / 100.0);
					m_lowWater = threshold
					       	+ (((float)threshold * SOUTH_THROTTLE_LOW_PERCENT) / 100.0);
					logger->info("Throttling is enabled, high water mark is set to %ld", m_highWater);
				}
				else
				{
					m_throttle = false;
				}
			}
		} catch (ConfigItemNotFound& e) {
			logger->info("Defaulting to inline defaults for south configuration");
		}

		m_assetTracker = new AssetTracker(m_mgtClient, m_name);
		if (m_configAdvanced.itemExists("assetTrackerInterval"))
		{
			string interval = m_configAdvanced.getValue("assetTrackerInterval");
			unsigned long i = strtoul(interval.c_str(), NULL, 10);
			if (m_assetTracker)
				m_assetTracker->tune(i);
		}

		{
		// Instantiate the Ingest class
		Ingest ingest(storage, m_name, pluginName, m_mgtClient);
		ingest.setPerfMon(m_perfMonitor);
		m_ingest = &ingest;
		if (m_throttle)
		{
			m_ingest->setFlowControl(m_lowWater, m_highWater);
		}

		if (m_configAdvanced.itemExists("statistics"))
		{
			m_ingest->setStatistics(m_configAdvanced.getValue("statistics"));
		}

		if (m_configAdvanced.itemExists("perfmon"))
		{
			string perf = m_configAdvanced.getValue("perfmon");
			if (perf.compare("true") == 0)
				m_perfMonitor->setCollecting(true);
			else
				m_perfMonitor->setCollecting(false);
		}

		if (m_configAdvanced.itemExists("rateMonitoringInterval") && m_configAdvanced.itemExists("rateSigmaFactor"))
		{
			string s = m_configAdvanced.getValue("rateMonitoringInterval");
			long interval = strtol(s.c_str(), NULL, 10);
			s = m_configAdvanced.getValue("rateSigmaFactor");
			long factor = strtol(s.c_str(), NULL, 10);
			ingest.configureRateMonitor(interval, factor);

		}

		m_ingest->start(timeout, threshold);	// Start the ingest threads running

		try {
			m_readingsPerSec = 1;
			if (m_configAdvanced.itemExists("readingsPerSec"))
				m_readingsPerSec = (unsigned long)strtol(m_configAdvanced.getValue("readingsPerSec").c_str(), NULL, 10);
			if (m_readingsPerSec < 1)
			{
				logger->warn("Invalid setting of reading rate, defaulting to 1");
				m_readingsPerSec = 1;
			}
		} catch (ConfigItemNotFound& e) {
			logger->info("Defaulting to inline default for poll interval");
		}

		// Load filter plugins and set them in the Ingest class
		if (!ingest.loadFilters(m_name))
		{
			string errMsg("'" + m_name + "' plugin: failed loading filter plugins.");
			Logger::getLogger()->fatal((errMsg + " Shutting down south service.").c_str());
			string key = m_name + "LoadPipeline";
			m_mgtClient->raiseAlert(key, "South service " + m_name + " is shutting down due to a failure to create the data pipeline");
			return;
		}

		if (southPlugin->persistData())
		{
			m_pluginData = new PluginData(new StorageClient(storageRecord.getAddress(),
                                                storageRecord.getPort()));
			m_dataKey = m_name + m_config.getValue("plugin");
		}

		// Create default security category
		this->createSecurityCategories(m_mgtClient, m_dryRun);

		if (!m_dryRun)	// If not a dry run then handle readings
		{
			// Get and ingest data
			if (! southPlugin->isAsync())
			{
				calculateTimerRate();
				m_timerfd = createTimerFd(m_desiredRate); // interval to be passed is in usecs
				m_currentRate = m_desiredRate;
				if (m_timerfd < 0)
				{
					logger->fatal("Could not create timer FD");
					return;
				}
				
				int pollCount = 0;
				struct timespec start, end;
				if (clock_gettime(CLOCK_MONOTONIC, &start) == -1)
				   Logger::getLogger()->error("polling loop start: clock_gettime");

				const char *pluginInterfaceVer = southPlugin->getInfo()->interface;
				bool pollInterfaceV2 = (pluginInterfaceVer[0]=='2' && pluginInterfaceVer[1]=='.');
				logger->info("pollInterfaceV2=%s", pollInterfaceV2?"true":"false");

				/*
				 * Start the plugin. If it fails with an exception, retry the start with a delay
				 * That delay starts at 500mS and will backoff to 1 minute
				 *
				 * We will continue to retry the start until the service is shutdown
				 */
				bool started = false;
				int delay = 500;
				while (started == false && m_shutdown == false)
				{
					if (southPlugin->persistData())
					{
						Logger::getLogger()->debug("Plugin persists data");
						string pluginData = m_pluginData->loadStoredData(m_dataKey);
						try {
							southPlugin->startData(pluginData);
							started = true;
						} catch (...) {
							Logger::getLogger()->debug("Plugin start raised an exception");
						}
					}
					else
					{
						Logger::getLogger()->debug("Plugin does not persist data");
						started = true;
					}
					if (!started)
					{
						std::this_thread::sleep_for(std::chrono::milliseconds(delay));
						if (delay < 60 * 1000)	// Backoff the delay to 1 minute
						{
							delay *= 2;
						}
					}
				}

				while (!m_shutdown)
				{
					uint64_t exp = 0;
					ssize_t s;
					
					if (m_pollType == POLL_FIXED)
					{
						if (syncToNextPoll())
							exp = 1;	// Perform one poll
					}
					else if (m_pollType == POLL_INTERVAL)
					{
						long rep = m_repeatCnt;
						while (rep > 0)
						{
							s = read(m_timerfd, &exp, sizeof(uint64_t));
							if ((unsigned int)s != sizeof(uint64_t))
								logger->error("timerfd read()");
							if (exp > 100 && exp > m_readingsPerSec/2)
							logger->error("%d expiry notifications accumulated", exp);
							rep--;
							if (m_shutdown)
							{
								break;
							}
							checkPendingReconfigure();
							if (rep > m_repeatCnt)
							{
								// Reconfigure has resulted in more frequent
								// polling
								rep = m_repeatCnt;
							}
						}
					}
					else if (m_pollType == POLL_ON_DEMAND)
					{
						if (onDemandPoll())
							exp = 1;
					}
					if (m_shutdown)
					{
						break;
					}
#if DO_CATCHUP
					for (uint64_t i=0; i<exp; i++)
#endif
					{
						bool doPoll = true;
						if (isSuspended())
						{
							doPoll = false;
							if (willStep())
							{
								doPoll = true;
							}
						}
						if (doPoll && (!pollInterfaceV2)) // v1 poll method
						{
						
							Reading reading = southPlugin->poll();
							if (reading.getDatapointCount())
							{
								ingest.ingest(reading);
							}
							++pollCount;
						}
						else if (doPoll)// V2 poll method
						{
							checkPendingReconfigure();
							ReadingSet *set = southPlugin->pollV2();
							if (set)
							{
							    std::vector<Reading *> *vec = set->getAllReadingsPtr();
							    if (!vec)
							    {
								Logger::getLogger()->info("%s:%d: V2 poll method: vec is NULL", __FUNCTION__, __LINE__);
								continue;
							    }
							    // move reading vector from set to vec2
								std::vector<Reading *> *vec2 = set->moveAllReadings();
								ingest.ingest(vec2);
								pollCount += (int) vec2->size();
								delete vec2; 	// each reading object inside vector has been allocated on heap and moved to Ingest class's internal queue
								delete set;
							}
						}
						else
						{
							checkPendingReconfigure();
						}
						throttlePoll();
					}
				}
				if (clock_gettime(CLOCK_MONOTONIC, &end) == -1)
				   Logger::getLogger()->error("polling loop end: clock_gettime");
				
				int secs = end.tv_sec - start.tv_sec;
				int nsecs = end.tv_nsec - start.tv_nsec;
				if (nsecs < 0)
				{
					secs--;
					nsecs += 1000000000;
				}
				Logger::getLogger()->info("%d readings generated in %d.%d secs", pollCount, secs, nsecs);
				close(m_timerfd);
			}
			else
			{
				const char *pluginInterfaceVer = southPlugin->getInfo()->interface;
				bool pollInterfaceV2 = (pluginInterfaceVer[0]=='2' && pluginInterfaceVer[1]=='.');
				Logger::getLogger()->info("pluginInterfaceVer=%s, pollInterfaceV2=%s", pluginInterfaceVer, pollInterfaceV2?"true":"false");
				if (!pollInterfaceV2)
					southPlugin->registerIngest((INGEST_CB)doIngest, &ingest);
				else
					southPlugin->registerIngestV2((INGEST_CB2)doIngestV2, &ingest);
				bool started = false;
				int backoff = 1000;
				while (started == false && m_shutdown == false)
				{
					try {
						if (southPlugin->persistData())
						{
							string pluginData = m_pluginData->loadStoredData(m_dataKey);
							Logger::getLogger()->debug("Plugin persists data, %s", pluginData.c_str());
							southPlugin->startData(pluginData);
						}
						else
						{
							Logger::getLogger()->debug("Plugin does not persist data");
							southPlugin->start();
						}
						started = true;
					} catch (...) {
						Logger::getLogger()->debug("Plugin start raised an exception");
						std::this_thread::sleep_for(std::chrono::milliseconds(backoff));
						if (backoff < 60000)
						{
							backoff *= 2;
						}
					}
				}
				while (!m_shutdown)
				{
					std::this_thread::sleep_for(std::chrono::milliseconds(1000));
				}
			}
		}
		else
		{
			m_shutdown = true;
			Logger::getLogger()->info("Dryrun of service, shutting down");
		}

		// Shutdown the API
		delete api;

		// do plugin shutdown before destroying Ingest object on stack
		if (southPlugin)
		{
			if (southPlugin->persistData())
			{
				string data = southPlugin->shutdownSaveData();
				Logger::getLogger()->debug("Persist plugin data, key: '%s' data: '%s' service name: '%s'", m_dataKey, data.c_str(), m_name.c_str());
				m_pluginData->persistPluginData(m_dataKey, data, m_name);
			}
			else
			{
				southPlugin->shutdown();
			}
			delete southPlugin;
			southPlugin = NULL;
		}
		}
		
		// Clean shutdown, unregister the storage service
		if (!m_dryRun)
		{
			if (m_requestRestart)
			{
				m_mgtClient->restartService();
			}
			else
			{
				m_mgtClient->unregisterService();
			}
		}
	}
	management.stop();
	logger->info("South service shutdown %s completed", m_dryRun ? "from dry run " : "");
}

/**
 * Stop the storage service/
 */
void SouthService::stop()
{

	logger->info("Stopping south service...\n");
}

/**
 * Creates config categories and sub categories recursively, along with their parent-child relations
 */
void SouthService::createConfigCategories(DefaultConfigCategory configCategory, std::string parent_name, std::string current_name)
{

	// Deal with registering and fetching the configuration
	DefaultConfigCategory defConfig(configCategory);
	defConfig.setDescription(current_name);	// TODO We do not have access to the description

	DefaultConfigCategory defConfigCategoryOnly(defConfig);
	defConfigCategoryOnly.keepItemsType(ConfigCategory::ItemType::CategoryType);
	defConfig.removeItemsType(ConfigCategory::ItemType::CategoryType);

	// Create/Update category name (we pass keep_original_items=true)
	m_mgtClient->addCategory(defConfig, true);

	// Add this service under 'South' parent category
	vector<string> children;
	children.push_back(current_name);
	m_mgtClient->addChildCategories(parent_name, children);

	// Adds sub categories to the configuration
	bool extracted = true;
	ConfigCategory subCategory;
	while (extracted) {

		extracted = subCategory.extractSubcategory(defConfigCategoryOnly);

		if (extracted) {
			DefaultConfigCategory defSubCategory(subCategory);

			createConfigCategories(defSubCategory, current_name, subCategory.getName());

			// Cleans the category
			subCategory.removeItems();
			subCategory = ConfigCategory() ;
		}
	}

}

/**
 * Load the configured south plugin
 *
 * TODO Should search for the plugin in specified locations
 */
bool SouthService::loadPlugin()
{
	try {
		PluginManager *manager = PluginManager::getInstance();

		if (! m_config.itemExists("plugin"))
		{
			logger->error("Unable to fetch plugin name from configuration.\n");
			return false;
		}
		string plugin = m_config.getValue("plugin");
		logger->info("Loading south plugin %s.", plugin.c_str());
		PLUGIN_HANDLE handle;
		if ((handle = manager->loadPlugin(plugin, PLUGIN_TYPE_SOUTH)) != NULL)
		{
			// Adds categories and sub categories to the configuration
			DefaultConfigCategory defConfig(m_name, manager->getInfo(handle)->config);
			createConfigCategories(defConfig, string("South"), m_name);

			// Must now reload the configuration to obtain any items added from
			// the plugin
			// Removes all the m_items already present in the category
			m_config.removeItems();
			m_config = m_mgtClient->getCategory(m_name);
			m_config.addItem("mgmt_client_url_base", "Management client host and port",
                             "string", "127.0.0.1:0",
                             m_mgtClient->getUrlbase());
			try {
				southPlugin = new SouthPlugin(handle, m_config);
			} catch (...) {
				return false;
			}

			// Deal with registering and fetching the advanced configuration
			string advancedCatName = m_name+string("Advanced");
			DefaultConfigCategory defConfigAdvanced(advancedCatName, string("{}"));
			addConfigDefaults(defConfigAdvanced);
			defConfigAdvanced.setDescription(m_name+string(" advanced config params"));

			// Create/Update category name (we pass keep_original_items=true)
			m_mgtClient->addCategory(defConfigAdvanced, true);

			// Add this service under 'm_name' parent category
			vector<string> children1;
			children1.push_back(advancedCatName);
			m_mgtClient->addChildCategories(m_name, children1);

			// Must now reload the merged configuration
			m_configAdvanced = m_mgtClient->getCategory(advancedCatName);

			return true;
		}
	} catch (exception& e) {
		logger->fatal("Failed to load south plugin: %s\n", e.what());
	}
	return false;
}

/**
 * Shutdown request
 */
void SouthService::shutdown()
{
	/* Stop recieving new requests and allow existing
	 * requests to drain.
	 */
	if (m_pollType == POLL_ON_DEMAND)
	{
		lock_guard<mutex> lk(m_pollMutex);
		m_shutdown = true;
		m_pollCV.notify_all();
	}
	else
	{
		m_shutdown = true;
	}
	logger->info("South service shutdown in progress.");
}

/**
 * Restart request
 */
void SouthService::restart()
{
	/* Stop recieving new requests and allow existing
	 * requests to drain.
	 */
	m_requestRestart = true;
	m_shutdown = true;
	logger->info("South service shutdown for restart in progress.");
}

/**
 * Configuration change notification
 *
 * @param categoryName	Category name
 * @param category	Category value
 */
void SouthService::processConfigChange(const string& categoryName, const string& category)
{
	logger->info("Configuration change in category %s: %s", categoryName.c_str(),
			category.c_str());
	if (categoryName.compare(m_name) == 0)
	{
		m_config = ConfigCategory(m_name, category);
		try {
			southPlugin->reconfigure(category);
		}
		catch (...) {
			logger->fatal("Unrecoverable failure during South plugin reconfigure, south service exiting...");
			shutdown();
		}
		// Let ingest class check for changes to filter pipeline
		m_ingest->configChange(categoryName, category);
	}
	if (categoryName.compare(m_name+"Advanced") == 0)
	{
		// Propogate advanced configuration changes to the ingest class always
		m_ingest->configChange(categoryName, category);
		m_configAdvanced = ConfigCategory(m_name+"Advanced", category);
		if (m_configAdvanced.itemExists("statistics"))
		{
			m_ingest->setStatistics(m_configAdvanced.getValue("statistics"));
		}
		if (m_configAdvanced.itemExists("perfmon"))
		{
			string perf = m_configAdvanced.getValue("perfmon");
			if (perf.compare("true") == 0)
				m_perfMonitor->setCollecting(true);
			else
				m_perfMonitor->setCollecting(false);
		}
		if (! southPlugin->isAsync())
		{
			try {
				unsigned long newval = (unsigned long)strtol(m_configAdvanced.getValue("readingsPerSec").c_str(), NULL, 10);
				if (newval < 1)
				{
					logger->warn("Invalid setting of reading rate, defaulting to 1");
					m_readingsPerSec = 1;
				}
				string units = m_configAdvanced.getValue("units");
				string pollType = m_configAdvanced.getValue("pollType");
				bool wakeup = false;
				if (m_pollType == POLL_ON_DEMAND)
				{
					wakeup = true;
				}
				if (pollType.compare("Fixed Times") == 0)
				{
					m_pollType = POLL_FIXED;
					processNumberList(m_configAdvanced, "pollHours", m_hours);
					processNumberList(m_configAdvanced, "pollMinutes", m_minutes);
					processNumberList(m_configAdvanced, "pollSeconds", m_seconds);

					if (m_minutes.size() == 0 && m_hours.size() != 0)
						m_minutes.push_back(0);
					if (m_seconds.size() == 0 && m_minutes.size() != 0)
						m_seconds.push_back(0);

					m_desiredRate.tv_sec  = 1;
					m_desiredRate.tv_usec = 0;
					if (wakeup)
					{
						// Wakup from on demand polling
						m_pollCV.notify_all();
					}
				}
				else if (pollType.compare("Interval") == 0
						&& (newval != m_readingsPerSec || m_rateUnits.compare(units) != 0))
				{
					m_pollType = POLL_INTERVAL;
					m_readingsPerSec = newval;
					m_rateUnits = units;
					close(m_timerfd);
					calculateTimerRate();
					m_currentRate = m_desiredRate;
					m_timerfd = createTimerFd(m_desiredRate); // interval to be passed is in usecs
					if (wakeup)
					{
						// Wakup from on demand polling
						m_pollCV.notify_all();
					}
				}
				else if (pollType.compare("Interval") == 0 && m_pollType != POLL_INTERVAL)
				{
					// Change to interval mode without the rate changing
					m_pollType = POLL_INTERVAL;
					if (wakeup)
					{
						// Wakup from on demand polling
						m_pollCV.notify_all();
					}
				}
				else if (pollType.compare("On Demand") == 0)
				{
					m_pollType = POLL_ON_DEMAND;
				}
			} catch (ConfigItemNotFound& e) {
				logger->error("Failed to update poll interval following configuration change");
			}
		}
		unsigned long threshold = 5000;	// This should never be used
		if (m_configAdvanced.itemExists("bufferThreshold"))
		{
			threshold = (unsigned int)strtol(m_configAdvanced.getValue("bufferThreshold").c_str(), NULL, 10);
			m_ingest->setThreshold(threshold);
		}
		if (m_configAdvanced.itemExists("maxSendLatency"))
		{
			m_ingest->setTimeout(strtol(m_configAdvanced.getValue("maxSendLatency").c_str(), NULL, 10));
		}
		if (m_configAdvanced.itemExists("logLevel"))
		{
			string prevLogLevel = logger->getMinLevel();
			logger->setMinLevel(m_configAdvanced.getValue("logLevel"));

			PluginManager *manager = PluginManager::getInstance();
			PLUGIN_TYPE type = manager->getPluginImplType(southPlugin->getHandle());
			logger->debug("%s:%d: South plugin type = %s", __FUNCTION__, __LINE__, (type==PYTHON_PLUGIN)?"PYTHON_PLUGIN":"BINARY_PLUGIN");

			
			if (type == PYTHON_PLUGIN)
			{
				// propagate loglevel changes to python filters/plugins, if present
				logger->debug("prevLogLevel=%s, m_configAdvanced.getValue(\"logLevel\")=%s", prevLogLevel.c_str(), m_configAdvanced.getValue("logLevel").c_str());
				if (prevLogLevel.compare(m_configAdvanced.getValue("logLevel")) != 0)
				{
					logger->debug("%s:%d: calling southPlugin->reconfigure() for updating loglevel", __FUNCTION__, __LINE__);
					southPlugin->reconfigure("logLevel");
				}
			}
		}
		if (m_configAdvanced.itemExists("throttle"))
		{
			string throt = m_configAdvanced.getValue("throttle");
			if (throt[0] == 't' || throt[0] == 'T')
			{
				m_throttle = true;
				m_highWater = threshold
				       	+ (((float)threshold * SOUTH_THROTTLE_HIGH_PERCENT) / 100.0);
				m_lowWater = threshold
				       	+ (((float)threshold * SOUTH_THROTTLE_LOW_PERCENT) / 100.0);
				logger->info("Throttling is enabled, high water mark is set to %ld", m_highWater);
			}
			else
			{
				m_throttle = false;
			}
		}
		if (m_configAdvanced.itemExists("assetTrackerInterval"))
		{
			string interval = m_configAdvanced.getValue("assetTrackerInterval");
			unsigned long i = strtoul(interval.c_str(), NULL, 10);
			if (m_assetTracker)
				m_assetTracker->tune(i);
		}
	}

	// Update the  Security category
	if (categoryName.compare(m_name+"Security") == 0)
	{
		this->updateSecurityCategory(category);
	}

	// Deal with changes to the features settings
	if (categoryName.compare("Features") == 0)
	{
		this->updateFeatures(ConfigCategory("Features", category));
	}
}

/**
 * Separate thread to run plugin_reconf, to avoid blocking 
 * service's management interface due to long plugin_poll calls
 */
static void reconfThreadMain(void *arg)
{
	SouthService *ss = (SouthService *)arg;
	Logger::getLogger()->info("reconfThreadMain(): Spawned new thread for plugin reconf");
	ss->handlePendingReconf();
	Logger::getLogger()->info("reconfThreadMain(): plugin reconf thread exiting");
}

/**
 * Handle configuration change notification; called by reconf thread
 * Waits for some reconf operation(s) to get queued up, then works thru' them
 */
void SouthService::handlePendingReconf()
{
	while (isRunning())
	{
		Logger::getLogger()->debug("SouthService::handlePendingReconf: Going into cv wait");
		mutex mtx;
		unique_lock<mutex> lck(mtx);
		m_cvNewReconf.wait(lck);
		Logger::getLogger()->debug("SouthService::handlePendingReconf: cv wait has completed; some reconf request(s) has/have been queued up");
		unsigned int numPendingReconfs = 0;
		{
			lock_guard<mutex> guard(m_pendingNewConfigMutex);
			numPendingReconfs = m_pendingNewConfig.size();
		}
		while (isRunning() && numPendingReconfs)
		{
			std::pair<std::string,std::string> reconfValue;
			{
				reconfValue = m_pendingNewConfig.front();
				m_pendingNewConfig.pop_front();
			}
			{
				string categoryName = reconfValue.first;
				string category = reconfValue.second;
				logger->info("Handle config change %s, %s",
						categoryName.c_str(), category.c_str());
				processConfigChange(categoryName, category);
			}
			{
				lock_guard<mutex> guard(m_pendingNewConfigMutex);
				numPendingReconfs = m_pendingNewConfig.size();
			}
		}
	}
}

/**
 * Configuration change notification using a separate thread
 *
 * @param categoryName	Category name
 * @param category	Category value
 */
void SouthService::configChange(const string& categoryName, const string& category)
{
	{
		lock_guard<mutex> guard(m_pendingNewConfigMutex);
		m_pendingNewConfig.emplace_back(std::make_pair(categoryName, category));
		Logger::getLogger()->debug("SouthService::reconfigure(): After adding new entry, m_pendingNewConfig.size()=%d", m_pendingNewConfig.size());

		m_cvNewReconf.notify_all();
	}
}

/**
 * Add the generic south service configuration options to the advanced
 * category
 *
 * @param defaultConfiguration	The default configuration from the plugin
 */
void SouthService::addConfigDefaults(DefaultConfigCategory& defaultConfig)
{
	bool isAsync = southPlugin->isAsync();
	for (int i = 0; defaults[i].name; i++)
	{
		if (strcmp(defaults[i].name, "readingsPerSec") == 0 && isAsync)
		{
			continue;
		}
		defaultConfig.addItem(defaults[i].name, defaults[i].description,
			defaults[i].type, defaults[i].value, defaults[i].value);
		defaultConfig.setItemDisplayName(defaults[i].name, defaults[i].displayName);
		if (!strcmp(defaults[i].name, "readingsPerSec"))
		{
			defaultConfig.setItemAttribute(defaults[i].name, ConfigCategory::MINIMUM_ATTR, "1");

		}
	}

	defaultConfig.setItemAttribute("maxSendLatency", ConfigCategory::MAXIMUM_ATTR, to_string(MAXSENDLATENCY));
	defaultConfig.setItemAttribute("maxSendLatency", ConfigCategory::MINIMUM_ATTR, "0");

	if (!isAsync)
	{
		/* Add the reading rate units */
		vector<string>	rateUnits = { "second", "minute", "hour" };
		defaultConfig.addItem("units", "Reading Rate Per",
				"second", "second", rateUnits);
		defaultConfig.setItemDisplayName("units", "Reading Rate Per");

		/* Now add the fixed time polling option */
		vector<string> pollOptions = { "Interval", "Fixed Times", "On Demand" };
		defaultConfig.addItem("pollType", "Either poll at fixed intervals, at fixed times or when trigger by a poll control operation.",
				"Interval", "Interval", pollOptions);
		defaultConfig.setItemDisplayName("pollType", "Poll Type");

		/* Add the validity for interval polling items */
		defaultConfig.setItemAttribute("readingsPerSec",
				ConfigCategory::VALIDITY_ATTR, "pollType == \"Interval\"");
		defaultConfig.setItemAttribute("units",
				ConfigCategory::VALIDITY_ATTR, "pollType == \"Interval\"");
		defaultConfig.setItemAttribute("throttle",
				ConfigCategory::VALIDITY_ATTR, "pollType == \"Interval\"");

		/* Add the three time specifiers */
		defaultConfig.addItem("pollHours",
				"List of hours on which to poll or leave empty for all hours",
				"string", "", "");
		defaultConfig.setItemDisplayName("pollHours", "Hours");
		defaultConfig.setItemAttribute("pollHours",
				ConfigCategory::VALIDITY_ATTR, "pollType == \"Fixed Times\"");
		defaultConfig.addItem("pollMinutes",
				"List of minutes on which to poll or leave empty for all minutes",
				"string", "", "");
		defaultConfig.setItemDisplayName("pollMinutes", "Minutes");
		defaultConfig.setItemAttribute("pollMinutes",
				ConfigCategory::VALIDITY_ATTR, "pollType == \"Fixed Times\"");
		defaultConfig.addItem("pollSeconds",
				"Seconds on which to poll expressed as a comma seperated list",
				"string", "0,15,30,45", "0,15,30,40");
		defaultConfig.setItemDisplayName("pollSeconds", "Seconds");
		defaultConfig.setItemAttribute("pollSeconds",
				ConfigCategory::VALIDITY_ATTR, "pollType == \"Fixed Times\"");
	}

	if (southPlugin->hasControl())
	{
		defaultConfig.addItem("control", "Allow write and control operations on the device",
			       "boolean", "true", "true");
		defaultConfig.setItemDisplayName("control", "Allow Control");
	}

	/* Add the set of logging levels to the service */
	vector<string>	logLevels = { "error", "warning", "info", "debug" };
	defaultConfig.addItem("logLevel", "Minimum logging level reported",
			"warning", "warning", logLevels);
	defaultConfig.setItemDisplayName("logLevel", "Minimum Log Level");

	/* Add the set of logging levels to the service */
	vector<string>	statistics = { "per asset", "per service", "per asset & service" };
	defaultConfig.addItem("statistics", "Collect statistics either for every asset ingested, for the service in total or both",
			"per asset & service", "per asset & service", statistics);
	defaultConfig.setItemDisplayName("statistics", "Statistics Collection");
	defaultConfig.addItem("perfmon", "Track and store performance counters",
			       "boolean", "false", "false");
	defaultConfig.setItemDisplayName("perfmon", "Performance Counters");

	// Rate Monitoring options
	defaultConfig.addItem("rateMonitoringInterval",
				"The interval in minutes to use when calculating average ingestion rates for monitoring the service ingestion",
				"integer", "1", "1");
	defaultConfig.setItemDisplayName("rateMonitoringInterval", "Monitoring Period");
	defaultConfig.setItemAttribute("rateMonitoringInterval", ConfigCategory::MINIMUM_ATTR, "0");
	defaultConfig.addItem("rateSigmaFactor",
				"The sensitivity of the ingest rate monitor, expressed as a number of standard deviations of the average ingest rate.",
				"integer", "3", "3");
	defaultConfig.setItemDisplayName("rateSigmaFactor", "Monitoring Sensitivity");
	defaultConfig.setItemAttribute("rateSigmaFactor", ConfigCategory::MINIMUM_ATTR, "1");
}

/**
 * Create a timer FD on which a read would return data every time the given 
 * interval elapses
 *
 * @param usecs	 Time in micro-secs after which data would be available on the timer FD
 */
int SouthService::createTimerFd(struct timeval rate)
{
	int fd = -1;
	struct itimerspec new_value;
	struct timespec now;

	if (clock_gettime(CLOCK_REALTIME, &now) == -1)
	   Logger::getLogger()->error("clock_gettime");

	new_value.it_value.tv_sec = now.tv_sec + rate.tv_sec;
	new_value.it_value.tv_nsec = now.tv_nsec + rate.tv_usec*1000;
	if (new_value.it_value.tv_nsec >= 1000000000)
	{
		new_value.it_value.tv_sec += new_value.it_value.tv_nsec/1000000000;
		new_value.it_value.tv_nsec %= 1000000000;
	}
	
	new_value.it_interval.tv_sec = rate.tv_sec;
	new_value.it_interval.tv_nsec = rate.tv_usec*1000;
	if (new_value.it_interval.tv_nsec >= 1000000000)
	{
		new_value.it_interval.tv_sec += new_value.it_interval.tv_nsec/1000000000;
		new_value.it_interval.tv_nsec %= 1000000000;
	}
	
	errno=0;
	fd = timerfd_create(CLOCK_REALTIME, 0);
	if (fd == -1)
	{
		Logger::getLogger()->error("timerfd_create failed, errno=%d (%s)", errno, strerror(errno));
		return fd;
	}

	if (timerfd_settime(fd, TFD_TIMER_ABSTIME, &new_value, NULL) == -1)
	{
	    Logger::getLogger()->error("timerfd_settime failed, errno=%d (%s)", errno, strerror(errno));
	    close (fd);
		return -1;
	}

	return fd;
}

/**
 * If enabled, control the throttling of the poll rate in order to keep
 * the buffer usage of the service within check.
 *
 * Although this is written as if rate is being control, which it
 * logically is, the actual values are poll intervals. Hence reducing
 * the poll rate increases the value of m_currentRate.
 */
void SouthService::throttlePoll()
{
struct timeval now, res;

	if (!m_throttle)
	{
		return;
	}
	double desired = m_desiredRate.tv_sec + ((double)m_desiredRate.tv_usec / 1000000);
	desired *= m_repeatCnt;
	gettimeofday(&now, NULL);
	timersub(&now, &m_lastThrottle, &res);
	if (m_ingest->queueLength() > m_highWater && res.tv_sec > SOUTH_THROTTLE_DOWN_INTERVAL)
	{
		double rate = m_currentRate.tv_sec + ((double)m_currentRate.tv_usec / 1000000);
		rate *= (1.0 + ((double)SOUTH_THROTTLE_PERCENT / 100.0));
		if (rate > MAX_SLEEP * 1000000)
		{
			double x = rate / (MAX_SLEEP * 1000000);
			m_repeatCnt = ceil(x);
			rate /= m_repeatCnt;
		}
		else
		{
			m_repeatCnt = 1;
		}
		m_currentRate.tv_sec = (long)rate;
		m_currentRate.tv_usec = (rate - m_currentRate.tv_sec) * 1000000;
		close(m_timerfd);
		m_timerfd = createTimerFd(m_currentRate); // interval to be passed is in usecs
		m_lastThrottle = now;
		m_throttled = true;
		logger->warn("%s Throttled down poll, rate is now %.1f%% of desired rate", m_name.c_str(), (desired * 100) / rate);
		m_perfMonitor->collect("throttled rate", (long)(rate * 1000));
	}
	else if (m_throttled && m_ingest->queueLength() < m_lowWater && res.tv_sec > SOUTH_THROTTLE_UP_INTERVAL)
	{
		// We are currently throttled back but the queue is below the low water mark
		timersub(&m_desiredRate, &m_currentRate, &res);
		if (res.tv_sec != 0 || res.tv_usec != 0)
		{
			double rate = m_currentRate.tv_sec + ((double)m_currentRate.tv_usec / 1000000);
			rate *= (1.0 - ((double)SOUTH_THROTTLE_PERCENT / 100.0));
			if (rate > MAX_SLEEP * 1000000)
			{
				double x = rate / (MAX_SLEEP * 1000000);
				m_repeatCnt = ceil(x);
				rate /= m_repeatCnt;
			}
			else
			{
				m_repeatCnt = 1;
			}
			m_currentRate.tv_sec = (long)rate;
			m_currentRate.tv_usec = (rate - m_currentRate.tv_sec) * 1000000;
			if (m_currentRate.tv_sec <= m_desiredRate.tv_sec
					&& m_currentRate.tv_usec < m_desiredRate.tv_usec)
			{
				m_currentRate = m_desiredRate;
				m_throttled = false;
				logger->warn("%s Poll rate returned to configured value", m_name.c_str());
			}
			else
			{
				logger->warn("%s Throttled up poll, rate is now %.1f%% of desired rate", m_name.c_str(), (desired * 100) / rate);
			}
			m_perfMonitor->collect("throttled rate", (long)(rate * 1000));
			close(m_timerfd);
			m_timerfd = createTimerFd(m_currentRate); // interval to be passed is in usecs
			m_lastThrottle = now;
		}
	}
}

/**
 * Perform a setPoint operation on the south plugin
 *
 * @param name	Name of the point to set
 * @param value	The value to set
 * @return	Success or failure of the SetPoint operation
 */
bool SouthService::setPoint(const string& name, const string& value)
{
	if (southPlugin->hasControl())
	{
		return southPlugin->write(name, value);
	}
	else
	{
		logger->warn("SetPoint operation %s = %s attempted on plugin that does not support control", name.c_str(), value.c_str());
		return false;
	}
}

/**
 * Perform an operation on the south plugin
 *
 * @param name	Name of the operation
 * @param params The parameters for the operaiton, if any
 * @return	Success or failure of the operation
 */
bool SouthService::operation(const string& operation, vector<PLUGIN_PARAMETER *>& params)
{
	if (operation.compare("poll") == 0)
	{
		if (m_pollType == POLL_ON_DEMAND)
		{
			m_doPoll = true;
			m_pollCV.notify_all();
			return true;
		}
		else
		{
			logger->warn("Received a poll request for a service that is not enabled for on demand polling");
			return false;
		}
	}
	else if (southPlugin->hasControl())
	{
		return southPlugin->operation(operation, params);
	}
	else
	{
		logger->warn("Operation %s attempted on plugin that does not support control", operation.c_str());
		return false;
	}
}

/**
 * Process a list of numbers into a vector of integers.
 * The list of numbers is obtained from a configuration
 * item.
 *
 * @param category	The configuration category
 * @param item		Name of the configuration item
 * @param list		The vector to populate
 */
void SouthService::processNumberList(const ConfigCategory& category,
				const string& item, vector<unsigned long>& list)
{
	list.clear();
	if (!category.itemExists(item))
	{
		Logger::getLogger()->warn("Item %s does not exist", item.c_str());
		return;
	}
	string value = category.getValue(item);
	if (value.length() == 0)
	{
		Logger::getLogger()->info("Item %s is empty", item.c_str());
		return;
	}

	const char *ptr = value.c_str();
	char *eptr;
	while (*ptr)
	{
		list.push_back(strtoul(ptr, &eptr, 10));
		ptr = eptr;
		if (*ptr == ',')
			ptr++;
	}
}

/**
 * Calcuate the rate at which the timer should trigger and the repeat
 * requirement needed to match the requested poll rate
 */
void SouthService::calculateTimerRate()
{
	string pollType = m_configAdvanced.getValue("pollType");
	if (pollType.compare("Fixed Times") == 0)
	{
		if (m_pollType == POLL_ON_DEMAND)
		{
			lock_guard<mutex> lk(m_pollMutex);
			m_pollType = POLL_FIXED;
			m_pollCV.notify_all();
		}
		m_pollType = POLL_FIXED;
		processNumberList(m_configAdvanced, "pollHours", m_hours);
		processNumberList(m_configAdvanced, "pollMinutes", m_minutes);
		processNumberList(m_configAdvanced, "pollSeconds", m_seconds);

		if (m_minutes.size() == 0 && m_hours.size() != 0)
			m_minutes.push_back(0);
		if (m_seconds.size() == 0 && m_minutes.size() != 0)
			m_seconds.push_back(0);

		m_desiredRate.tv_sec  = 1;
		m_desiredRate.tv_usec = 0;
	}
	else if (pollType.compare("On Demand") == 0)
	{
		m_pollType = POLL_ON_DEMAND;
	}
	else
	{
		if (m_pollType == POLL_ON_DEMAND)
		{
			lock_guard<mutex> lk(m_pollMutex);
			m_pollType = POLL_INTERVAL;
			m_pollCV.notify_all();
		}
		m_pollType = POLL_INTERVAL;
		string units = m_configAdvanced.getValue("units");
		unsigned long dividend = 1000000;
		if (units.compare("second") == 0)
			dividend = 1000000;
		else if (units.compare("minute") == 0)
			dividend = 60000000;
		else if (units.compare("hour") == 0)
			dividend = 3600000000;
		m_rateUnits = units;
		unsigned long usecs = dividend / m_readingsPerSec;

		if (usecs > MAX_SLEEP * 1000000)
		{
			double x = usecs / (MAX_SLEEP * 1000000);
			m_repeatCnt = ceil(x);
			usecs /= m_repeatCnt;
		}
		else
		{
			m_repeatCnt = 1;
		}
		m_desiredRate.tv_sec  = (int)(usecs / 1000000);
		m_desiredRate.tv_usec = (int)(usecs % 1000000);
	}
}

/**
 * Find the next fixed time poll time and wait for that time before returning.
 * This method will also return if m_shutdown is set.
 *
 * @return bool	True if the return is doe to a poll being required.
 */
bool SouthService::syncToNextPoll()
{
	time_t tim = time(0);
	struct tm tm;
	localtime_r(&tim, &tm);
	unsigned long waitFor = 1;

	if (m_hours.size() == 0 && m_minutes.size() == 0 && m_seconds.size() == 0)
	{
		Logger::getLogger()->error("Poll time misconfigured.");
	}
	else if (m_hours.size() == 0 && m_minutes.size() == 0)
	{
		// Only looking at seconds
		unsigned int i;
		for (i = 0; i < m_seconds.size() && m_seconds[i] <= (unsigned)tm.tm_sec; i++)
		{
		}
		if (i == m_seconds.size())
		{
			waitFor = (60 - (unsigned)tm.tm_sec) + m_seconds[0];
		}
		else
		{
			waitFor = m_seconds[i] - (unsigned)tm.tm_sec;
		}
	}
	else if (m_hours.size() == 0)
	{
		unsigned int target_min = (unsigned)tm.tm_min;
		unsigned int min, sec;
		for (min = 0; min < m_minutes.size() && m_minutes[min] < target_min; min++)
		{
		}
		if (min == m_minutes.size()) // Reset to start of minute list
		{
			min = 0;
		}

		if (m_minutes[min] != target_min)	// Not this minute
		{
			sec = 0;	// Always use first setting of seconds
		}
		else
		{
			for (sec = 0; sec < m_seconds.size() && m_seconds[sec] <= (unsigned)tm.tm_sec; sec++)
			{
			}
			if (sec == m_seconds.size())
			{
				// Too late in this minute use next minute setting
				sec = 0;
				min++;
				if (min >= m_minutes[min])
				{
					min = 0;
				}
			}
		}
		waitFor = 0;
		if (m_minutes[min] > (unsigned)tm.tm_min)
		{
			waitFor = 60 * (m_minutes[min] - (unsigned)tm.tm_min);
		}
		else if (m_minutes[min] < (unsigned)tm.tm_min)
		{
			waitFor = 60 * ((60 - (unsigned)tm.tm_min) + m_minutes[min]);
		}
		if (m_seconds[sec] > (unsigned)tm.tm_sec)
		{
			waitFor += ((unsigned)tm.tm_sec - m_seconds[sec]);
		}
		else
		{
			waitFor += ((60 - (unsigned)tm.tm_sec) + m_seconds[sec]);
		}
	}
	else	// Hours, minutes and seconds
	{
		unsigned int hour, min, sec;
		for (hour = 0; hour < m_hours.size() && m_hours[hour] < (unsigned)tm.tm_hour; hour++)
		{
		}
		if (hour == m_hours.size()) // Reset to start of minute list
		{
			min = 0;
			sec = 0;
			hour = 0;
		}
		else if (m_hours[hour] == (unsigned)tm.tm_hour)	// Check for this hour
		{
			for (min = 0; min < m_minutes.size() && m_minutes[min] < (unsigned)tm.tm_min; min++)
			{
			}
			if (min < m_minutes.size()) // may still be a trogger in this hor
			{
				for (sec = 0; sec < m_seconds.size() && m_seconds[sec] <= (unsigned)tm.tm_sec; sec++)
				{
				}
				if (sec == m_seconds.size())
				{
					// Too late in this minute use next minute setting
					sec = 0;
					min++;
					if (min == m_minutes.size())
					{
						min = 0;
						sec = 0;
						hour++;
						if (m_hours.size() == hour)
							hour = 0;
					}
				}
			}
			else
			{
				hour++;
				min = 0;
				sec = 0;
				if (m_hours.size() == hour)
					hour = 0;
			}
		}
		else
		{
			hour++;
			min = 0;
			sec = 0;
			if (m_hours.size() == hour)
				hour = 0;
		}
		waitFor = 0;
		if (m_hours[hour] > (unsigned)tm.tm_hour)
		{
			waitFor += 60 * 60 * (m_hours[hour] - (unsigned)tm.tm_hour);
		}
		else if (m_minutes[min] < (unsigned)tm.tm_min)
		{
			waitFor += 60 * 60 * ((24 - (unsigned)tm.tm_hour) + m_hours[hour]);
		}
		if (m_minutes[min] > (unsigned)tm.tm_min)
		{
			waitFor += 60 * (m_minutes[min] - (unsigned)tm.tm_min);
		}
		else if (m_minutes[min] < (unsigned)tm.tm_min)
		{
			waitFor += 60 * ((60 - (unsigned)tm.tm_min) + m_minutes[min]);
		}
		if (m_seconds[sec] > (unsigned)tm.tm_sec)
		{
			waitFor += ((unsigned)tm.tm_sec - m_seconds[sec]);
		}
		else
		{
			waitFor += ((60 - (unsigned)tm.tm_sec) + m_seconds[sec]);
		}
	}


	uint64_t exp;
	while (waitFor)
	{
		if (read(m_timerfd, &exp, sizeof(uint64_t)) == -1)
			return false;
		waitFor--;
		if (m_shutdown)
			return false;
		if (m_pollType != POLL_FIXED)	// Configuration has change to the poll type
		{
			return false;
		}
	}
	return true;
}

/**
 * Wait until either a shutdown request is received or a poll operation
 *
 * @return bool		True if the return is due to a new poll request
 */
bool SouthService::onDemandPoll()
{
	unique_lock<mutex> lk(m_pollMutex);
	if (! m_shutdown)
	{
		m_doPoll = false;
		m_pollCV.wait(lk);
	}
	return m_doPoll;
}

/**
 * Check to see if there is a reconfiguration option blocking in another
 * thread and yield until that reconfiguration has occured.
 */
void SouthService::checkPendingReconfigure()
{
	while(1)
	{
		unsigned int numPendingReconfs;
		{
			lock_guard<mutex> guard(m_pendingNewConfigMutex);
			numPendingReconfs = m_pendingNewConfig.size();
		}
		// if a reconf is pending, make this poll thread yield CPU, sleep_for is needed to sleep this thread for sufficiently long time
		if (numPendingReconfs)
		{
			Logger::getLogger()->debug("SouthService::start(): %d entries in m_pendingNewConfig, poll thread yielding CPU", numPendingReconfs);
			std::this_thread::sleep_for(std::chrono::milliseconds(200));
		}
		else
			return;
	}
}

/**
<<<<<<< HEAD
 * Process the setting of allowed fetures
 *
 * @param category	The configuration category
 */
void SouthService::updateFeatures(const ConfigCategory& category)
{
	if (category.itemExists("control"))
	{
		string s = category.getValue("control");
		m_controlEnabled = s.compare("true") == 0 ? true : false;
	}
	if (category.itemExists("debugger"))
	{
		string s = category.getValue("debugger");
		m_debuggerEnabled = s.compare("true") == 0 ? true : false;
	}
=======
 * Return the state of the pipeline debugger
 *
 * @return string	JSON document reporting the state of the pipeline debugger
 */
string SouthService::debugState()
{
	string rval;
	rval = "{ ";
	rval += "\"debugger\" : ";
	if (m_debugState & DEBUG_ATTACHED)
	{
		rval += "\"Attached\",";
		rval += "\"ingress\" : ";
		if (m_debugState & DEBUG_SUSPENDED)
			rval += "\"Suspended\", ";
		else
			rval += "\"Running\", ";
		rval += "\"egress\" : ";
		if (m_debugState & DEBUG_ISOLATED)
			rval += "\"Isolated\"";
		else
			rval += "\"Storage\"";
	}
	else
	{
		rval += "\"Detached\"";
	}
	rval += "}";
	return rval;
>>>>>>> 9ffa1c7c
}<|MERGE_RESOLUTION|>--- conflicted
+++ resolved
@@ -258,14 +258,11 @@
 				m_requestRestart(false),
 				m_auditLogger(NULL),
 				m_perfMonitor(NULL),
-<<<<<<< HEAD
+				m_suspendIngest(false),
+				m_steps(0),
+				m_provider(NULL),
 				m_controlEnabled(true),
 				m_debuggerEnabled(true)
-=======
-				m_suspendIngest(false),
-				m_steps(0),
-				m_provider(NULL)
->>>>>>> 9ffa1c7c
 {
 	m_name = myName;
 	m_type = SERVICE_TYPE;
@@ -1796,7 +1793,6 @@
 }
 
 /**
-<<<<<<< HEAD
  * Process the setting of allowed fetures
  *
  * @param category	The configuration category
@@ -1812,8 +1808,15 @@
 	{
 		string s = category.getValue("debugger");
 		m_debuggerEnabled = s.compare("true") == 0 ? true : false;
-	}
-=======
+		if (m_debugState & DEBUG_ATTACHED != 0 && m_debuggerEnabled == false)
+		{
+			// Detach the debugger
+			detachDebugger();
+		}
+	}
+}
+
+/**
  * Return the state of the pipeline debugger
  *
  * @return string	JSON document reporting the state of the pipeline debugger
@@ -1837,11 +1840,14 @@
 		else
 			rval += "\"Storage\"";
 	}
+	else if (allowDebugger())
+	{
+		rval += "\"Detached\"";
+	}
 	else
 	{
-		rval += "\"Detached\"";
+		rval += "\"Disabled\"";
 	}
 	rval += "}";
 	return rval;
->>>>>>> 9ffa1c7c
 }