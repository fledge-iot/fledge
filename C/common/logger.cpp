/*
 * Fledge storage service.
 *
 * Copyright (c) 2017-2018 OSisoft, LLC
 *
 * Released under the Apache 2.0 Licence
 *
 * Author: Mark Riddoch, Massimiliano Pinto
 */
#include <logger.h>
#include <stdio.h>
#include <unistd.h>
#include <syslog.h>
#include <stdarg.h>
#include <memory>
#include <string.h>
#include <sys/time.h>
#include <sys/socket.h>
#include <exception>
<<<<<<< HEAD
#include <arpa/inet.h>
=======
#include <stdexcept>
>>>>>>> 6d96e527

using namespace std;

// uncomment line below to get uSec level timestamps
// #define ADD_USEC_TS
const char * DEFALUT_LOG_IP = "127.0.0.1";
const int DEFAULT_LOG_PORT = 5140;

inline long getCurrTimeUsec()
{
	struct timeval m_timestamp;
	gettimeofday(&m_timestamp, NULL);
	return m_timestamp.tv_usec;
}

/**
 * The singleton pointer
 */
Logger *Logger::instance = 0;

/**
 * Constructor for the Logger class.
 *
 * @param application	The application name
 */
Logger::Logger(const string& application) : m_runWorker(true), m_workerThread(NULL)
{
	static char ident[80];

	if (instance)
	{
		instance->error("Attempt to create second singleton instance, original application name %s, current attempt made by %s", ident, application.c_str());
		throw runtime_error("Attempt to create secnd Logger instance");
	}
	/* Prepend "Fledge " in all cases other than Fledge itself and Fledge Storage.
	 */
	if (application.compare("Fledge") != 0 && application.compare("Fledge Storage") != 0)
	{
		snprintf(ident, sizeof(ident), "Fledge %s", application.c_str());
	}
	else
	{
		strncpy(ident, application.c_str(), sizeof(ident));
	}

	// Check if SYSLOG_UDP_ENABLED is set via environment variable
	const char* udpEnabledEnv = std::getenv("SYSLOG_UDP_ENABLED");
	m_SyslogUdpEnabled = false;

	if (udpEnabledEnv != nullptr && std::string(udpEnabledEnv) == "true") 
	{
		m_SyslogUdpEnabled = true;
	}

	if(m_SyslogUdpEnabled)
	{
		// Check LOG_IP and LOG_PORT from environment variables with default values
		const char* logIpEnv = std::getenv("LOG_IP");
		const char* logPortEnv = std::getenv("LOG_PORT");

		std::string logIp = logIpEnv ? logIpEnv : DEFALUT_LOG_IP; // Default to 127.0.0.1
		int logPort = logPortEnv ? std::atoi(logPortEnv) : DEFAULT_LOG_PORT; // Default to port 5140
		// Initialize the UDP socket
		m_UdpSockFD = socket(AF_INET, SOCK_DGRAM, 0);
		if (m_UdpSockFD >= 0) 
		{
			memset(&m_UdpServerAddr, 0, sizeof(m_UdpServerAddr));
			m_UdpServerAddr.sin_family = AF_INET;
			m_UdpServerAddr.sin_port = htons(logPort); // Use the port from LOG_PORT or default
			if (inet_pton(AF_INET, logIp.c_str(), &m_UdpServerAddr.sin_addr) <= 0)
			{
				throw std::runtime_error("Invalid LOG_IP address");
			}
		} 
		else 
		{
			throw std::runtime_error("Failed to create UDP socket");
		}
	}
	else
	{
		openlog(ident, LOG_PID|LOG_CONS, LOG_USER);
	}

	instance = this;
	m_level = LOG_WARNING;
}

/**
 * Destructor for the logger class.
 */
Logger::~Logger()
{
	// Stop the getLogger() call returning a deleted instance
	if (instance == this)
		instance = NULL;
	else if (!instance)
		return;	// Already destroyed
	m_condition.notify_one();
	if (m_workerThread && m_workerThread->joinable())
	{
		m_runWorker = false;
		m_workerThread->join();
		delete m_workerThread;
		m_workerThread = NULL;
	}

	if(!m_SyslogUdpEnabled)
	{
		closelog();
	}
	else
	{
		if (m_UdpSockFD >= 0) 
		{
			close(m_UdpSockFD);
			m_UdpSockFD = -1;
		}
	}
}

/**
 * Send a message to the UDP sink if enabled
 *
 * @param msg		The message to send
 */
void Logger::sendToUdpSink(const std::string& msg) 
{
	if (m_UdpSockFD >= 0) 
	{
		sendto(m_UdpSockFD, msg.c_str(), msg.size(), 0, (struct sockaddr*)&m_UdpServerAddr, sizeof(m_UdpServerAddr));
	}
}

/**
 * Return the singleton instance of the logger class.
 */
Logger *Logger::getLogger()
{
	if (!instance)
	{
		// Any service should have already created the logger
		// for the service. If not then create the deault logger
		// and clearly identify this. We should ideally avoid
		// the use of a default as this will not identify the
		// source of the log message.
		instance = new Logger("(default)");
	}

	return instance;
}

/**
 * Set the minimum level of logging to write to syslog.
 *
 * @param level	The minimum, inclusive, level of logging to write
 */
void Logger::setMinLevel(const string& level)
{
	if (level.compare("info") == 0)
	{
		setlogmask(LOG_UPTO(LOG_INFO));
		levelString = level;
		m_level = LOG_INFO;
	} else if (level.compare("warning") == 0)
	{
		setlogmask(LOG_UPTO(LOG_WARNING));
		levelString = level;
		m_level = LOG_WARNING;
	} else if (level.compare("debug") == 0)
	{
		setlogmask(LOG_UPTO(LOG_DEBUG));
		levelString = level;
		m_level = LOG_DEBUG;
	} else if (level.compare("error") == 0)
	{
		setlogmask(LOG_UPTO(LOG_ERR));
		levelString = level;
		m_level = LOG_ERR;
	} else
	{
		error("Request to set unsupported log level %s", level.c_str());
	}
}

/**
 * Register a callback function to be called when
 * a log message is written that matches the secification
 * given.
 *
 * Note: The callback functions are called on a seperate thread.
 * This worker thread is only created when the first callback is
 * registered.
 *
 * @param level		The level that must be matched
 * @param callback	The funtion to be called
 * @param userData	User date to pass to the callback function
 * @return bool		Return true if the callback was registered
 */
bool Logger::registerInterceptor(LogLevel level, LogInterceptor callback, void* userData)
{
	// Do not register the interceptor if callback function is null
	if (callback == nullptr)
	{
		return false;
	}

	std::lock_guard<std::mutex> lock(m_interceptorMapMutex);
	if (m_workerThread == NULL)
	{
		m_workerThread = new std::thread(&Logger::workerThread, this);
	}
	auto it = m_interceptors.emplace(level, InterceptorData{callback, userData});
	if (it != m_interceptors.end())
	{
		return true;
	}
	return false;
}

/**
 * Remove the registration of a previosuly registered callback
 *
 * @param level		The matching log loevel for the callback
 * @param callback	The callback to unregister
 * @return bool		True if the callback was unregistered.
 */
bool Logger::unregisterInterceptor(LogLevel level, LogInterceptor callback)
{
	std::lock_guard<mutex> lock(m_interceptorMapMutex);
	auto range = m_interceptors.equal_range(level);
	for (auto it = range.first; it != range.second; ++it)
	{
		if (it->second.callback == callback)
		{
			m_interceptors.erase(it);
			return true;
		}
	}
	return false;
}

/**
 * Queue the execution of a callback when a log message is received
 * that matches a registered callback
 *
 * @param level		The log level
 * @param message	The log message
 */
void Logger::executeInterceptor(LogLevel level, const std::string& message)
{
	std::lock_guard<mutex> lock(m_interceptorMapMutex);
	auto range = m_interceptors.equal_range(level);
	for (auto it = range.first; it != range.second; ++it)
	{
		std::lock_guard<mutex> lock(m_queueMutex);
		m_taskQueue.push({level, message, it->second.callback, it->second.userData});
	}
	m_condition.notify_one();
}

/**
 * The worker thread that processes intercepted log messages and
 * calls the callback function to handle them
 */
void Logger::workerThread()
{
	while (m_runWorker)
	{
		std::unique_lock<mutex> lock(m_queueMutex);
		m_condition.wait(lock, [this] { return !m_taskQueue.empty() || !m_runWorker; });

		while (!m_taskQueue.empty())
		{
			if(!m_runWorker) //Exit immediately during shutdown
			{
				return;
			}

			LogTask task = m_taskQueue.front();
			m_taskQueue.pop();
			lock.unlock();

			if (task.callback)
			{
				task.callback(task.level, task.message, task.userData);
			}

			lock.lock();
		}
	}
}

/**
 * Log a message at the level debug
 *
 * @param msg		A printf format string
 * @param ...		The variable arguments required by the printf format
 */
void Logger::debug(const string& msg, ...)
{
	va_list args;
	va_start(args, msg);

	// Use the unified log function with the "DEBUG" level
	log(LOG_DEBUG, "DEBUG", LogLevel::DEBUG, msg, args);

	va_end(args);
}

/**
 * Log a long string across multiple syslog entries
 *
 * @param s	The string to log
 * @param level	level to log the string at
 */
void Logger::printLongString(const string& s, LogLevel level)
{
	const int charsPerLine = 950;
	int len = s.size();
	const char *cstr = s.c_str();
	for (int i=0; i<(len+charsPerLine-1)/charsPerLine; i++)
	{
		switch (level)
		{
			case LogLevel::FATAL:
				this->fatal("%.*s%s",
						charsPerLine,
						cstr+i*charsPerLine,
						len - i > charsPerLine ? "..." : "");
				break;
			case LogLevel::ERROR:
				this->error("%.*s%s",
						charsPerLine,
						cstr+i*charsPerLine,
						len - i > charsPerLine ? "..." : "");
				break;
			case LogLevel::WARNING:
				this->warn("%.*s%s",
						charsPerLine,
						cstr+i*charsPerLine,
						len - i > charsPerLine ? "..." : "");
				break;
			case LogLevel::INFO:
				this->info("%.*s%s",
						charsPerLine,
						cstr+i*charsPerLine,
						len - i > charsPerLine ? "..." : "");
				break;
			case LogLevel::DEBUG:
			default:
				this->debug("%.*s%s",
						charsPerLine,
						cstr+i*charsPerLine,
						len - i > charsPerLine ? "..." : "");
				break;
		}
	}
}

/**
 * Log a message at the level info
 *
 * @param msg		A printf format string
 * @param ...		The variable arguments required by the printf format
 */
void Logger::info(const std::string& msg, ...)
{
	va_list args;
	va_start(args, msg);

	// Use the unified log function with the "INFO" level
	log(LOG_INFO, "INFO", LogLevel::INFO, msg, args);

	va_end(args);
}

/**
 * Log a message at the level warn
 *
 * @param msg		A printf format string
 * @param ...		The variable arguments required by the printf format
 */
void Logger::warn(const string& msg, ...)
{
	va_list args;
	va_start(args, msg);

	// Use the unified log function with the "WARNING" level
	log(LOG_WARNING, "WARNING", LogLevel::WARNING, msg, args);

	va_end(args);
}

/**
 * Log a message at the level error
 *
 * @param msg		A printf format string
 * @param ...		The variable arguments required by the printf format
 */
void Logger::error(const string& msg, ...)
{
	va_list args;
	va_start(args, msg);

	// Use the unified log function with the "ERROR" level
	log(LOG_ERR, "ERROR", LogLevel::ERROR, msg, args);

	va_end(args);
}


/**
 * Log a message at the level fatal
 *
 * @param msg		A printf format string
 * @param ...		The variable arguments required by the printf format
 */
void Logger::fatal(const string& msg, ...)
{
	va_list args;
	va_start(args, msg);

	// Use the unified log function with the "FATAL" level
	log(LOG_CRIT, "FATAL", LogLevel::FATAL, msg, args);

	va_end(args);
}

/**
 * Log a message at the specified level
 *
 * @param sysLogLvl	The syslog level to use
 * @param lvlName		The name of the log level
 * @param appLogLvl	The application log level
 * @param msg		A printf format string
 * @param ...		The variable arguments required by the printf format
 */
void Logger::log(int sysLogLvl, const char * lvlName, LogLevel appLogLvl, const std::string& msg, ...)
{
	// Check if the current log level allows messages
	if (m_level < sysLogLvl) 
	{
		return;
	}

	constexpr size_t MAX_BUFFER_SIZE = 1024; // Maximum allowed log size
	char buffer[MAX_BUFFER_SIZE]; // Stack-allocated buffer for formatting

	va_list args;
	va_start(args, msg);

	int copied = 0;

#ifdef ADD_USEC_TS
	copied = snprintf(buffer, sizeof(buffer), "[.%06ld] %s: ", getCurrTimeUsec(), lvlName);
#else
	copied = snprintf(buffer, sizeof(buffer), "%s: ", lvlName);
#endif

	// Format the log message using vsnprintf
	vsnprintf(buffer + copied, sizeof(buffer) - copied, msg.c_str(), args);
	va_end(args); // Ensure `va_list` is cleaned up immediately after usage

	if(m_SyslogUdpEnabled)
	{
		// Send the message to the UDP sink
		sendToUdpSink(buffer);
	}
	else
	{
		syslog(sysLogLvl, buffer);
	}

	// Execute interceptors if any are present
	if (!m_interceptors.empty())
	{
		executeInterceptor(appLogLvl, buffer);
	}
}<|MERGE_RESOLUTION|>--- conflicted
+++ resolved
@@ -17,11 +17,8 @@
 #include <sys/time.h>
 #include <sys/socket.h>
 #include <exception>
-<<<<<<< HEAD
 #include <arpa/inet.h>
-=======
 #include <stdexcept>
->>>>>>> 6d96e527
 
 using namespace std;
 
