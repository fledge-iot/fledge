#ifndef _MANAGEMENT_CLIENT_H
#define _MANAGEMENT_CLIENT_H
/*
 * Fledge storage service.
 *
 * Copyright (c) 2017-2018 OSisoft, LLC
 *
 * Released under the Apache 2.0 Licence
 *
 * Author: Mark Riddoch, Massimiliano Pinto
 */

#include <client_http.hpp>
#include <server_http.hpp>
#include <config_category.h>
#include <service_record.h>
#include <logger.h>
#include <string>
#include <map>
#include <vector>
#include <rapidjson/document.h>
#include <asset_tracking.h>
#include <json_utils.h>
#include <thread>
#include <bearer_token.h>
#include <acl.h>

using HttpClient = SimpleWeb::Client<SimpleWeb::HTTP>;
using HttpServer = SimpleWeb::Server<SimpleWeb::HTTP>;
using namespace rapidjson;

class AssetTrackingTuple;

/**
 * The management client class used by services and tasks to communicate
 * with the management API of the Fledge core microservice.
 *
 * The class encapsulates the management REST API and provides methods for accessing each
 * of those APIs.
 */
class ManagementClient {
	public:
		ManagementClient(const std::string& hostname, const unsigned short port);
		~ManagementClient();
		bool 			registerService(const ServiceRecord& service);
		bool 			unregisterService();
		bool 			getService(ServiceRecord& service);
		bool			getServices(std::vector<ServiceRecord *>& services);
		bool			getServices(std::vector<ServiceRecord *>& services, const std::string& type);
		bool 			registerCategory(const std::string& categoryName);
		bool 			registerCategoryChild(const std::string& categoryName);
		bool 			unregisterCategory(const std::string& categoryName);
		ConfigCategories	getCategories();
		ConfigCategory		getCategory(const std::string& categoryName);
                std::string             setCategoryItemValue(const std::string& categoryName,
                                                             const std::string& itemName,
                                                             const std::string& itemValue);
		std::string		addChildCategories(const std::string& parentCategory,
							   const std::vector<std::string>& children);
		std::vector<AssetTrackingTuple*>&
					getAssetTrackingTuples(const std::string serviceName = "");
		bool addAssetTrackingTuple(const std::string& service, 
					   const std::string& plugin, 
					   const std::string& asset, 
					   const std::string& event);
		ConfigCategories	getChildCategories(const std::string& categoryName);
		HttpClient		*getHttpClient();
		bool			addAuditEntry(const std::string& serviceName,
						      const std::string& severity,
						      const std::string& details);
		std::string&		getRegistrationBearerToken()
		{
					std::lock_guard<std::mutex> guard(m_bearer_token_mtx);
					return m_bearer_token;
		};
		void			setNewBearerToken(const std::string& bearerToken)
					{
						std::lock_guard<std::mutex> guard(m_bearer_token_mtx);
						m_bearer_token = bearerToken;
					};
		bool			verifyBearerToken(BearerToken& token);
		bool			verifyAccessBearerToken(BearerToken& bToken);
		bool			verifyAccessBearerToken(std::shared_ptr<HttpServer::Request> request);
		bool			refreshBearerToken(const std::string& currentToken,
							std::string& newToken);
		std::string&		getBearerToken() { return m_bearer_token; };
		bool			addProxy(const std::string& serviceName,
						const std::string& operation,
						const std::string& publicEnpoint,
						const std::string& privateEndpoint);
		bool			addProxy(const std::string& serviceName,
						const std::map<std::string,
						std::vector<std::pair<std::string, std::string> > >& endpoints);
		bool			deleteProxy(const std::string& serviceName);
		const std::string 	getUrlbase() { return m_urlbase.str(); }
<<<<<<< HEAD
		ACL			getACL(const std::string& aclName);
=======
		AssetTrackingTuple*	getAssetTrackingTuple(const std::string& serviceName,
								const std::string& assetName,
								const std::string& event);
>>>>>>> 0f94ba75

	private:
		std::ostringstream 			m_urlbase;
		std::map<std::thread::id, HttpClient *> m_client_map;
		HttpClient				*m_client;
		std::string				*m_uuid;
		Logger					*m_logger;
		std::map<std::string, std::string>	m_categories;
		// Bearer token returned by service registration
		// if the service startup token has been passed in registration payload
		std::string				m_bearer_token;
		// Map of received and verified access bearer tokens from other microservices
		std::map<std::string, BearerToken> 	m_received_tokens;
		// m_received_tokens lock
		std::mutex 				m_mtx_rTokens;
		// m_client_map lock
		std::mutex				m_mtx_client_map;
		// Get and set bearer token mutex
		std::mutex				m_bearer_token_mtx;
  
	public:
		// member template must be here and not in .cpp file
		template<class T> bool	addCategory(const T& t, bool keepOriginalItems = false)
		{
			try {
				std::string url = "/fledge/service/category";

                                // Build the JSON payload
                                std::ostringstream payload;
                                payload << "{ \"key\" : \"" << JSONescape(t.getName());
                                payload << "\", \"description\" : \"" << JSONescape(t.getDescription());
                                if (! t.getDisplayName().empty() ) {
                                	payload << "\", \"display_name\" : \"" << JSONescape(t.getDisplayName());
                                }
                                payload << "\", \"value\" : " << t.itemsToJSON();


				/**
				 * Note:
				 * At the time being the keep_original_items is added into payload
				 * and configuration manager in the Fledge handles it.
				 *
				 * In the near future keep_original_items will be passed
				 * as URL modifier, i.e: 'URL?keep_original_items=true'
				 */
				if (keepOriginalItems)
				{
					url += "?keep_original_items=true";
				}

				// Terminate JSON string
				payload << " }";

				auto res = this->getHttpClient()->request("POST", url.c_str(), payload.str());

				Document doc;
				std::string response = res->content.string();

				doc.Parse(response.c_str());
				if (doc.HasParseError())
				{
					m_logger->error("Failed to parse result of adding a category: %s\n",
							response.c_str());
					return false;
				}
				else if (doc.HasMember("message"))
				{
					m_logger->error("Failed to add configuration category: %s.",
							doc["message"].GetString());
					return false;
				}
				else
				{
					return true;
				}
			} catch (const SimpleWeb::system_error &e) {
				m_logger->error("Add config category failed %s.", e.what());
			}
			return false;
		};
};

#endif<|MERGE_RESOLUTION|>--- conflicted
+++ resolved
@@ -93,13 +93,10 @@
 						std::vector<std::pair<std::string, std::string> > >& endpoints);
 		bool			deleteProxy(const std::string& serviceName);
 		const std::string 	getUrlbase() { return m_urlbase.str(); }
-<<<<<<< HEAD
-		ACL			getACL(const std::string& aclName);
-=======
+        ACL			getACL(const std::string& aclName);
 		AssetTrackingTuple*	getAssetTrackingTuple(const std::string& serviceName,
 								const std::string& assetName,
 								const std::string& event);
->>>>>>> 0f94ba75
 
 	private:
 		std::ostringstream 			m_urlbase;
