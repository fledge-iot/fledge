#ifndef OMFLINKEDDATA_H
#define OMFLINKEDDATA_H
/*
 * Fledge OSIsoft OMF interface to PI Server.
 *
 * Copyright (c) 2022-2025 Dianomic Systems
 *
 * Released under the Apache 2.0 Licence
 *
 * Author: Mark Riddoch
 */

#include <map>
#include <set>
#include <reading.h>
#include <OMFHint.h>
#include <omfbuffer.h>
#include <linkedlookup.h>
#include <omferror.h>

/**
 * The OMFLinkedData class.
 * A reading is formatted with OMF specifications using the linked
 * type creation scheme supported for OMF Version 1.2 onwards.
 *
 * This is based on the new mechanism discussed at AVEVA World 2022 and
 * the mechanism is detailed in the Google Doc,
 * https://docs.google.com/document/d/1w0e7VRqX7xzc0lEBLq-sYhgaHE0ABasOa6EC9dJMrMs/edit
 *
 * The principle is to use links to containers in OMF with each container being a single
 * data point in the asset. There are no specific types for the assets, they share a set
 * of base types via these links. This should allow for readings that have different sets
 * of datapoints for each asset.
 *
 * It is also a goal of this mechanism to move away from the need to persist state data
 * between invocations and make the process more robust.
 */
class OMFLinkedData
{
	public:
		OMFLinkedData(  std::unordered_map<std::string, LALookup> *linkedAssetState,
				const OMF_ENDPOINT PIServerEndpoint = ENDPOINT_CR) :
					m_linkedAssetState(linkedAssetState),
					m_endpoint(PIServerEndpoint),
       					m_doubleFormat("float64"),
					m_integerFormat("int64")
					{};
		bool		processReading(OMFBuffer& payload, bool needDelim, const Reading& reading,
				const std::string& DefaultAFLocation = std::string(),
				OMFHints *hints = NULL);
		void		buildLookup(const std::vector<Reading *>& reading);
		void		setSendFullStructure(const bool sendFullStructure) {m_sendFullStructure = sendFullStructure;};
		bool		flushContainers(HttpSender& sender, const std::string& path, std::vector<std::pair<std::string, std::string> >& header, OMFError& error, bool *isConnected);
		void		setDelimiter(const std::string &delimiter) {m_delimiter = delimiter;};
		void		setFormats(const std::string& doubleFormat, const std::string& integerFormat)
				{
					m_doubleFormat = doubleFormat;
					m_integerFormat = integerFormat;
				};
<<<<<<< HEAD
		std::size_t	clearLALookup(const std::vector<Reading *>& reading, std::size_t startIndex, std::size_t numReadings, std::string &delimiter);
=======
		void		setStaticData(std::vector<std::pair<std::string, std::string>> *staticData)
				{
					m_staticData = staticData;
				};

>>>>>>> 41bfeee8
	private:
		std::string	getBaseType(Datapoint *dp, const std::string& format);
		void		sendContainer(std::string& link, Datapoint *dp, OMFHints * hints, const std::string& baseType);
		bool		isTypeSupported(DatapointValue& dataPoint)
				{
					switch (dataPoint.getType())
					{
						case DatapointValue::DatapointTag::T_FLOAT:
						case DatapointValue::DatapointTag::T_INTEGER:
						case DatapointValue::DatapointTag::T_STRING:
							return true;
						default:
							return false;
					}
				};

	private:
		bool m_sendFullStructure;
		std::string m_delimiter;

		/**
		 * The container for this asset and data point has been sent in
		 * this session. The key is the asset followed by the datapoint name
		 * with a delimiter (default: '.') in between. The value is the base type used, a
		 * container will be sent if the base type changes.
		 */
		std::unordered_map<std::string, LALookup>	*m_linkedAssetState;

		/**
		 * The endpoint to which we are sending data
		 */
		OMF_ENDPOINT				m_endpoint;

		/**
		 * Static data to send to OMF
		 */
		std::vector<std::pair<std::string, std::string>> *m_staticData;


		/**
		 * The set of containers to flush
		 */
		std::string				m_containers;
		std::set<std::string>   m_containerNames;
		std::string				m_doubleFormat;
		std::string				m_integerFormat;

};
#endif<|MERGE_RESOLUTION|>--- conflicted
+++ resolved
@@ -51,21 +51,18 @@
 		void		buildLookup(const std::vector<Reading *>& reading);
 		void		setSendFullStructure(const bool sendFullStructure) {m_sendFullStructure = sendFullStructure;};
 		bool		flushContainers(HttpSender& sender, const std::string& path, std::vector<std::pair<std::string, std::string> >& header, OMFError& error, bool *isConnected);
+		std::size_t	clearLALookup(const std::vector<Reading *>& reading, std::size_t startIndex, std::size_t numReadings, std::string &delimiter);
 		void		setDelimiter(const std::string &delimiter) {m_delimiter = delimiter;};
 		void		setFormats(const std::string& doubleFormat, const std::string& integerFormat)
 				{
 					m_doubleFormat = doubleFormat;
 					m_integerFormat = integerFormat;
 				};
-<<<<<<< HEAD
-		std::size_t	clearLALookup(const std::vector<Reading *>& reading, std::size_t startIndex, std::size_t numReadings, std::string &delimiter);
-=======
 		void		setStaticData(std::vector<std::pair<std::string, std::string>> *staticData)
 				{
 					m_staticData = staticData;
 				};
 
->>>>>>> 41bfeee8
 	private:
 		std::string	getBaseType(Datapoint *dp, const std::string& format);
 		void		sendContainer(std::string& link, Datapoint *dp, OMFHints * hints, const std::string& baseType);
