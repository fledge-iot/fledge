# -*- coding: utf-8 -*-
# FLEDGE_BEGIN
# See: http://fledge-iot.readthedocs.io/
# FLEDGE_END

import copy
import json
import asyncio
from unittest.mock import MagicMock, patch
import sys
import pytest
from datetime import datetime

from fledge.common.audit_logger import AuditLogger
from fledge.common.configuration_manager import ConfigurationManager
from fledge.common.storage_client.storage_client import StorageClientAsync
from fledge.common.storage_client.exceptions import StorageServerError
from fledge.services.core import connect
from fledge.services.core.user_model import User

__author__ = "Ashish Jabble"
__copyright__ = "Copyright (c) 2017 OSIsoft, LLC"
__license__ = "Apache 2.0"
__version__ = "${VERSION}"

pytestmark = pytest.mark.asyncio

@asyncio.coroutine
def mock_coro(*args, **kwargs):
    return None if len(args) == 0 else args[0]

@pytest.allure.feature("unit")
@pytest.allure.story("services", "core", "user-model")
class TestUserModel:

    async def test_initial_value(self):
        obj = User(1, 'admin', 'fledge')
        assert obj.uid == 1
        assert obj.username == 'admin'
        assert obj.password == 'fledge'
        assert obj.is_admin is False

    async def test_value_with_is_admin(self):
        obj = User(1, 'admin', 'fledge', True)
        assert obj.uid == 1
        assert obj.username == 'admin'
        assert obj.password == 'fledge'
        assert obj.is_admin is True

    async def test_no_value(self):
        with pytest.raises(Exception) as excinfo:
            User()
        assert excinfo.type is TypeError
        assert str(
            excinfo.value) == "__init__() missing 3 required positional arguments: 'uid', 'username', and 'password'"

    async def test_get_roles(self):
        expected = {'rows': [], 'count': 0}
        storage_client_mock = MagicMock(StorageClientAsync)
        
        # Changed in version 3.8: patch() now returns an AsyncMock if the target is an async function.
        if sys.version_info.major == 3 and sys.version_info.minor >= 8:
            _rv = await mock_coro(expected)
        else:
            _rv = asyncio.ensure_future(mock_coro(expected))
        
        with patch.object(connect, 'get_storage_async', return_value=storage_client_mock):
            with patch.object(storage_client_mock, 'query_tbl', return_value=_rv) as query_tbl_patch:
                actual = await User.Objects.get_roles()
                assert actual == expected['rows']
            query_tbl_patch.assert_called_once_with('roles', )

    async def test_get_role_id_by_name(self):
        expected = {'rows': [{'id': '1'}], 'count': 1}
        payload = '{"return": ["id"], "where": {"column": "name", "condition": "=", "value": "admin"}}'
        storage_client_mock = MagicMock(StorageClientAsync)
        
        # Changed in version 3.8: patch() now returns an AsyncMock if the target is an async function.
        if sys.version_info.major == 3 and sys.version_info.minor >= 8:
            _rv = await mock_coro(expected)
        else:
            _rv = asyncio.ensure_future(mock_coro(expected))
        
        with patch.object(connect, 'get_storage_async', return_value=storage_client_mock):
            with patch.object(storage_client_mock, 'query_tbl_with_payload', return_value=_rv) as query_tbl_patch:
                actual = await User.Objects.get_role_id_by_name("admin")
                assert actual == expected['rows']
            query_tbl_patch.assert_called_once_with('roles', payload)

    async def test_get_all(self):
        expected = {'rows': [], 'count': 0}
        storage_client_mock = MagicMock(StorageClientAsync)
        
        # Changed in version 3.8: patch() now returns an AsyncMock if the target is an async function.
        if sys.version_info.major == 3 and sys.version_info.minor >= 8:
            _rv = await mock_coro(expected)
        else:
            _rv = asyncio.ensure_future(mock_coro(expected))
        
        with patch.object(connect, 'get_storage_async', return_value=storage_client_mock):
            with patch.object(storage_client_mock, 'query_tbl', return_value=_rv) as query_tbl_patch:
                actual = await User.Objects.all()
                assert actual == expected['rows']
            query_tbl_patch.assert_called_once_with('users')

    @pytest.mark.parametrize("kwargs, payload", [
<<<<<<< HEAD
        ({'username': None, 'uid': None}, '{"return": ["id", "uname", "role_id", "access_method", "real_name", "description", "block_until", "failed_attempts"], "where": {"column": "enabled", "condition": "=", "value": "t"}}'),
        ({'username': None, 'uid': 1}, '{"return": ["id", "uname", "role_id", "access_method", "real_name", "description", "block_until", "failed_attempts"], "where": {"column": "enabled", "condition": "=", "value": "t", "and": {"column": "id", "condition": "=", "value": 1}}}'),
        ({'username': 'aj', 'uid': None}, '{"return": ["id", "uname", "role_id", "access_method", "real_name", "description", "block_until", "failed_attempts"], "where": {"column": "enabled", "condition": "=", "value": "t", "and": {"column": "uname", "condition": "=", "value": "aj"}}}'),
        ({'username': 'aj', 'uid': 1}, '{"return": ["id", "uname", "role_id", "access_method", "real_name", "description", "block_until", "failed_attempts"], "where": {"column": "enabled", "condition": "=", "value": "t", "and": {"column": "id", "condition": "=", "value": 1, "and": {"column": "uname", "condition": "=", "value": "aj"}}}}')
=======
        ({'username': None, 'uid': None}, '{"return": ["id", "uname", "role_id", "access_method", "real_name", "description", "hash_algorithm"], "where": {"column": "enabled", "condition": "=", "value": "t"}}'),
        ({'username': None, 'uid': 1}, '{"return": ["id", "uname", "role_id", "access_method", "real_name", "description", "hash_algorithm"], "where": {"column": "enabled", "condition": "=", "value": "t", "and": {"column": "id", "condition": "=", "value": 1}}}'),
        ({'username': 'aj', 'uid': None}, '{"return": ["id", "uname", "role_id", "access_method", "real_name", "description", "hash_algorithm"], "where": {"column": "enabled", "condition": "=", "value": "t", "and": {"column": "uname", "condition": "=", "value": "aj"}}}'),
        ({'username': 'aj', 'uid': 1}, '{"return": ["id", "uname", "role_id", "access_method", "real_name", "description", "hash_algorithm"], "where": {"column": "enabled", "condition": "=", "value": "t", "and": {"column": "id", "condition": "=", "value": 1, "and": {"column": "uname", "condition": "=", "value": "aj"}}}}')
>>>>>>> 4260aedb
    ])
    async def test_get_filter(self, kwargs, payload):
        expected = {'rows': [], 'count': 0}
        storage_client_mock = MagicMock(StorageClientAsync)
        
        # Changed in version 3.8: patch() now returns an AsyncMock if the target is an async function.
        if sys.version_info.major == 3 and sys.version_info.minor >= 8:
            _rv = await mock_coro(expected)
        else:
            _rv = asyncio.ensure_future(mock_coro(expected))
        
        with patch.object(connect, 'get_storage_async', return_value=storage_client_mock):
            with patch.object(storage_client_mock, 'query_tbl_with_payload', return_value=_rv) as query_tbl_patch:
                actual = await User.Objects.filter(**kwargs)
                assert actual == expected['rows']
        query_tbl_patch.assert_called_once_with('users', payload)

    @pytest.mark.parametrize("exp_kwargs, error_msg", [
        ({'username': None, 'uid': None}, ''),
        ({'username': None, 'uid': 1}, 'User with id:<1> does not exist'),
        ({'username': 'aj', 'uid': None}, 'User with name:<aj> does not exist'),
        ({'username': 'aj', 'uid': 1}, 'User with id:<1> and name:<aj> does not exist')
    ])
    async def test_get_exception(self, exp_kwargs, error_msg):
        # Changed in version 3.8: patch() now returns an AsyncMock if the target is an async function.
        if sys.version_info.major == 3 and sys.version_info.minor >= 8:
            _rv = await mock_coro([])
        else:
            _rv = asyncio.ensure_future(mock_coro([]))

        with patch.object(User.Objects, 'filter', return_value=_rv) as filter_patch:
            with pytest.raises(Exception) as excinfo:
                await User.Objects.get(uid=exp_kwargs['uid'], username=exp_kwargs['username'])
            assert str(excinfo.value) == error_msg
            assert excinfo.type is User.DoesNotExist
            assert issubclass(excinfo.type, Exception)
        args, kwargs = filter_patch.call_args
        assert kwargs == exp_kwargs

    async def test_get(self):
        expected = [{'role_id': '1', 'id': '1', 'uname': 'admin'}]
        exp_kwargs = {'uid': 1, 'username': 'admin'}

        # Changed in version 3.8: patch() now returns an AsyncMock if the target is an async function.
        if sys.version_info.major == 3 and sys.version_info.minor >= 8:
            _rv = await mock_coro(expected)
        else:
            _rv = asyncio.ensure_future(mock_coro(expected))

        with patch.object(User.Objects, 'filter', return_value=_rv) as filter_patch:
            actual = await User.Objects.get(uid=exp_kwargs['uid'], username=exp_kwargs['username'])
            assert actual == expected[0]
        args, kwargs = filter_patch.call_args
        assert kwargs == exp_kwargs

    @pytest.mark.parametrize("expected, user_pwd", [(True, 'fledge'), (False, 'invalid')])
    async def test_hash_password_check(self, expected, user_pwd):
        password = User.Objects.hash_password("fledge", "SHA512")
        actual = User.Objects.check_password(password, user_pwd, "SHA512")
        assert actual == expected

    async def test_create_user(self):
        hashed_password = "dd7171406eaf4baa8bc805857f719bca"
        expected = {'rows_affected': 1, "response": "inserted"}
        payload = {"pwd": "dd7171406eaf4baa8bc805857f719bca", "role_id": 1, "uname": "aj", 'access_method': 'any',
                   'description': '', 'real_name': ''}
        audit_details = copy.deepcopy(payload)
        audit_details.pop('pwd', None)
        audit_details['message'] = "'{}' username created for '{}' user.".format(payload['uname'],
                                                                                 payload['real_name'])
        storage_client_mock = MagicMock(StorageClientAsync)
        
        # Changed in version 3.8: patch() now returns an AsyncMock if the target is an async function.
        if sys.version_info.major == 3 and sys.version_info.minor >= 8:
            _rv = await mock_coro(expected)
            _rv2 = await mock_coro(None)
        else:
            _rv = asyncio.ensure_future(mock_coro(expected))
            _rv2 = asyncio.ensure_future(mock_coro(None))
        
        with patch.object(connect, 'get_storage_async', return_value=storage_client_mock):
            with patch.object(User.Objects, 'hash_password', return_value=hashed_password) as hash_pwd_patch:
                with patch.object(storage_client_mock, 'insert_into_tbl', return_value=_rv) as insert_tbl_patch:
                    with patch.object(AuditLogger, '__init__', return_value=None):
                        with patch.object(AuditLogger, 'information', return_value=_rv2) as patch_audit:
                            actual = await User.Objects.create("aj", "fledge", 1)
                            assert actual == expected
                        patch_audit.assert_called_once_with('USRAD', audit_details)
                assert 1 == insert_tbl_patch.call_count
                assert insert_tbl_patch.called is True
                args, kwargs = insert_tbl_patch.call_args
                assert 'users' == args[0]
                p = json.loads(args[1])
                assert payload == p
            hash_pwd_patch.assert_called_once_with('fledge', 'SHA512')

    async def test_create_user_exception(self):
        hashed_password = "dd7171406eaf4baa8bc805857f719bca"
        expected = {'message': 'Something went wrong', 'retryable': False, 'entryPoint': 'insert'}
        payload = {"pwd": "dd7171406eaf4baa8bc805857f719bca", "role_id": 1, "uname": "aj", 'access_method': 'any',
                   'description': '', 'real_name': ''}
        storage_client_mock = MagicMock(StorageClientAsync)
        
        # Changed in version 3.8: patch() now returns an AsyncMock if the target is an async function.
        if sys.version_info.major == 3 and sys.version_info.minor >= 8:
            _rv = await mock_coro()
        else:
            _rv = asyncio.ensure_future(mock_coro())        
        
        with patch.object(connect, 'get_storage_async', return_value=storage_client_mock):
            with patch.object(User.Objects, 'hash_password', return_value=hashed_password) as hash_pwd_patch:
                with patch.object(storage_client_mock, 'insert_into_tbl', return_value=_rv, side_effect=StorageServerError(code=400, reason="blah", error=expected)) as insert_tbl_patch:
                    with pytest.raises(ValueError) as excinfo:
                        await User.Objects.create("aj", "fledge", 1)
                    assert str(excinfo.value) == expected['message']
                args, kwargs = insert_tbl_patch.call_args
                assert 'users' == args[0]
                p = json.loads(args[1])
                assert payload == p
            hash_pwd_patch.assert_called_once_with('fledge', 'SHA512')

    async def test_delete_user(self):
        p1 = '{"where": {"column": "user_id", "condition": "=", "value": 2}}'
        p2 = '{"values": {"enabled": "f"}, "where": {"column": "id", "condition": "=", "value": 2, "and": {"column": "enabled", "condition": "=", "value": "t"}}}'
        r1 = {'response': 'deleted', 'rows_affected': 1}
        r2 = {'response': 'updated', 'rows_affected': 1}

        storage_client_mock = MagicMock(StorageClientAsync)
        user_id = 2
        audit_details = {"user_id": user_id, "message": "User ID: <{}> has been disabled.".format(user_id)}
        # Changed in version 3.8: patch() now returns an AsyncMock if the target is an async function.
        if sys.version_info.major == 3 and sys.version_info.minor >= 8:
            _rv1 = await mock_coro(r1)
            _rv2 = await mock_coro(r2)
            _rv3 = await mock_coro(None)
        else:
            _rv1 = asyncio.ensure_future(mock_coro(r1))
            _rv2 = asyncio.ensure_future(mock_coro(r2))
            _rv3 = asyncio.ensure_future(mock_coro(None))

        with patch.object(connect, 'get_storage_async', return_value=storage_client_mock):
            with patch.object(storage_client_mock, 'delete_from_tbl', return_value=_rv1) as delete_tbl_patch:
                with patch.object(storage_client_mock, 'update_tbl', return_value=_rv2) as update_tbl_patch:
                    with patch.object(AuditLogger, '__init__', return_value=None):
                        with patch.object(AuditLogger, 'information', return_value=_rv3) as patch_audit:
                            actual = await User.Objects.delete(user_id)
                            assert r2 == actual
                        patch_audit.assert_called_once_with('USRDL', audit_details)
                update_tbl_patch.assert_called_once_with('users', p2)
            delete_tbl_patch.assert_called_once_with('user_logins', p1)

    async def test_delete_admin_user(self):
        with pytest.raises(ValueError) as excinfo:
            await User.Objects.delete(1)
        assert str(excinfo.value) == 'Super admin user can not be deleted'

    async def test_delete_user_exception(self):
        expected = {'message': 'Something went wrong', 'retryable': False, 'entryPoint': 'delete'}
        payload = '{"values": {"enabled": "f"}, "where": {"column": "id", "condition": "=", "value": 2, "and": {"column": "enabled", "condition": "=", "value": "t"}}}'
        storage_client_mock = MagicMock(StorageClientAsync)
        
        # Changed in version 3.8: patch() now returns an AsyncMock if the target is an async function.
        if sys.version_info.major == 3 and sys.version_info.minor >= 8:
            _rv = await mock_coro()
        else:
            _rv = asyncio.ensure_future(mock_coro()) 
        
        with patch.object(connect, 'get_storage_async', return_value=storage_client_mock):
            with patch.object(storage_client_mock, 'delete_from_tbl', return_value=_rv) as delete_tbl_patch:
                with patch.object(storage_client_mock, 'update_tbl', side_effect=StorageServerError(code=400, reason="blah",
                                                                                                    error=expected)) as update_tbl_patch:
                    with pytest.raises(ValueError) as excinfo:
                        await User.Objects.delete(2)
                    assert str(excinfo.value) == expected['message']
            update_tbl_patch.assert_called_once_with('users', payload)

    @pytest.mark.parametrize("user_data, payload", [
        ({'role_id': 2}, {"values": {"role_id": 2}, "where": {"column": "id", "condition": "=", "value": 2, "and": {"column": "enabled", "condition": "=", "value": "t"}}}),
        ({'role_id': '2'}, {"values": {"role_id": "2"}, "where": {"column": "id", "condition": "=", "value": 2, "and": {"column": "enabled", "condition": "=", "value": "t"}}})
    ])
    async def test_update_user_role(self, user_data, payload):
        expected = {'response': 'updated', 'rows_affected': 1}
        storage_client_mock = MagicMock(StorageClientAsync)
        user_id = 2
        user_info = {'id': user_id, 'uname': 'dianomic', 'role_id': 4, 'access_method': 'cert', 'real_name': 'D System',
                     'description': ''}
        audit_details = {'user_id': user_id, 'old_value': {'role_id': 4},
                         'message': "'dianomic' user has been changed.", 'new_value': user_data}
        # Changed in version 3.8: patch() now returns an AsyncMock if the target is an async function.
        if sys.version_info.major == 3 and sys.version_info.minor >= 8:
            _rv0 = await mock_coro(user_info)
            _rv1 = await mock_coro()
            _rv2 = await mock_coro(expected)
            _rv3 = await mock_coro(None)
        else:
            _rv0 = asyncio.ensure_future(mock_coro(user_info))
            _rv1 = asyncio.ensure_future(mock_coro())
            _rv2 = asyncio.ensure_future(mock_coro(expected))
            _rv3 = asyncio.ensure_future(mock_coro(None))

        with patch.object(User.Objects, 'get', return_value=_rv0) as patch_get:
            with patch.object(connect, 'get_storage_async', return_value=storage_client_mock):
                with patch.object(storage_client_mock, 'update_tbl', return_value=_rv2) as update_tbl_patch:
                    with patch.object(User.Objects, 'delete_user_tokens', return_value=_rv1) as delete_token_patch:
                        with patch.object(AuditLogger, '__init__', return_value=None):
                            with patch.object(AuditLogger, 'information', return_value=_rv3) as patch_audit:
                                actual = await User.Objects.update(user_id, user_data)
                                assert actual is True
                            patch_audit.assert_called_once_with('USRCH', audit_details)
                    delete_token_patch.assert_called_once_with(user_id)
                args, kwargs = update_tbl_patch.call_args
                assert 'users' == args[0]
                p = json.loads(args[1])
                assert payload == p
        patch_get.assert_called_once_with(uid=user_id)

    @pytest.mark.parametrize("user_data, payload", [
        ({'password': "Test@123"}, {"values": {"pwd": "HASHED_PASSWORD"},
                                    "where": {"column": "id", "condition": "=", "value": 2}})
    ])
    async def test_update_user_password(self, user_data, payload):
        expected = {'response': 'updated', 'rows_affected': 1}
        storage_client_mock = MagicMock(StorageClientAsync)
        user_id = 2
        user_info = {'id': user_id, 'uname': 'dianomic', 'role_id': 4, 'access_method': 'cert', 'real_name': 'D System',
                     'description': '', 'hash_algorithm': 'SHA512'}
        audit_details = {'user_id': user_id, 'old_value': {'pwd': '****'},
                         'new_value': {'pwd': 'Password has been updated.'},
                         'message': "'dianomic' user has been changed."}

        # Changed in version 3.8: patch() now returns an AsyncMock if the target is an async function.
        if sys.version_info.major == 3 and sys.version_info.minor >= 8:
            _rv0 = await mock_coro(user_info)
            _rv1 = await mock_coro()
            _rv2 = await mock_coro(expected)
            _rv3 = await mock_coro(['HASHED_PWD'])
            _rv4 = await mock_coro(None)
        else:
            _rv0 = asyncio.ensure_future(mock_coro(user_info))
            _rv1 = asyncio.ensure_future(mock_coro())
            _rv2 = asyncio.ensure_future(mock_coro(expected))
            _rv3 = asyncio.ensure_future(mock_coro(['HASHED_PWD']))
            _rv4 = asyncio.ensure_future(mock_coro(None))
        
        with patch.object(User.Objects, 'get', return_value=_rv0) as patch_get:
            with patch.object(connect, 'get_storage_async', return_value=storage_client_mock):
                with patch.object(User.Objects, 'hash_password', return_value='HASHED_PWD') as hash_pwd_patch:
                    with patch.object(User.Objects, '_get_password_history', return_value=_rv3
                                      ) as pwd_list_patch:
                        with patch.object(storage_client_mock, 'update_tbl', return_value=_rv2
                                          ) as update_tbl_patch:
                            with patch.object(User.Objects, 'delete_user_tokens', return_value=_rv1
                                              ) as delete_token_patch:
                                with patch.object(User.Objects,
                                                  '_insert_pwd_history_with_oldest_pwd_deletion_if_count_exceeds',
                                                  return_value=_rv1) as pwd_history_patch:
                                    with patch.object(AuditLogger, '__init__', return_value=None):
                                        with patch.object(AuditLogger, 'information', return_value=_rv4
                                                          ) as patch_audit:
                                            actual = await User.Objects.update(user_id, user_data)
                                            assert actual is True
                                        patch_audit.assert_called_once_with('USRCH', audit_details)
                                pwd_history_patch.assert_called_once_with(
                                    storage_client_mock, user_id, 'HASHED_PWD', ['HASHED_PWD'])
                            delete_token_patch.assert_called_once_with(user_id)
                        args, kwargs = update_tbl_patch.call_args
                        assert 'users' == args[0]
                        # FIXME: payload ordering issue after datetime patch
                        # update_tbl_patch.assert_called_once_with('users', payload)
                    pwd_list_patch.assert_called_once_with(storage_client_mock, user_id, user_data, 'SHA512')
                hash_pwd_patch.assert_called_once_with(user_data['password'], 'SHA512')
        patch_get.assert_called_once_with(uid=user_id)

    async def test_update_user_storage_exception(self):
        expected = {'message': 'Something went wrong', 'retryable': False, 'entryPoint': 'update'}
        payload = '{"values": {"role_id": 2}, "where": {"column": "id", "condition": "=", "value": 2, ' \
                  '"and": {"column": "enabled", "condition": "=", "value": "t"}}}'
        user_id = 2
        user_info = {'id': user_id, 'uname': 'dianomic', 'role_id': 4, 'access_method': 'cert', 'real_name': 'D System',
                     'description': ''}
        _rv0 = await mock_coro(user_info) if sys.version_info.major == 3 and sys.version_info.minor >= 8 else \
            asyncio.ensure_future(mock_coro(user_info))
        storage_client_mock = MagicMock(StorageClientAsync)
        with patch.object(User.Objects, 'get', return_value=_rv0) as patch_get:
            with patch.object(connect, 'get_storage_async', return_value=storage_client_mock):
                with patch.object(storage_client_mock, 'update_tbl', side_effect=StorageServerError(
                        code=400, reason="blah", error=expected)) as update_tbl_patch:
                    with pytest.raises(ValueError) as excinfo:
                        await User.Objects.update(user_id, {'role_id': 2})
                    assert str(excinfo.value) == expected['message']
            update_tbl_patch.assert_called_once_with('users', payload)
        patch_get.assert_called_once_with(uid=user_id)

    async def test_update_user_exception(self):
        payload = '{"values": {"role_id": "blah"}, "where": {"column": "id", "condition": "=", "value": 2, ' \
                  '"and": {"column": "enabled", "condition": "=", "value": "t"}}}'
        msg = 'Bad role id'
        storage_client_mock = MagicMock(StorageClientAsync)
        user_id = 2
        user_info = {'id': user_id, 'uname': 'dianomic', 'role_id': 4, 'access_method': 'cert', 'real_name': 'D System',
                     'description': ''}
        _rv0 = await mock_coro(user_info) if sys.version_info.major == 3 and sys.version_info.minor >= 8 else \
            asyncio.ensure_future(mock_coro(user_info))
        with patch.object(User.Objects, 'get', return_value=_rv0) as patch_get:
            with patch.object(connect, 'get_storage_async', return_value=storage_client_mock):
                with patch.object(storage_client_mock, 'update_tbl', side_effect=ValueError(msg)) as update_tbl_patch:
                    with pytest.raises(Exception) as excinfo:
                        await User.Objects.update(user_id, {'role_id': 'blah'})
                    assert excinfo.type is ValueError
                    assert str(excinfo.value) == msg
                update_tbl_patch.assert_called_once_with('users', payload)
        patch_get.assert_called_once_with(uid=user_id)

    @pytest.mark.parametrize("user_data", [
        {'real_name': 'MSD'},
        {'description': 'Captain Cool'},
        {'real_name': 'MSD', 'description': 'Captain Cool'},
        {'access_method': 'pwd'}
    ])
    async def test_update_user_other_fields(self, user_data):
        expected = {'response': 'updated', 'rows_affected': 1}
        expected_payload = {'where': {'column': 'id', 'condition': '=', 'value': 2,
                                      'and': {'column': 'enabled', 'condition': '=', 'value': 't'}}}
        expected_payload.update({'values': user_data})
        storage_client_mock = MagicMock(StorageClientAsync)
        user_id = 2
        user_info = {'id': user_id, 'uname': 'dianomic', 'role_id': 4, 'access_method': 'cert', 'real_name': 'D System',
                     'description': ''}

        audit_details = {'user_id': user_id, 'new_value': user_data, 'message': "'dianomic' user has been changed."}
        temp = {}
        for u in user_data.keys():
            temp[u] = user_info[u]
        audit_details['old_value'] = temp
        # Changed in version 3.8: patch() now returns an AsyncMock if the target is an async function.
        if sys.version_info.major == 3 and sys.version_info.minor >= 8:
            _rv0 = await mock_coro(user_info)
            _rv1 = await mock_coro()
            _rv2 = await mock_coro(expected)
            _rv3 = await mock_coro(None)
        else:
            _rv0 = asyncio.ensure_future(mock_coro(user_info))
            _rv1 = asyncio.ensure_future(mock_coro())
            _rv2 = asyncio.ensure_future(mock_coro(expected))
            _rv3 = asyncio.ensure_future(mock_coro(None))

        with patch.object(User.Objects, 'get', return_value=_rv0) as patch_get:
            with patch.object(connect, 'get_storage_async', return_value=storage_client_mock):
                with patch.object(storage_client_mock, 'update_tbl', return_value=_rv2) as update_tbl_patch:
                    with patch.object(User.Objects, 'delete_user_tokens', return_value=_rv1) as delete_token_patch:
                        with patch.object(AuditLogger, '__init__', return_value=None):
                            with patch.object(AuditLogger, 'information', return_value=_rv3) as patch_audit:
                                actual = await User.Objects.update(user_id, user_data)
                                assert actual is True
                            patch_audit.assert_called_once_with('USRCH', audit_details)
                    delete_token_patch.assert_not_called()
                args, kwargs = update_tbl_patch.call_args
                assert 'users' == args[0]
                p = json.loads(args[1])
                assert expected_payload == p
        patch_get.assert_called_once_with(uid=user_id)

    async def test_login_if_no_user_exists(self):
        async def mock_get_category_item():
            return {"value": "0"}

<<<<<<< HEAD
        payload = {"return": ["pwd", "id", "role_id", "access_method", {"column": "pwd_last_changed", "format": "YYYY-MM-DD HH24:MI:SS.MS", "alias": "pwd_last_changed"}, "real_name", "description","block_until","failed_attempts"], "where": {"column": "uname", "condition": "=", "value": "admin", "and": {"column": "enabled", "condition": "=", "value": "t"}}}
=======
        payload = {"return": ["pwd", "id", "role_id", "access_method",
                              {"column": "pwd_last_changed", "format": "YYYY-MM-DD HH24:MI:SS.MS",
                               "alias": "pwd_last_changed"}, "real_name", "description", "hash_algorithm"],
                   "where": {"column": "uname", "condition": "=", "value": "admin",
                             "and": {"column": "enabled", "condition": "=", "value": "t"}}}
>>>>>>> 4260aedb
        storage_client_mock = MagicMock(StorageClientAsync)
        
        # Changed in version 3.8: patch() now returns an AsyncMock if the target is an async function.
        if sys.version_info.major == 3 and sys.version_info.minor >= 8:
            _rv1 = await mock_get_category_item()
            _rv2 = await mock_coro({'rows': [], 'count': 0})
        else:
            _rv1 = asyncio.ensure_future(mock_get_category_item())
            _rv2 = asyncio.ensure_future(mock_coro({'rows': [], 'count': 0}))
        
        with patch.object(connect, 'get_storage_async', return_value=storage_client_mock):
            with patch.object(ConfigurationManager, "get_category_item", return_value=_rv1
                              ) as mock_get_cat_patch:
                with patch.object(storage_client_mock, 'query_tbl_with_payload', return_value=_rv2
                                  ) as query_tbl_patch:
                    with pytest.raises(Exception) as excinfo:
                        await User.Objects.login('admin', 'blah', '0.0.0.0')
                    assert str(excinfo.value) == 'User does not exist'
                    assert excinfo.type is User.DoesNotExist
                    assert issubclass(excinfo.type, Exception)
                args, kwargs = query_tbl_patch.call_args
                assert 'users' == args[0]
                p = json.loads(args[1])
                assert payload == p
            mock_get_cat_patch.assert_called_once_with('password', 'expiration')

    async def test_login_if_invalid_password(self):
        async def mock_get_category_item():
            return {"value": "0"}

<<<<<<< HEAD
        pwd_result = {'count': 1, 'rows': [{'role_id': '2', 'pwd': '3759bf3302f5481e8c9cc9472c6088ac', 'id': '2', 'pwd_last_changed': '2018-03-30 12:32:08.216159', 'block_until': '', 'failed_attempts': 0}]}
        payload = {"return": ["pwd", "id", "role_id", "access_method", {"column": "pwd_last_changed", "format": "YYYY-MM-DD HH24:MI:SS.MS", "alias": "pwd_last_changed"}, "real_name", "description", "block_until", "failed_attempts"], "where": {"column": "uname", "condition": "=", "value": "user", "and": {"column": "enabled", "condition": "=", "value": "t"}}}
=======
        pwd_result = {'count': 1, 'rows': [{'role_id': '2', 'pwd': '3759bf3302f5481e8c9cc9472c6088ac', 'id': '2',
                                            'pwd_last_changed': '2018-03-30 12:32:08.216159',
                                            'hash_algorithm': 'SHA256'}]}
        payload = {"return": ["pwd", "id", "role_id", "access_method",
                              {"column": "pwd_last_changed", "format": "YYYY-MM-DD HH24:MI:SS.MS", "alias":
                                  "pwd_last_changed"}, "real_name", "description", "hash_algorithm"],
                   "where": {"column": "uname", "condition": "=", "value": "user",
                             "and": {"column": "enabled", "condition": "=", "value": "t"}}}
>>>>>>> 4260aedb
        storage_client_mock = MagicMock(StorageClientAsync)
        found_user = pwd_result['rows'][0]
        
        # Changed in version 3.8: patch() now returns an AsyncMock if the target is an async function.
        if sys.version_info.major == 3 and sys.version_info.minor >= 8:
            _rv1 = await mock_get_category_item()
            _rv2 = await mock_coro(pwd_result)
            _rv3 = await mock_coro(None)
        else:
            _rv1 = asyncio.ensure_future(mock_get_category_item())
            _rv2 = asyncio.ensure_future(mock_coro(pwd_result))
            _rv3 = asyncio.ensure_future(mock_coro(None))
        
        with patch.object(connect, 'get_storage_async', return_value=storage_client_mock):
            with patch.object(ConfigurationManager, "get_category_item", return_value=_rv1
                              ) as mock_get_cat_patch:
                with patch.object(storage_client_mock, 'query_tbl_with_payload', return_value=_rv2
                                  ) as query_tbl_patch:
                    with patch.object(User.Objects, 'check_password', return_value=False) as check_pwd_patch:
<<<<<<< HEAD
                        with patch.object(User.Objects, 'update', return_value=_rv3) as update_patch:
                            with pytest.raises(Exception) as excinfo:
                                await User.Objects.login('user', 'blah', '0.0.0.0')
                            assert str(excinfo.value) == 'Username or Password do not match'
                            assert excinfo.type is User.PasswordDoesNotMatch
                            assert issubclass(excinfo.type, Exception)
                        update_patch.assert_called_once_with(found_user['id'], {"failed_attempts": found_user['failed_attempts'] + 1})
                    check_pwd_patch.assert_called_once_with('3759bf3302f5481e8c9cc9472c6088ac', 'blah')
=======
                        with pytest.raises(Exception) as excinfo:
                            await User.Objects.login('user', 'blah', '0.0.0.0')
                        assert str(excinfo.value) == 'Username or Password do not match'
                        assert excinfo.type is User.PasswordDoesNotMatch
                        assert issubclass(excinfo.type, Exception)
                    check_pwd_patch.assert_called_once_with('3759bf3302f5481e8c9cc9472c6088ac', 'blah',
                                                            algorithm='SHA256')
>>>>>>> 4260aedb
                args, kwargs = query_tbl_patch.call_args
                assert 'users' == args[0]
                p = json.loads(args[1])
                assert payload == p
            mock_get_cat_patch.assert_called_once_with('password', 'expiration')

    async def test_login_age_pwd_expiration(self):
        async def mock_get_category_item():
            return {"value": "30"}

<<<<<<< HEAD
        pwd_result = {'count': 1, 'rows': [{'role_id': '2', 'pwd': '3759bf3302f5481e8c9cc9472c6088ac', 'id': '2', 'pwd_last_changed': '2018-01-30 12:32:08.216159'}]}
        payload = {"return": ["pwd", "id", "role_id", "access_method", {"column": "pwd_last_changed", "format": "YYYY-MM-DD HH24:MI:SS.MS", "alias": "pwd_last_changed"}, "real_name", "description", "block_until", "failed_attempts"], "where": {"column": "uname", "condition": "=", "value": "user", "and": {"column": "enabled", "condition": "=", "value": "t"}}}
=======
        pwd_result = {'count': 1, 'rows': [{'role_id': '2', 'pwd': '3759bf3302f5481e8c9cc9472c6088ac', 'id': '2',
                                            'pwd_last_changed': '2018-01-30 12:32:08.216159'}]}
        payload = {"return": ["pwd", "id", "role_id", "access_method",
                              {"column": "pwd_last_changed", "format": "YYYY-MM-DD HH24:MI:SS.MS",
                               "alias": "pwd_last_changed"}, "real_name", "description", "hash_algorithm"],
                   "where": {"column": "uname", "condition": "=", "value": "user", "and":
                       {"column": "enabled", "condition": "=", "value": "t"}}}
>>>>>>> 4260aedb
        storage_client_mock = MagicMock(StorageClientAsync)
        
        # Changed in version 3.8: patch() now returns an AsyncMock if the target is an async function.
        if sys.version_info.major == 3 and sys.version_info.minor >= 8:
            _rv1 = await mock_get_category_item()
            _rv2 = await mock_coro(pwd_result)
        else:
            _rv1 = asyncio.ensure_future(mock_get_category_item())
            _rv2 = asyncio.ensure_future(mock_coro(pwd_result))
        
        with patch.object(connect, 'get_storage_async', return_value=storage_client_mock):
            with patch.object(ConfigurationManager, "get_category_item", return_value=_rv1
                              ) as mock_get_cat_patch:
                with patch.object(storage_client_mock, 'query_tbl_with_payload', return_value=_rv2
                                  ) as query_tbl_patch:
                    with pytest.raises(Exception) as excinfo:
                        await User.Objects.login('user', 'fledge', '0.0.0.0')
                    assert pwd_result['rows'][0]['id'] == str(excinfo.value)
                    assert excinfo.type is User.PasswordExpired
                    assert issubclass(excinfo.type, Exception)
                args, kwargs = query_tbl_patch.call_args
                assert 'users' == args[0]
                p = json.loads(args[1])
                assert payload == p
            mock_get_cat_patch.assert_called_once_with('password', 'expiration')

    @pytest.mark.parametrize("user_data", [
<<<<<<< HEAD
        ({'count': 1, 'rows': [{'role_id': '1', 'pwd': '3759bf3302f5481e8c9cc9472c6088ac', 'id': '1', 'is_admin': True, 'pwd_last_changed': '2018-03-30 12:32:08.216159', 'block_until': '2018-03-30 12:32:08.216159', 'failed_attempts': '0'}]}),
        ({'count': 1, 'rows': [{'role_id': '2', 'pwd': '3759bf3302f5481e8c9cc9472c6088ac', 'id': '2', 'is_admin': False, 'pwd_last_changed': '2018-03-29 05:05:08.216159', 'block_until': '2018-03-30 12:32:08.216159', 'failed_attempts': '0'}]})
=======
        ({'count': 1, 'rows': [{'role_id': '1', 'pwd': '3759bf3302f5481e8c9cc9472c6088ac', 'id': '1', 'is_admin': True,
                                'pwd_last_changed': '2018-03-30 12:32:08.216159', 'hash_algorithm': 'SHA256'}]}),
        ({'count': 1, 'rows': [{'role_id': '2', 'pwd': '3759bf3302f5481e8c9cc9472c6088ac', 'id': '2', 'is_admin': False,
                                'pwd_last_changed': '2018-03-29 05:05:08.216159', 'hash_algorithm': 'SHA256'}]})
>>>>>>> 4260aedb
    ])
    async def test_login(self, user_data):
        async def mock_get_category_item():
            return {"value": "0"}

<<<<<<< HEAD
        payload = {"return": ["pwd", "id", "role_id", "access_method", {"column": "pwd_last_changed", "format": "YYYY-MM-DD HH24:MI:SS.MS", "alias": "pwd_last_changed"}, "real_name", "description", "block_until", "failed_attempts"], "where": {"column": "uname", "condition": "=", "value": "user", "and": {"column": "enabled", "condition": "=", "value": "t"}}}
=======
        payload = {"return": ["pwd", "id", "role_id", "access_method",
                              {"column": "pwd_last_changed", "format": "YYYY-MM-DD HH24:MI:SS.MS",
                               "alias": "pwd_last_changed"}, "real_name", "description", "hash_algorithm"],
                   "where": {"column": "uname", "condition": "=", "value": "user", "and":
                       {"column": "enabled", "condition": "=", "value": "t"}}}
>>>>>>> 4260aedb
        storage_client_mock = MagicMock(StorageClientAsync)
        
        # Changed in version 3.8: patch() now returns an AsyncMock if the target is an async function.
        if sys.version_info.major == 3 and sys.version_info.minor >= 8:
            _rv1 = await mock_get_category_item()
            _rv2 = await mock_coro(user_data)
            _rv3 = await mock_coro(True)
        else:
            _rv1 = asyncio.ensure_future(mock_get_category_item())
            _rv2 = asyncio.ensure_future(mock_coro(user_data))
            _rv3 = asyncio.ensure_future(mock_coro(True))
        
        with patch.object(connect, 'get_storage_async', return_value=storage_client_mock):
            with patch.object(ConfigurationManager, "get_category_item", return_value=_rv1
                              ) as mock_get_cat_patch:
                with patch.object(storage_client_mock, 'query_tbl_with_payload', return_value=_rv2
                                  ) as query_tbl_patch:
                    with patch.object(User.Objects, 'check_password', return_value=True) as check_pwd_patch:
                        with patch.object(storage_client_mock, 'insert_into_tbl', return_value=_rv3
                                          ) as insert_tbl_patch:
                            uid, jwt_token, is_admin = await User.Objects.login('user', 'fledge', '0.0.0.0')
                            expected = user_data['rows'][0]
                            assert uid == expected['id']
                            assert is_admin == expected['is_admin']
                            # FIXME: token patch
                            # assert jwt_token

                        # FIXME: datetime.now() patch and then payload assertion
                        args, kwargs = insert_tbl_patch.call_args
                        assert 'user_logins' == args[0]
                    check_pwd_patch.assert_called_once_with('3759bf3302f5481e8c9cc9472c6088ac',
                                                            'fledge', algorithm="SHA256")
                args1, kwargs1 = query_tbl_patch.call_args
                assert 'users' == args1[0]
                p = json.loads(args1[1])
                assert payload == p
            mock_get_cat_patch.assert_called_once_with('password', 'expiration')

    async def test_login_exception(self):
        async def mock_get_category_item():
            return {"value": "0"}

<<<<<<< HEAD
        DATE_FORMAT = "%Y-%m-%d %H:%M:%S.%f"
        curr_time = datetime.now().strftime(DATE_FORMAT)
        pwd_result = {'count': 1, 'rows': [{'role_id': '1', 'pwd': '3759bf3302f5481e8c9cc9472c6088ac', 'id': '1', 'pwd_last_changed': '2018-03-30 12:32:08.216159', 'block_until': curr_time, 'failed_attempts': '0' }]}
        expected = {'message': 'Something went wrong', 'retryable': False, 'entryPoint': 'delete'}
        payload = {"return": ["pwd", "id", "role_id", "access_method", {"column": "pwd_last_changed", "format": "YYYY-MM-DD HH24:MI:SS.MS", "alias": "pwd_last_changed"}, "real_name", "description", "block_until", "failed_attempts"], "where": {"column": "uname", "condition": "=", "value": "user", "and": {"column": "enabled", "condition": "=", "value": "t"}}}
=======
        pwd_result = {'count': 1, 'rows': [{'role_id': '1', 'pwd': '3759bf3302f5481e8c9cc9472c6088ac', 'id': '1',
                                            'pwd_last_changed': '2018-03-30 12:32:08.216159',
                                            'hash_algorithm': 'SHA256'}]}
        expected = {'message': 'Something went wrong', 'retryable': False, 'entryPoint': 'delete'}
        payload = {"return": ["pwd", "id", "role_id", "access_method",
                              {"column": "pwd_last_changed", "format": "YYYY-MM-DD HH24:MI:SS.MS",
                               "alias": "pwd_last_changed"}, "real_name", "description", "hash_algorithm"], "where":
            {"column": "uname", "condition": "=", "value": "user", "and": {"column": "enabled", "condition": "=",
                                                                           "value": "t"}}}
>>>>>>> 4260aedb
        storage_client_mock = MagicMock(StorageClientAsync)
        
        # Changed in version 3.8: patch() now returns an AsyncMock if the target is an async function.
        if sys.version_info.major == 3 and sys.version_info.minor >= 8:
            _rv1 = await mock_get_category_item()
            _rv2 = await mock_coro(pwd_result)
        else:
            _rv1 = asyncio.ensure_future(mock_get_category_item())
            _rv2 = asyncio.ensure_future(mock_coro(pwd_result))
        
        with patch.object(connect, 'get_storage_async', return_value=storage_client_mock):
            with patch.object(ConfigurationManager, "get_category_item", return_value=_rv1
                              ) as mock_get_cat_patch:
                with patch.object(storage_client_mock, 'query_tbl_with_payload', return_value=_rv2
                                  ) as query_tbl_patch:
                    with patch.object(User.Objects, 'check_password', return_value=True) as check_pwd_patch:
                        with patch.object(storage_client_mock, 'insert_into_tbl',
                                          side_effect=StorageServerError(code=400, reason="blah", error=expected)):
                            with pytest.raises(ValueError) as excinfo:
                                await User.Objects.login('user', 'fledge', '0.0.0.0')
                            assert str(excinfo.value) == expected['message']
                    check_pwd_patch.assert_called_once_with('3759bf3302f5481e8c9cc9472c6088ac', 'fledge',
                                                            algorithm='SHA256')
                args, kwargs = query_tbl_patch.call_args
                assert 'users' == args[0]
                p = json.loads(args[1])
                assert payload == p
            mock_get_cat_patch.assert_called_once_with('password', 'expiration')

    async def test_delete_user_tokens(self):
        expected = {'response': 'deleted', 'rows_affected': 1}
        payload = '{"where": {"column": "user_id", "condition": "=", "value": 2}}'
        storage_client_mock = MagicMock(StorageClientAsync)
        
        # Changed in version 3.8: patch() now returns an AsyncMock if the target is an async function.
        if sys.version_info.major == 3 and sys.version_info.minor >= 8:
            _rv = await mock_coro(expected)
        else:
            _rv = asyncio.ensure_future(mock_coro(expected))
        
        with patch.object(connect, 'get_storage_async', return_value=storage_client_mock):
            with patch.object(storage_client_mock, 'delete_from_tbl', return_value=_rv) as delete_tbl_patch:
                actual = await User.Objects.delete_user_tokens(2)
                assert actual == expected
            delete_tbl_patch.assert_called_once_with('user_logins', payload)

    async def test_delete_user_tokens_exception(self):
        expected = {'message': 'Something went wrong', 'retryable': False, 'entryPoint': 'delete'}
        payload = '{"where": {"column": "user_id", "condition": "=", "value": 2}}'
        storage_client_mock = MagicMock(StorageClientAsync)
        with patch.object(connect, 'get_storage_async', return_value=storage_client_mock):
            with patch.object(storage_client_mock, 'delete_from_tbl', side_effect=StorageServerError(code=400, reason="blah", error=expected)) as delete_tbl_patch:
                with pytest.raises(ValueError) as excinfo:
                    await User.Objects.delete_user_tokens(2)
                assert str(excinfo.value) == expected['message']
        delete_tbl_patch.assert_called_once_with('user_logins', payload)

    async def test_refresh_token_expiry(self):
        expected = {'rows_affected': 1, "response": "updated"}
        token = "RDSlaEtgXuxbYHlDgJURbEeBua2ccwvHeB7MVDeIHq4"
        payload = {"values": {"token_expiration": "2018-03-13 15:33:25.959408"}, "where": {"column": "token", "condition": "=", "value": "RDSlaEtgXuxbYHlDgJURbEeBua2ccwvHeB7MVDeIHq4"}}
        storage_client_mock = MagicMock(StorageClientAsync)
        
        # Changed in version 3.8: patch() now returns an AsyncMock if the target is an async function.
        if sys.version_info.major == 3 and sys.version_info.minor >= 8:
            _rv = await mock_coro(expected)
        else:
            _rv = asyncio.ensure_future(mock_coro(expected))
        
        with patch.object(connect, 'get_storage_async', return_value=storage_client_mock):
            with patch.object(storage_client_mock, 'update_tbl', return_value=_rv) as update_tbl_patch:
                await User.Objects.refresh_token_expiry(token)
            # FIXME: datetime.now() patch and then payload assertion
            args, kwargs = update_tbl_patch.call_args
            assert 'user_logins' == args[0]

    async def test_invalid_token(self):
        storage_client_mock = MagicMock(StorageClientAsync)
        payload = {"return": [{"column": "token_expiration", "format": "YYYY-MM-DD HH24:MI:SS.MS", "alias": "token_expiration"}], "where": {"column": "token", "condition": "=", "value": "blah"}}
        
        # Changed in version 3.8: patch() now returns an AsyncMock if the target is an async function.
        if sys.version_info.major == 3 and sys.version_info.minor >= 8:
            _rv = await mock_coro({'rows': [], 'count': 0})
        else:
            _rv = asyncio.ensure_future(mock_coro({'rows': [], 'count': 0}))
        
        with patch.object(connect, 'get_storage_async', return_value=storage_client_mock):
            with patch.object(storage_client_mock, 'query_tbl_with_payload', return_value=_rv) as query_tbl_patch:
                with pytest.raises(Exception) as excinfo:
                    await User.Objects.validate_token('blah')
                assert str(excinfo.value) == 'Token appears to be invalid'
                assert excinfo.type is User.InvalidToken
                assert issubclass(excinfo.type, Exception)
            args, kwargs = query_tbl_patch.call_args
            assert 'user_logins' == args[0]
            p = json.loads(args[1])
            assert payload == p

    async def test_validate_token(self):
        token = ("eyJ0eXAiOiJKV1QiLCJhbGciOiJIUzUxMiJ9.eyJ1aWQiOjIsImV4cCI6MTcxNzQxNzAwMH0."
                 "J9y-y_ssMTQJm5vzZiBIj8OjcoreIPRDUskl3_X0HRibX5ck5f_J8Ii-_WXngeIFdOdEWGz6KG5mB6QQiPQYcg")
        valid_token_result = {'rows': [{"token_expiration": "2017-03-14 15:09:19.800648"}], 'count': 1}
        storage_client_mock = MagicMock(StorageClientAsync)
        payload = {"return": [{"column": "token_expiration", "format": "YYYY-MM-DD HH24:MI:SS.MS", "alias":
            "token_expiration"}], "where": {"column": "token", "condition": "=", "value": token}}
        _rv = await mock_coro(valid_token_result) if sys.version_info.major == 3 and sys.version_info.minor >= 8 \
            else asyncio.ensure_future(mock_coro(valid_token_result))
        
        with patch.object(connect, 'get_storage_async', return_value=storage_client_mock):
            with patch.object(storage_client_mock, 'query_tbl_with_payload', return_value=_rv
                              ) as query_tbl_patch:
                # FIXME: jwt.decode patch
                uid = await User.Objects.validate_token(token)
                assert 2 == uid
            # FIXME: datetime.now() patch
            args, kwargs = query_tbl_patch.call_args
            assert 'user_logins' == args[0]
            p = json.loads(args[1])
            assert payload == p

    @pytest.mark.skip(reason="Need to patch jwt token and datetime")
    async def test_token_expiration(self):
        pass

    async def test_delete_token(self):
        expected = {'response': 'deleted', 'rows_affected': 1}
        payload = '{"where": {"column": "token", "condition": "=", "value": "eyz"}}'
        storage_client_mock = MagicMock(StorageClientAsync)
        
        # Changed in version 3.8: patch() now returns an AsyncMock if the target is an async function.
        if sys.version_info.major == 3 and sys.version_info.minor >= 8:
            _rv = await mock_coro(expected)
        else:
            _rv = asyncio.ensure_future(mock_coro(expected))
        
        with patch.object(connect, 'get_storage_async', return_value=storage_client_mock):
            with patch.object(storage_client_mock, 'delete_from_tbl', return_value=_rv) as delete_tbl_patch:
                actual = await User.Objects.delete_token("eyz")
                assert actual == expected
            delete_tbl_patch.assert_called_once_with('user_logins', payload)

    async def test_delete_token_exception(self):
        expected = {'message': 'Something went wrong', 'retryable': False, 'entryPoint': 'delete'}
        payload = '{"where": {"column": "token", "condition": "=", "value": "eyx"}}'
        storage_client_mock = MagicMock(StorageClientAsync)
        with patch.object(connect, 'get_storage_async', return_value=storage_client_mock):
            with patch.object(storage_client_mock, 'delete_from_tbl', side_effect=StorageServerError(code=400, reason="blah", error=expected)) as delete_tbl_patch:
                with pytest.raises(ValueError) as excinfo:
                    await User.Objects.delete_token("eyx")
                assert str(excinfo.value) == expected['message']
        delete_tbl_patch.assert_called_once_with('user_logins', payload)

    async def test_delete_all_user_tokens(self):
        storage_client_mock = MagicMock(StorageClientAsync)
        
        # Changed in version 3.8: patch() now returns an AsyncMock if the target is an async function.
        if sys.version_info.major == 3 and sys.version_info.minor >= 8:
            _rv = await mock_coro()
        else:
            _rv = asyncio.ensure_future(mock_coro())
        
        with patch.object(connect, 'get_storage_async', return_value=storage_client_mock):
            with patch.object(storage_client_mock, 'delete_from_tbl', return_value=_rv) as delete_tbl_patch:
                await User.Objects.delete_all_user_tokens()
        delete_tbl_patch.assert_called_once_with('user_logins')

    async def test_no_user_exists(self):
        expected_payload = ('{"return": ["uname", "pwd", "hash_algorithm"], '
                            '"where": {"column": "id", "condition": "=", "value": 2, '
                            '"and": {"column": "enabled", "condition": "=", "value": "t"}}}')
        storage_client_mock = MagicMock(StorageClientAsync)
        
        # Changed in version 3.8: patch() now returns an AsyncMock if the target is an async function.
        if sys.version_info.major == 3 and sys.version_info.minor >= 8:
            _rv = await mock_coro({'rows': []})
        else:
            _rv = asyncio.ensure_future(mock_coro({'rows': []}))
        
        with patch.object(connect, 'get_storage_async', return_value=storage_client_mock):
            with patch.object(storage_client_mock, 'query_tbl_with_payload', return_value=_rv
                              ) as query_tbl_patch:
                result = await User.Objects.is_user_exists(2, 'blah')
                assert result is None
            query_tbl_patch.assert_called_once_with('users', expected_payload)

    @pytest.mark.parametrize("ret_val_check_pwd, expected", [(True, 1), (False, None)])
    async def test_user_exists(self, ret_val_check_pwd, expected):
        expected_payload = ('{"return": ["uname", "pwd", "hash_algorithm"], '
                            '"where": {"column": "id", "condition": "=", "value": 1, "and": {"column": "enabled", '
                            '"condition": "=", "value": "t"}}}')
        storage_client_mock = MagicMock(StorageClientAsync)
        ret_val = {'rows': [{'id': 1, 'pwd': 'HASHED_PWD', "hash_algorithm": "SHA512"}]}
        
        # Changed in version 3.8: patch() now returns an AsyncMock if the target is an async function.
        if sys.version_info.major == 3 and sys.version_info.minor >= 8:
            _rv = await mock_coro(ret_val)
        else:
            _rv = asyncio.ensure_future(mock_coro(ret_val))
        
        with patch.object(connect, 'get_storage_async', return_value=storage_client_mock):
            with patch.object(storage_client_mock, 'query_tbl_with_payload', return_value=_rv
                              ) as query_tbl_patch:
                with patch.object(User.Objects, 'check_password', return_value=ret_val_check_pwd
                                  ) as check_pwd_patch:
                    actual = await User.Objects.is_user_exists(1, 'admin')
                    assert expected == actual
                check_pwd_patch.assert_called_once_with(ret_val['rows'][0]['pwd'],
                                                        'admin', ret_val['rows'][0]['hash_algorithm'])
            query_tbl_patch.assert_called_once_with('users', expected_payload)

    async def test__get_password_history(self):
        storage_client_mock = MagicMock(StorageClientAsync)
        user_data = {'password': 'HASHED_PWD'}
        ret_val = {'rows': [{'id': 1, 'user_id': 2, 'pwd': 'HASHED_PWD', "hash_algorithm": "SHA512"}]}
        row = ret_val['rows'][0]

        # Changed in version 3.8: patch() now returns an AsyncMock if the target is an async function.
        if sys.version_info.major == 3 and sys.version_info.minor >= 8:
            _rv = await mock_coro(ret_val)
        else:
            _rv = asyncio.ensure_future(mock_coro(ret_val))

        with patch.object(storage_client_mock, 'query_tbl_with_payload', return_value=_rv) as query_tbl_patch:
            with patch.object(User.Objects, 'check_password', return_value=False) as check_pwd_patch:
                result = await User.Objects._get_password_history(storage_client_mock, row['user_id'], user_data,
                                                                  row['hash_algorithm'])
                assert [user_data['password']] == result
            check_pwd_patch.assert_called_once_with(row['pwd'], user_data['password'], row['hash_algorithm'])
        query_tbl_patch.assert_called_once_with('user_pwd_history',
                                                '{"where": {"column": "user_id", "condition": "=", "value": 2}}')

    async def test__get_password_history_exception(self):
        storage_client_mock = MagicMock(StorageClientAsync)
        user_data = {'password': 'HASHED_PWD'}
        ret_val = {'rows': [{'id': 1, 'user_id': 2, 'pwd': 'HASHED_PWD', "hash_algorithm": "SHA256"}]}
        row = ret_val['rows'][0]

        # Changed in version 3.8: patch() now returns an AsyncMock if the target is an async function.
        if sys.version_info.major == 3 and sys.version_info.minor >= 8:
            _rv = await mock_coro(ret_val)
        else:
            _rv = asyncio.ensure_future(mock_coro(ret_val))

        with patch.object(storage_client_mock, 'query_tbl_with_payload', return_value=_rv) as query_tbl_patch:
            with patch.object(User.Objects, 'check_password', return_value=True) as check_pwd_patch:
                with pytest.raises(Exception) as excinfo:
                    await User.Objects._get_password_history(storage_client_mock, row['user_id'], user_data,
                                                             row['hash_algorithm'])
                # assert str(excinfo.value) == ''
                assert excinfo.type is User.PasswordAlreadyUsed
                assert issubclass(excinfo.type, Exception)
            check_pwd_patch.assert_called_once_with(row['pwd'], user_data['password'], row['hash_algorithm'])
        query_tbl_patch.assert_called_once_with('user_pwd_history',
                                                '{"where": {"column": "user_id", "condition": "=", "value": 2}}')

    @pytest.mark.parametrize("hashed_pwd, pwd_history_list, payload", [
        ('HASHED_PWD_1', ['HASHED_PWD_1'], {"pwd": "HASHED_PWD_1", "user_id": 2}),
        ('HASHED_PWD_2', ['HASHED_PWD_2', 'HASHED_PWD_1'], {"pwd": "HASHED_PWD_2", "user_id": 2})
    ])
    async def test__insert_pwd_history(self, hashed_pwd, pwd_history_list, payload):
        storage_client_mock = MagicMock(StorageClientAsync)

        # Changed in version 3.8: patch() now returns an AsyncMock if the target is an async function.
        if sys.version_info.major == 3 and sys.version_info.minor >= 8:
            _rv = await mock_coro()
        else:
            _rv = asyncio.ensure_future(mock_coro())        

        with patch.object(storage_client_mock, 'insert_into_tbl', return_value=_rv) as insert_tbl_patch:
            await User.Objects._insert_pwd_history_with_oldest_pwd_deletion_if_count_exceeds(storage_client_mock, 2, hashed_pwd, pwd_history_list)
        args, kwargs = insert_tbl_patch.call_args
        assert 'user_pwd_history' == args[0]
        p = json.loads(args[1])
        assert payload == p

    @pytest.mark.parametrize("hashed_pwd, pwd_history_list", [
        ('HASHED_PWD_4', ['HASHED_PWD_3', 'HASHED_PWD_2', 'HASHED_PWD_1'])
    ])
    async def test__insert_pwd_history_and_delete_oldest_pwd_if_count_exceeds(self, hashed_pwd, pwd_history_list):
        storage_client_mock = MagicMock(StorageClientAsync)
        payload = {"where": {"column": "user_id", "condition": "=", "value": 2, "and": {"column": "pwd", "condition": "=", "value": "HASHED_PWD_1"}}}

        # Changed in version 3.8: patch() now returns an AsyncMock if the target is an async function.
        if sys.version_info.major == 3 and sys.version_info.minor >= 8:
            _rv = await mock_coro()
        else:
            _rv = asyncio.ensure_future(mock_coro())

        with patch.object(storage_client_mock, 'delete_from_tbl', return_value=_rv) as delete_tbl_patch:
            with patch.object(storage_client_mock, 'insert_into_tbl', return_value=_rv) as insert_tbl_patch:
                await User.Objects._insert_pwd_history_with_oldest_pwd_deletion_if_count_exceeds(storage_client_mock, 2, hashed_pwd, pwd_history_list)
            args, kwargs = insert_tbl_patch.call_args
            assert 'user_pwd_history' == args[0]
            p = json.loads(args[1])
            assert {"pwd": "HASHED_PWD_4", "user_id": 2} == p
        args1, kwargs1 = delete_tbl_patch.call_args
        assert 'user_pwd_history' == args1[0]
        p = json.loads(args1[1])
        assert payload == p

    @pytest.mark.parametrize("user_data", [
        ({'count': 1, 'rows': [{'role_id': '1', 'pwd': '3759bf3302f5481e8c9cc9472c6088ac', 'id': '1', 'is_admin': True, 'pwd_last_changed': '2018-03-30 12:32:08.216159'}]}),
        ({'count': 1, 'rows': [{'role_id': '2', 'pwd': '3759bf3302f5481e8c9cc9472c6088ac', 'id': '2', 'is_admin': False, 'pwd_last_changed': '2018-03-29 05:05:08.216159'}]})
    ])
    async def test_certficate_login(self, user_data):
        payload = {"return": ["id", "role_id"], "where": {"column": "uname", "condition": "=", "value": "user", "and": {"column": "enabled", "condition": "=", "value": "t"}}}
        storage_client_mock = MagicMock(StorageClientAsync)
        
        # Changed in version 3.8: patch() now returns an AsyncMock if the target is an async function.
        if sys.version_info.major == 3 and sys.version_info.minor >= 8:
            _rv1 = await mock_coro(user_data)
            _rv2 = await mock_coro(True)
        else:
            _rv1 = asyncio.ensure_future(mock_coro(user_data))
            _rv2 = asyncio.ensure_future(mock_coro(True))        
        
        with patch.object(connect, 'get_storage_async', return_value=storage_client_mock):
            with patch.object(storage_client_mock, 'query_tbl_with_payload', return_value=_rv1) as query_tbl_patch:
                with patch.object(storage_client_mock, 'insert_into_tbl', return_value=_rv2) as insert_tbl_patch:
                    uid, jwt_token, is_admin = await User.Objects.certificate_login('user', '0.0.0.0')
                    expected = user_data['rows'][0]
                    assert uid == expected['id']
                    assert is_admin == expected['is_admin']
                    # FIXME: token patch
                    # assert jwt_token

                # FIXME: datetime.now() patch and then payload assertion
                args, kwargs = insert_tbl_patch.call_args
                assert 'user_logins' == args[0]
            args1, kwargs1 = query_tbl_patch.call_args
            assert 'users' == args1[0]
            p = json.loads(args1[1])
            assert payload == p<|MERGE_RESOLUTION|>--- conflicted
+++ resolved
@@ -104,17 +104,10 @@
             query_tbl_patch.assert_called_once_with('users')
 
     @pytest.mark.parametrize("kwargs, payload", [
-<<<<<<< HEAD
-        ({'username': None, 'uid': None}, '{"return": ["id", "uname", "role_id", "access_method", "real_name", "description", "block_until", "failed_attempts"], "where": {"column": "enabled", "condition": "=", "value": "t"}}'),
-        ({'username': None, 'uid': 1}, '{"return": ["id", "uname", "role_id", "access_method", "real_name", "description", "block_until", "failed_attempts"], "where": {"column": "enabled", "condition": "=", "value": "t", "and": {"column": "id", "condition": "=", "value": 1}}}'),
-        ({'username': 'aj', 'uid': None}, '{"return": ["id", "uname", "role_id", "access_method", "real_name", "description", "block_until", "failed_attempts"], "where": {"column": "enabled", "condition": "=", "value": "t", "and": {"column": "uname", "condition": "=", "value": "aj"}}}'),
-        ({'username': 'aj', 'uid': 1}, '{"return": ["id", "uname", "role_id", "access_method", "real_name", "description", "block_until", "failed_attempts"], "where": {"column": "enabled", "condition": "=", "value": "t", "and": {"column": "id", "condition": "=", "value": 1, "and": {"column": "uname", "condition": "=", "value": "aj"}}}}')
-=======
-        ({'username': None, 'uid': None}, '{"return": ["id", "uname", "role_id", "access_method", "real_name", "description", "hash_algorithm"], "where": {"column": "enabled", "condition": "=", "value": "t"}}'),
-        ({'username': None, 'uid': 1}, '{"return": ["id", "uname", "role_id", "access_method", "real_name", "description", "hash_algorithm"], "where": {"column": "enabled", "condition": "=", "value": "t", "and": {"column": "id", "condition": "=", "value": 1}}}'),
-        ({'username': 'aj', 'uid': None}, '{"return": ["id", "uname", "role_id", "access_method", "real_name", "description", "hash_algorithm"], "where": {"column": "enabled", "condition": "=", "value": "t", "and": {"column": "uname", "condition": "=", "value": "aj"}}}'),
-        ({'username': 'aj', 'uid': 1}, '{"return": ["id", "uname", "role_id", "access_method", "real_name", "description", "hash_algorithm"], "where": {"column": "enabled", "condition": "=", "value": "t", "and": {"column": "id", "condition": "=", "value": 1, "and": {"column": "uname", "condition": "=", "value": "aj"}}}}')
->>>>>>> 4260aedb
+        ({'username': None, 'uid': None}, '{"return": ["id", "uname", "role_id", "access_method", "real_name", "description", "hash_algorithm", "block_until", "failed_attempts"], "where": {"column": "enabled", "condition": "=", "value": "t"}}'),
+        ({'username': None, 'uid': 1}, '{"return": ["id", "uname", "role_id", "access_method", "real_name", "description", "hash_algorithm", "block_until", "failed_attempts"], "where": {"column": "enabled", "condition": "=", "value": "t", "and": {"column": "id", "condition": "=", "value": 1}}}'),
+        ({'username': 'aj', 'uid': None}, '{"return": ["id", "uname", "role_id", "access_method", "real_name", "description", "hash_algorithm", "block_until", "failed_attempts"], "where": {"column": "enabled", "condition": "=", "value": "t", "and": {"column": "uname", "condition": "=", "value": "aj"}}}'),
+        ({'username': 'aj', 'uid': 1}, '{"return": ["id", "uname", "role_id", "access_method", "real_name", "description", "hash_algorithm", "block_until", "failed_attempts"], "where": {"column": "enabled", "condition": "=", "value": "t", "and": {"column": "id", "condition": "=", "value": 1, "and": {"column": "uname", "condition": "=", "value": "aj"}}}}')
     ])
     async def test_get_filter(self, kwargs, payload):
         expected = {'rows': [], 'count': 0}
@@ -481,15 +474,11 @@
         async def mock_get_category_item():
             return {"value": "0"}
 
-<<<<<<< HEAD
-        payload = {"return": ["pwd", "id", "role_id", "access_method", {"column": "pwd_last_changed", "format": "YYYY-MM-DD HH24:MI:SS.MS", "alias": "pwd_last_changed"}, "real_name", "description","block_until","failed_attempts"], "where": {"column": "uname", "condition": "=", "value": "admin", "and": {"column": "enabled", "condition": "=", "value": "t"}}}
-=======
         payload = {"return": ["pwd", "id", "role_id", "access_method",
                               {"column": "pwd_last_changed", "format": "YYYY-MM-DD HH24:MI:SS.MS",
-                               "alias": "pwd_last_changed"}, "real_name", "description", "hash_algorithm"],
+                               "alias": "pwd_last_changed"}, "real_name", "description", "hash_algorithm","block_until","failed_attempts"],
                    "where": {"column": "uname", "condition": "=", "value": "admin",
                              "and": {"column": "enabled", "condition": "=", "value": "t"}}}
->>>>>>> 4260aedb
         storage_client_mock = MagicMock(StorageClientAsync)
         
         # Changed in version 3.8: patch() now returns an AsyncMock if the target is an async function.
@@ -520,19 +509,14 @@
         async def mock_get_category_item():
             return {"value": "0"}
 
-<<<<<<< HEAD
-        pwd_result = {'count': 1, 'rows': [{'role_id': '2', 'pwd': '3759bf3302f5481e8c9cc9472c6088ac', 'id': '2', 'pwd_last_changed': '2018-03-30 12:32:08.216159', 'block_until': '', 'failed_attempts': 0}]}
-        payload = {"return": ["pwd", "id", "role_id", "access_method", {"column": "pwd_last_changed", "format": "YYYY-MM-DD HH24:MI:SS.MS", "alias": "pwd_last_changed"}, "real_name", "description", "block_until", "failed_attempts"], "where": {"column": "uname", "condition": "=", "value": "user", "and": {"column": "enabled", "condition": "=", "value": "t"}}}
-=======
         pwd_result = {'count': 1, 'rows': [{'role_id': '2', 'pwd': '3759bf3302f5481e8c9cc9472c6088ac', 'id': '2',
                                             'pwd_last_changed': '2018-03-30 12:32:08.216159',
-                                            'hash_algorithm': 'SHA256'}]}
+                                            'hash_algorithm': 'SHA256', 'block_until': '', 'failed_attempts': 0}]}
         payload = {"return": ["pwd", "id", "role_id", "access_method",
                               {"column": "pwd_last_changed", "format": "YYYY-MM-DD HH24:MI:SS.MS", "alias":
-                                  "pwd_last_changed"}, "real_name", "description", "hash_algorithm"],
+                                  "pwd_last_changed"}, "real_name", "description", "hash_algorithm", "block_until", "failed_attempts"],
                    "where": {"column": "uname", "condition": "=", "value": "user",
                              "and": {"column": "enabled", "condition": "=", "value": "t"}}}
->>>>>>> 4260aedb
         storage_client_mock = MagicMock(StorageClientAsync)
         found_user = pwd_result['rows'][0]
         
@@ -552,7 +536,6 @@
                 with patch.object(storage_client_mock, 'query_tbl_with_payload', return_value=_rv2
                                   ) as query_tbl_patch:
                     with patch.object(User.Objects, 'check_password', return_value=False) as check_pwd_patch:
-<<<<<<< HEAD
                         with patch.object(User.Objects, 'update', return_value=_rv3) as update_patch:
                             with pytest.raises(Exception) as excinfo:
                                 await User.Objects.login('user', 'blah', '0.0.0.0')
@@ -561,15 +544,6 @@
                             assert issubclass(excinfo.type, Exception)
                         update_patch.assert_called_once_with(found_user['id'], {"failed_attempts": found_user['failed_attempts'] + 1})
                     check_pwd_patch.assert_called_once_with('3759bf3302f5481e8c9cc9472c6088ac', 'blah')
-=======
-                        with pytest.raises(Exception) as excinfo:
-                            await User.Objects.login('user', 'blah', '0.0.0.0')
-                        assert str(excinfo.value) == 'Username or Password do not match'
-                        assert excinfo.type is User.PasswordDoesNotMatch
-                        assert issubclass(excinfo.type, Exception)
-                    check_pwd_patch.assert_called_once_with('3759bf3302f5481e8c9cc9472c6088ac', 'blah',
-                                                            algorithm='SHA256')
->>>>>>> 4260aedb
                 args, kwargs = query_tbl_patch.call_args
                 assert 'users' == args[0]
                 p = json.loads(args[1])
@@ -580,18 +554,13 @@
         async def mock_get_category_item():
             return {"value": "30"}
 
-<<<<<<< HEAD
-        pwd_result = {'count': 1, 'rows': [{'role_id': '2', 'pwd': '3759bf3302f5481e8c9cc9472c6088ac', 'id': '2', 'pwd_last_changed': '2018-01-30 12:32:08.216159'}]}
-        payload = {"return": ["pwd", "id", "role_id", "access_method", {"column": "pwd_last_changed", "format": "YYYY-MM-DD HH24:MI:SS.MS", "alias": "pwd_last_changed"}, "real_name", "description", "block_until", "failed_attempts"], "where": {"column": "uname", "condition": "=", "value": "user", "and": {"column": "enabled", "condition": "=", "value": "t"}}}
-=======
         pwd_result = {'count': 1, 'rows': [{'role_id': '2', 'pwd': '3759bf3302f5481e8c9cc9472c6088ac', 'id': '2',
                                             'pwd_last_changed': '2018-01-30 12:32:08.216159'}]}
         payload = {"return": ["pwd", "id", "role_id", "access_method",
                               {"column": "pwd_last_changed", "format": "YYYY-MM-DD HH24:MI:SS.MS",
-                               "alias": "pwd_last_changed"}, "real_name", "description", "hash_algorithm"],
+                               "alias": "pwd_last_changed"}, "real_name", "description", "hash_algorithm", "block_until", "failed_attempts"],
                    "where": {"column": "uname", "condition": "=", "value": "user", "and":
                        {"column": "enabled", "condition": "=", "value": "t"}}}
->>>>>>> 4260aedb
         storage_client_mock = MagicMock(StorageClientAsync)
         
         # Changed in version 3.8: patch() now returns an AsyncMock if the target is an async function.
@@ -619,29 +588,20 @@
             mock_get_cat_patch.assert_called_once_with('password', 'expiration')
 
     @pytest.mark.parametrize("user_data", [
-<<<<<<< HEAD
-        ({'count': 1, 'rows': [{'role_id': '1', 'pwd': '3759bf3302f5481e8c9cc9472c6088ac', 'id': '1', 'is_admin': True, 'pwd_last_changed': '2018-03-30 12:32:08.216159', 'block_until': '2018-03-30 12:32:08.216159', 'failed_attempts': '0'}]}),
-        ({'count': 1, 'rows': [{'role_id': '2', 'pwd': '3759bf3302f5481e8c9cc9472c6088ac', 'id': '2', 'is_admin': False, 'pwd_last_changed': '2018-03-29 05:05:08.216159', 'block_until': '2018-03-30 12:32:08.216159', 'failed_attempts': '0'}]})
-=======
         ({'count': 1, 'rows': [{'role_id': '1', 'pwd': '3759bf3302f5481e8c9cc9472c6088ac', 'id': '1', 'is_admin': True,
-                                'pwd_last_changed': '2018-03-30 12:32:08.216159', 'hash_algorithm': 'SHA256'}]}),
+                                'pwd_last_changed': '2018-03-30 12:32:08.216159', 'hash_algorithm': 'SHA256', 'block_until': '2018-03-30 12:32:08.216159', 'failed_attempts': 0}]}),
         ({'count': 1, 'rows': [{'role_id': '2', 'pwd': '3759bf3302f5481e8c9cc9472c6088ac', 'id': '2', 'is_admin': False,
-                                'pwd_last_changed': '2018-03-29 05:05:08.216159', 'hash_algorithm': 'SHA256'}]})
->>>>>>> 4260aedb
+                                'pwd_last_changed': '2018-03-29 05:05:08.216159', 'hash_algorithm': 'SHA256', 'block_until': '2018-03-30 12:32:08.216159', 'failed_attempts': 0}]})
     ])
     async def test_login(self, user_data):
         async def mock_get_category_item():
             return {"value": "0"}
 
-<<<<<<< HEAD
-        payload = {"return": ["pwd", "id", "role_id", "access_method", {"column": "pwd_last_changed", "format": "YYYY-MM-DD HH24:MI:SS.MS", "alias": "pwd_last_changed"}, "real_name", "description", "block_until", "failed_attempts"], "where": {"column": "uname", "condition": "=", "value": "user", "and": {"column": "enabled", "condition": "=", "value": "t"}}}
-=======
         payload = {"return": ["pwd", "id", "role_id", "access_method",
                               {"column": "pwd_last_changed", "format": "YYYY-MM-DD HH24:MI:SS.MS",
-                               "alias": "pwd_last_changed"}, "real_name", "description", "hash_algorithm"],
+                               "alias": "pwd_last_changed"}, "real_name", "description", "hash_algorithm", "block_until", "failed_attempts"],
                    "where": {"column": "uname", "condition": "=", "value": "user", "and":
                        {"column": "enabled", "condition": "=", "value": "t"}}}
->>>>>>> 4260aedb
         storage_client_mock = MagicMock(StorageClientAsync)
         
         # Changed in version 3.8: patch() now returns an AsyncMock if the target is an async function.
@@ -684,23 +644,17 @@
         async def mock_get_category_item():
             return {"value": "0"}
 
-<<<<<<< HEAD
         DATE_FORMAT = "%Y-%m-%d %H:%M:%S.%f"
         curr_time = datetime.now().strftime(DATE_FORMAT)
-        pwd_result = {'count': 1, 'rows': [{'role_id': '1', 'pwd': '3759bf3302f5481e8c9cc9472c6088ac', 'id': '1', 'pwd_last_changed': '2018-03-30 12:32:08.216159', 'block_until': curr_time, 'failed_attempts': '0' }]}
-        expected = {'message': 'Something went wrong', 'retryable': False, 'entryPoint': 'delete'}
-        payload = {"return": ["pwd", "id", "role_id", "access_method", {"column": "pwd_last_changed", "format": "YYYY-MM-DD HH24:MI:SS.MS", "alias": "pwd_last_changed"}, "real_name", "description", "block_until", "failed_attempts"], "where": {"column": "uname", "condition": "=", "value": "user", "and": {"column": "enabled", "condition": "=", "value": "t"}}}
-=======
         pwd_result = {'count': 1, 'rows': [{'role_id': '1', 'pwd': '3759bf3302f5481e8c9cc9472c6088ac', 'id': '1',
                                             'pwd_last_changed': '2018-03-30 12:32:08.216159',
-                                            'hash_algorithm': 'SHA256'}]}
+                                            'hash_algorithm': 'SHA256', 'block_until': curr_time, 'failed_attempts': 0}]}
         expected = {'message': 'Something went wrong', 'retryable': False, 'entryPoint': 'delete'}
         payload = {"return": ["pwd", "id", "role_id", "access_method",
                               {"column": "pwd_last_changed", "format": "YYYY-MM-DD HH24:MI:SS.MS",
-                               "alias": "pwd_last_changed"}, "real_name", "description", "hash_algorithm"], "where":
+                               "alias": "pwd_last_changed"}, "real_name", "description", "hash_algorithm", "block_until", "failed_attempts"], "where":
             {"column": "uname", "condition": "=", "value": "user", "and": {"column": "enabled", "condition": "=",
                                                                            "value": "t"}}}
->>>>>>> 4260aedb
         storage_client_mock = MagicMock(StorageClientAsync)
         
         # Changed in version 3.8: patch() now returns an AsyncMock if the target is an async function.
