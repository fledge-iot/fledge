--- conflicted
+++ resolved
@@ -1417,14 +1417,9 @@
 			// in the processReading call
 			auto lookup = m_linkedAssetState.find(m_assetName + ".");
 			// Send data for this reading using the new mechanism
-<<<<<<< HEAD
 			if (linkedData.processReading(payload, pendingSeparator, *reading, AFHierarchyPrefix, hints))
 				pendingSeparator = true;
-			if (m_sendFullStructure && asset_sent == m_assetSent.end())
-=======
-			outData = linkedData.processReading(*reading, AFHierarchyPrefix, hints);
 			if (m_sendFullStructure && lookup->second.assetState() == false)
->>>>>>> bd2f31af
 			{
 				// If the hierarchy has not already been sent then send it
 				if (! AFHierarchySent)
