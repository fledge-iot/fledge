# -*- coding: utf-8 -*-

# FLEDGE_BEGIN
# See: http://fledge-iot.readthedocs.io/
# FLEDGE_END

"""Fledge user entity class with CRUD operations to Storage layer"""
import json
import uuid
import hashlib
from datetime import datetime, timedelta
import jwt

from fledge.common.audit_logger import AuditLogger
from fledge.common.common import _FLEDGE_ROOT, _FLEDGE_DATA
from fledge.common.configuration_manager import ConfigurationManager
from fledge.common.logger import FLCoreLogger
from fledge.common.storage_client.payload_builder import PayloadBuilder
from fledge.common.storage_client.exceptions import StorageServerError
from fledge.common.web.ssl_wrapper import SSLVerifier
from fledge.services.core import connect
__author__ = "Praveen Garg, Ashish Jabble, Amarendra K Sinha"
__copyright__ = "Copyright (c) 2017 OSIsoft, LLC"
__license__ = "Apache 2.0"
__version__ = "${VERSION}"

# TODO: move to common  / config
JWT_SECRET = 'f0gl@mp'
JWT_ALGORITHM = 'HS512'
JWT_EXP_DELTA_SECONDS = 30*60  # 30 minutes
ERROR_MSG = 'Something went wrong'
USED_PASSWORD_HISTORY_COUNT = 3
<<<<<<< HEAD
HASH_PWD_ALGORITHM = 'SHA512'
=======
DATE_FORMAT = "%Y-%m-%d %H:%M:%S.%f"
>>>>>>> 36173d89
_logger = FLCoreLogger().get_logger(__name__)


class User:

    __slots__ = ['uid', 'username', 'password', 'is_admin']

    def __init__(self, uid, username, password, is_admin=False):
        self.uid = uid
        self.username = username
        self.password = password
        self.is_admin = is_admin

    def __repr__(self):
        template = 'User id={s.uid}: <{s.username}, is_admin={s.is_admin}>'
        return template.format(s=self)

    def __str__(self):
        return self.__repr__()

    class DoesNotExist(Exception):
        pass

    class UserAlreadyExists(Exception):
        pass

    class PasswordDoesNotMatch(Exception):
        pass

    class PasswordAlreadyUsed(Exception):
        pass

    class PasswordExpired(Exception):
        pass

    class InvalidToken(Exception):
        pass

    class TokenExpired(Exception):
        pass

    class SessionTimeout(Exception):
        pass

    class Objects:

        @classmethod
        async def get_roles(cls):
            storage_client = connect.get_storage_async()
            result = await storage_client.query_tbl('roles')
            return result["rows"]

        @classmethod
        async def get_role_id_by_name(cls, name):
            storage_client = connect.get_storage_async()
            payload = PayloadBuilder().SELECT("id").WHERE(['name', '=', name]).payload()
            result = await storage_client.query_tbl_with_payload('roles', payload)
            return result["rows"]

        @classmethod
        async def create(cls, username, password, role_id, access_method='any', real_name='', description=''):
            """
            Args:
                username: user name
                password: Password must contain at least one digit, one lowercase, one uppercase &
                          one special character and length of minimum 6 characters
                role_id: Role (by default normal 'user' role whose id is 2)
                access_method: User access and can be of any, pwd, cert
                real_name: full name of user
                description: Description for user

            Returns:
                   user json info
            """

            storage_client = connect.get_storage_async()
            payload = PayloadBuilder().INSERT(uname=username,
                                              pwd=cls.hash_password(password, HASH_PWD_ALGORITHM) if password else '',
                                              access_method=access_method, role_id=role_id, real_name=real_name,
                                              description=description).payload()
            try:
                result = await storage_client.insert_into_tbl("users", payload)
                # USRAD audit trail entry
                audit = AuditLogger(storage_client)
                audit_details = json.loads(payload)
                audit_details.pop('pwd', None)
                audit_details['message'] = "'{}' username created for '{}' user.".format(username, real_name)
                await audit.information('USRAD', audit_details)
            except StorageServerError as ex:
                if ex.error["retryable"]:
                    pass  # retry INSERT
                raise ValueError(ERROR_MSG)
            return result

        @classmethod
        async def delete(cls, user_id):
            """
            Args:
                user_id: user id to delete

            Returns:
                  json response
            """

            # either keep 1 admin user or just reserve id:1 for superuser
            if int(user_id) == 1:
                raise ValueError("Super admin user can not be deleted")

            storage_client = connect.get_storage_async()
            try:
                # first delete the active login references
                await cls.delete_user_tokens(user_id)

                payload = PayloadBuilder().SET(enabled="f").WHERE(['id', '=', user_id]).AND_WHERE(
                    ['enabled', '=', 't']).payload()
                result = await storage_client.update_tbl("users", payload)
                # USRDL audit trail entry
                audit = AuditLogger(storage_client)
                await audit.information(
                    'USRDL', {"user_id": user_id, "message": "User ID: <{}> has been disabled.".format(user_id)})
            except StorageServerError as ex:
                if ex.error["retryable"]:
                    pass  # retry INSERT
                raise ValueError(ERROR_MSG)
            return result

        @classmethod
        async def update(cls, user_id, user_data):
            """
            Args:
                 user_id: logged user id
                 user_data: user dict

            Returns:
                  updated user info dict
            """
            if not user_data:
                return False
            old_data = await cls.get(uid=user_id)
            new_kwargs = {}
            old_kwargs = {}
            if 'access_method' in user_data:
                old_kwargs["access_method"] = old_data['access_method']
                new_kwargs.update({"access_method": user_data['access_method']})
            if 'real_name' in user_data:
                old_kwargs["real_name"] = old_data['real_name']
                new_kwargs.update({"real_name": user_data['real_name']})
            if 'description' in user_data:
                old_kwargs["description"] = old_data['description']
                new_kwargs.update({"description": user_data['description']})
            if 'role_id' in user_data:
                old_kwargs["role_id"] = old_data['role_id']
                new_kwargs.update({"role_id": user_data['role_id']})
            storage_client = connect.get_storage_async()
            hashed_pwd = None
            pwd_history_list = []
            if 'password' in user_data:
                if len(user_data['password']):
                    hashed_pwd = cls.hash_password(user_data['password'], old_data["hash_algorithm"])
                    current_datetime = datetime.now()
                    old_kwargs["pwd"] = "****"
                    new_kwargs.update({"pwd": hashed_pwd, "pwd_last_changed": str(current_datetime)})

                    # get password history list
                    pwd_history_list = await cls._get_password_history(storage_client, user_id, user_data,
                                                                       old_data["hash_algorithm"])
            try:
                payload = PayloadBuilder().SET(**new_kwargs).WHERE(['id', '=', user_id]).AND_WHERE(
                    ['enabled', '=', 't']).payload()
                result = await storage_client.update_tbl("users", payload)
                if result['rows_affected']:
                    # FIXME: FOGL-1226 active session delete only in case of role_id and password updation
                    if 'password' in user_data or 'role_id' in user_data:
                        # delete all active sessions
                        await cls.delete_user_tokens(user_id)

                    if 'password' in user_data:
                        # insert pwd history and delete oldest pwd if USED_PASSWORD_HISTORY_COUNT exceeds
                        await cls._insert_pwd_history_with_oldest_pwd_deletion_if_count_exceeds(
                            storage_client, user_id, hashed_pwd, pwd_history_list)

                    # USRCH audit trail entry
                    audit = AuditLogger(storage_client)
                    if 'pwd' in new_kwargs:
                        new_kwargs['pwd'] = "Password has been updated."
                        new_kwargs.pop('pwd_last_changed', None)
                    await audit.information(
                        'USRCH', {'user_id': user_id, 'old_value': old_kwargs, 'new_value': new_kwargs,
                                  "message": "'{}' user has been changed.".format(old_data['uname'])})
                    return True
            except StorageServerError as ex:
                if ex.error["retryable"]:
                    pass  # retry UPDATE
                raise ValueError(ERROR_MSG)
            except Exception:
                raise

        @classmethod
        async def is_user_exists(cls, uid, password):
            payload = PayloadBuilder().SELECT("uname", "pwd", "hash_algorithm").WHERE(['id', '=', uid]).AND_WHERE(
                ['enabled', '=', 't']).payload()
            storage_client = connect.get_storage_async()
            result = await storage_client.query_tbl_with_payload('users', payload)
            if len(result['rows']) == 0:
                return None

            found_user = result['rows'][0]
            is_valid_pwd = cls.check_password(found_user['pwd'], str(password), found_user['hash_algorithm'])
            return uid if is_valid_pwd else None

        # utility
        @classmethod
        async def all(cls):
            storage_client = connect.get_storage_async()
            result = await storage_client.query_tbl('users')
            return result['rows']

        @classmethod
        async def filter(cls, **kwargs):
            user_id = kwargs['uid']
            user_name = kwargs['username']

            q = PayloadBuilder().SELECT("id", "uname", "role_id", "access_method", "real_name", "description",
                                        "hash_algorithm").WHERE(['enabled', '=', 't'])

            if user_id is not None:
                q = q.AND_WHERE(['id', '=', user_id])

            if user_name is not None:
                q = q.AND_WHERE(['uname', '=', user_name])

            storage_client = connect.get_storage_async()
            q_payload = PayloadBuilder(q.chain_payload()).payload()
            result = await storage_client.query_tbl_with_payload('users', q_payload)
            return result['rows']

        @classmethod
        async def get(cls, uid=None, username=None):
            users = await cls.filter(uid=uid, username=username)
            if len(users) == 0:
                msg = ''
                if uid:
                    msg = "User with id:<{}> does not exist".format(uid)
                if username:
                    msg = "User with name:<{}> does not exist".format(username)
                if uid and username:
                    msg = "User with id:<{}> and name:<{}> does not exist".format(uid, username)

                raise User.DoesNotExist(msg)
            return users[0]

        @classmethod
        async def refresh_token_expiry(cls, token):
            storage_client = connect.get_storage_async()
            exp = datetime.now() + timedelta(seconds=JWT_EXP_DELTA_SECONDS)
            """ MODIFIER with allowzero is passed in payload so that storage returns rows_affected 0 in any case """
            payload = PayloadBuilder().SET(token_expiration=str(exp)).WHERE(['token', '=', token]
                                                                            ).MODIFIER(["allowzero"]).payload()
            await storage_client.update_tbl("user_logins", payload)

        @classmethod
        async def validate_token(cls, token):
            """ check existence and validity of token
                    * exists in user_logins table
                    * its not expired
            :param token:
            :return:
            """
            storage_client = connect.get_storage_async()
            payload = PayloadBuilder().SELECT("token_expiration") \
                .ALIAS("return", ("token_expiration", 'token_expiration')) \
                .FORMAT("return", ("token_expiration", "YYYY-MM-DD HH24:MI:SS.MS")) \
                .WHERE(['token', '=', token]).payload()
            result = await storage_client.query_tbl_with_payload('user_logins', payload)

            if len(result['rows']) == 0:
                raise User.InvalidToken("Token appears to be invalid")

            r = result['rows'][0]
            token_expiry = r["token_expiration"]
            curr_time = datetime.now().strftime("%Y-%m-%d %H:%M:%S.%f")
            diff = datetime.strptime(token_expiry, DATE_FORMAT) - datetime.strptime(curr_time, DATE_FORMAT)
            if diff.seconds < 0:
                raise User.TokenExpired("The token has expired, login again")

            # verification of expiry set to false,
            # as we want to refresh token on each successful request
            # and extend it to keep session alive
            user_payload = jwt.decode(token, JWT_SECRET, algorithms=[JWT_ALGORITHM], options={'verify_exp': False})
            return user_payload["uid"]

        @classmethod
        async def login(cls, username, password, host):
            """
            Args:
                username: username
                password: password
                host:     IP address
            Returns:
                  return token

            """
            # check password change configuration
            storage_client = connect.get_storage_async()
            cfg_mgr = ConfigurationManager(storage_client)
            category_item = await cfg_mgr.get_category_item('password', 'expiration')
            age = int(category_item['value'])

            # get user info on the basis of username
            payload = PayloadBuilder().SELECT("pwd", "id", "role_id", "access_method", "pwd_last_changed",
                                              "real_name", "description", "hash_algorithm")\
                .WHERE(['uname', '=', username])\
                .ALIAS("return", ("pwd_last_changed", 'pwd_last_changed'))\
                .FORMAT("return", ("pwd_last_changed", "YYYY-MM-DD HH24:MI:SS.MS"))\
                .AND_WHERE(['enabled', '=', 't']).payload()
            result = await storage_client.query_tbl_with_payload('users', payload)
            if len(result['rows']) == 0:
                raise User.DoesNotExist('User does not exist')

            found_user = result['rows'][0]

            # check age of password
            t1 = datetime.now()
            t2 = datetime.strptime(found_user['pwd_last_changed'], "%Y-%m-%d %H:%M:%S.%f")
            delta = t1 - t2
            if age == 0:
                # user will not be forced to change their password.
                pass
            elif age <= delta.days:
                # user will be forced to change their password.
                raise User.PasswordExpired(found_user['id'])

            # validate password
            is_valid_pwd = cls.check_password(found_user['pwd'], str(password), algorithm=found_user['hash_algorithm'])
            if not is_valid_pwd:
                # Another condition to check password is ONLY for the case:
                # when we have requested password with hashed value and this comes only with microservice to get token
                if found_user['pwd'] != str(password):
                    raise User.PasswordDoesNotMatch('Username or Password do not match')

            uid, jwt_token, is_admin = await cls._get_new_token(storage_client, found_user, host)
            return uid, jwt_token, is_admin

        @classmethod
        async def _get_new_token(cls, storage_client, found_user, host):
            # fetch user info
            exp = datetime.now() + timedelta(seconds=JWT_EXP_DELTA_SECONDS)
            uid = found_user['id']
            p = {'uid': uid, 'exp': exp}
            jwt_token = jwt.encode(p, JWT_SECRET, JWT_ALGORITHM)

            payload = PayloadBuilder().INSERT(user_id=p['uid'], token=jwt_token,
                                              token_expiration=str(exp), ip=host).payload()

            # Insert token, uid, expiration into user_login table
            try:
                await storage_client.insert_into_tbl("user_logins", payload)
            except StorageServerError as ex:
                if ex.error["retryable"]:
                    pass  # retry INSERT
                raise ValueError(ERROR_MSG)

            # Save session in memory for idle disconnection
            current_time = datetime.now().strftime(DATE_FORMAT)
            await User.Sessions.save(data={"uid": uid, "token": jwt_token, "last_accessed_ts": current_time})
            # TODO remove hard code role id to return is_admin info
            if int(found_user['role_id']) == 1:
                return uid, jwt_token, True
            return uid, jwt_token, False

        @classmethod
        async def certificate_login(cls, username, host):
            """
            Args:
                username: username
                host:     IP address
            Returns:
                  uid: User id
                  token: jwt token
                  is_admin: boolean flag

            """
            storage_client = connect.get_storage_async()

            # get user info on the basis of username
            payload = PayloadBuilder().SELECT("id", "role_id").WHERE(['uname', '=', username])\
                .AND_WHERE(['enabled', '=', 't']).payload()
            result = await storage_client.query_tbl_with_payload('users', payload)
            if len(result['rows']) == 0:
                raise User.DoesNotExist('User does not exist')

            found_user = result['rows'][0]

            uid, jwt_token, is_admin = await cls._get_new_token(storage_client, found_user, host)
            return uid, jwt_token, is_admin

        @classmethod
        async def delete_user_tokens(cls, user_id):
            storage_client = connect.get_storage_async()
            payload = PayloadBuilder().WHERE(['user_id', '=', user_id]).payload()
            try:
                res = await storage_client.delete_from_tbl("user_logins", payload)
            except StorageServerError as ex:
                if not ex.error["retryable"]:
                    pass
                raise ValueError(ERROR_MSG)
            # Remove user session on basis of user id
            await User.Sessions.remove(data={"uid": user_id})
            return res

        @classmethod
        async def delete_token(cls, token):
            storage_client = connect.get_storage_async()
            payload = PayloadBuilder().WHERE(['token', '=', token]).payload()
            try:
                res = await storage_client.delete_from_tbl("user_logins", payload)
            except StorageServerError as ex:
                if not ex.error["retryable"]:
                    pass
                raise ValueError(ERROR_MSG)
            # Remove user session on basis of token
            await User.Sessions.remove(data={"token": token})
            return res

        @classmethod
        async def delete_all_user_tokens(cls):
            storage_client = connect.get_storage_async()
            await storage_client.delete_from_tbl("user_logins")
            # Clear all user sessions
            await User.Sessions.clear()

        @classmethod
        def hash_password(cls, password, algorithm):
            # uuid is used to generate a random number
            salt = uuid.uuid4().hex
            return hashlib.sha256(salt.encode() + password.encode()).hexdigest() + ':' + salt \
                if algorithm == "SHA256" else hashlib.sha512(salt.encode() + password.encode()).hexdigest() + ':' + salt

        @classmethod
        def check_password(cls, hashed_password, user_password, algorithm):
            password, salt = hashed_password.split(':')
            return password == (hashlib.sha256(salt.encode() + user_password.encode()).hexdigest() \
                if algorithm == "SHA256" else hashlib.sha512(salt.encode() + user_password.encode()).hexdigest())

        @classmethod
        async def _get_password_history(cls, storage_client, user_id, user_data, algorithm):
            pwd_history_list = []
            payload = PayloadBuilder().WHERE(['user_id', '=', user_id]).payload()
            result = await storage_client.query_tbl_with_payload("user_pwd_history", payload)
            for row in result['rows']:
                if cls.check_password(row['pwd'], user_data['password'], algorithm):
                    raise User.PasswordAlreadyUsed
                pwd_history_list.append(row['pwd'])
            return pwd_history_list

        @classmethod
        async def _insert_pwd_history_with_oldest_pwd_deletion_if_count_exceeds(cls, storage_client, user_id, hashed_pwd, pwd_history_list):
            # delete oldest password for user, as storage result in sorted order so its safe to delete its last index from pwd_history_list
            if len(pwd_history_list) >= USED_PASSWORD_HISTORY_COUNT:
                payload = PayloadBuilder().WHERE(['user_id', '=', user_id]).AND_WHERE(
                    ['pwd', '=', pwd_history_list[-1]]).payload()
                await storage_client.delete_from_tbl("user_pwd_history", payload)

            # insert into password history table
            payload = PayloadBuilder().INSERT(user_id=user_id, pwd=hashed_pwd).payload()
            await storage_client.insert_into_tbl("user_pwd_history", payload)

        @classmethod
        async def verify_certificate(cls, cert):
            certs_dir = _FLEDGE_DATA + '/etc/certs' if _FLEDGE_DATA else _FLEDGE_ROOT + "/data/etc/certs"

            storage_client = connect.get_storage_async()
            cfg_mgr = ConfigurationManager(storage_client)
            ca_cert_item = await cfg_mgr.get_category_item('rest_api', 'authCertificateName')
            ca_cert_file = "{}/{}.cert".format(certs_dir, ca_cert_item['value'])

            SSLVerifier.set_ca_cert(ca_cert_file)
            SSLVerifier.set_user_cert(cert)
            SSLVerifier.verify()  # raises OSError, SSLVerifier.VerificationError

    class Sessions:

        @classmethod
        async def get(cls):
            # To avoid cyclic import
            from fledge.services.core import server
            return (server.Server._user_idle_session_timeout, server.Server._user_sessions)


        @classmethod
        async def save(cls, data):
            # To avoid cyclic import
            from fledge.services.core import server
            server.Server._user_sessions.append(data)

        @classmethod
        async def remove(cls, data):
            # To avoid cyclic import
            from fledge.services.core import server
            session = server.Server._user_sessions
            if 'token' in data:
                for s in session:
                    if s['token'] == data['token']:
                        server.Server._user_sessions.remove(s)
            else:
                for s in session:
                    if s['uid'] == int(data['uid']):
                        server.Server._user_sessions.remove(s)

        @classmethod
        async def clear(cls):
            # To avoid cyclic import
            from fledge.services.core import server
            server.Server._user_sessions = []<|MERGE_RESOLUTION|>--- conflicted
+++ resolved
@@ -30,11 +30,8 @@
 JWT_EXP_DELTA_SECONDS = 30*60  # 30 minutes
 ERROR_MSG = 'Something went wrong'
 USED_PASSWORD_HISTORY_COUNT = 3
-<<<<<<< HEAD
 HASH_PWD_ALGORITHM = 'SHA512'
-=======
 DATE_FORMAT = "%Y-%m-%d %H:%M:%S.%f"
->>>>>>> 36173d89
 _logger = FLCoreLogger().get_logger(__name__)
 
 
