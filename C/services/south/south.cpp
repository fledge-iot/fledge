--- conflicted
+++ resolved
@@ -202,7 +202,6 @@
 
 void doIngestV2(Ingest *ingest, ReadingSet *set)
 {
-<<<<<<< HEAD
     std::vector<Reading *> *vec = set->getAllReadingsPtr();
     if (!vec)
     {
@@ -213,25 +212,6 @@
     std::vector<Reading *> *vec2 = set->moveAllReadings();
     
     Logger::getLogger()->debug("%s:%d: V2 async ingest method returned: vec->size()=%d", __FUNCTION__, __LINE__, vec->size());
-=======
-	std::vector<Reading *> *vec = set->getAllReadingsPtr();
-	std::vector<Reading *> *vec2 = new std::vector<Reading *>;
-	if (!vec)
-	{
-		Logger::getLogger()->info("%s:%d: V2 async ingest method: vec is NULL", __FUNCTION__, __LINE__);
-		return;
-	}
-	else
-	{
-		// TODO Remove the need for this copy of all the readings
-		for (auto & r : *vec)
-		{
-			Reading *r2 = new Reading(*r); // Need to copy reading objects here, since "del set" below would remove encapsulated reading objects also
-			vec2->emplace_back(r2);
-		}
-	}
-	Logger::getLogger()->debug("%s:%d: V2 async ingest method returned: vec->size()=%d", __FUNCTION__, __LINE__, vec->size());
->>>>>>> 5a01ba02
 
 	ingest->ingest(vec2);
 	delete vec2; 	// each reading object inside vector has been allocated on heap and moved to Ingest class's internal queue
