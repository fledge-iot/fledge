--- conflicted
+++ resolved
@@ -18,10 +18,8 @@
 from urllib.parse import quote
 from pathlib import Path
 import pytest
-<<<<<<< HEAD
 from helper import utils
-=======
->>>>>>> 06ccb54c
+
 
 __author__ = "Vaibhav Singhal"
 __copyright__ = "Copyright (c) 2019 Dianomic Systems"
