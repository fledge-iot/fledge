--- conflicted
+++ resolved
@@ -23,15 +23,7 @@
             "schedule_day": 0,
             "schedule_time": 0,
             "schedule_repeat": 30,
-<<<<<<< HEAD
-            "schedule_enabled": true,
-            "cmd_params": {
-                "stream_id": "1",
-                "debug_level": "3"
-            }
-=======
             "schedule_enabled": true
->>>>>>> 60ccc648
          }
 EOF
 
@@ -50,10 +42,6 @@
 curl -s -X PUT http://${FOGLAMP_SERVER}:${FOGLAMP_PORT}/foglamp/category/"${SENDING_PROCESS_OCS_DATA}"/client_secret -d '{ "value" : "'${OCS_CLIENT_SECRET}'" }'
 curl -s -X PUT http://${FOGLAMP_SERVER}:${FOGLAMP_PORT}/foglamp/category/"${SENDING_PROCESS_OCS_DATA}"/namespace -d '{ "value" : "'${OCS_NAMESPACE}'" }'
 
-<<<<<<< HEAD
-curl -s -X PUT http://${FOGLAMP_SERVER}:${FOGLAMP_PORT}/foglamp/category/"${SENDING_PROCESS_OCS_DATA}"/URL -d '{ "value" : "'${OCS_URL}'" }'
-=======
->>>>>>> 60ccc648
 curl -s -X PUT http://${FOGLAMP_SERVER}:${FOGLAMP_PORT}/foglamp/category/"${SENDING_PROCESS_OCS_DATA}"/producerToken -d '{ "value" : "'${OCS_TOKEN}'" }'
 
 # Initializes OCS cleaning all the content of the defined OCS NameSpace
