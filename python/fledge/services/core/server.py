#!/usr/bin/env python3
# -*- coding: utf-8 -*-

# FLEDGE_BEGIN
# See: http://fledge-iot.readthedocs.io/
# FLEDGE_END

"""Core server module"""

import asyncio
import os
import logging
import subprocess
import sys
import ssl
import time
import uuid
from aiohttp import web
import aiohttp
import json
import signal
from datetime import datetime, timedelta
import jwt

from fledge.common import logger
from fledge.common.utils import async_sleep
from fledge.common.alert_manager import AlertManager
from fledge.common.audit_logger import AuditLogger
from fledge.common.configuration_manager import ConfigurationManager
from fledge.common.storage_client.exceptions import *
from fledge.common.storage_client.storage_client import StorageClientAsync
from fledge.common.storage_client.storage_client import ReadingsStorageClientAsync
from fledge.common.web import middleware

from fledge.services.core import routes as admin_routes
from fledge.services.core.api import configuration as conf_api
from fledge.services.common.microservice_management import routes as management_routes

from fledge.common.service_record import ServiceRecord
from fledge.services.core.service_registry.service_registry import ServiceRegistry
from fledge.services.core.service_registry import exceptions as service_registry_exceptions
from fledge.services.core.interest_registry.interest_registry import InterestRegistry
from fledge.services.core.interest_registry import exceptions as interest_registry_exceptions
from fledge.services.core.scheduler.scheduler import Scheduler
from fledge.services.core.service_registry.monitor import Monitor
from fledge.services.common.service_announcer import ServiceAnnouncer
from fledge.services.core.user_model import User
from fledge.common.storage_client import payload_builder
from fledge.services.core.asset_tracker.asset_tracker import AssetTracker
from fledge.services.core.api import asset_tracker as asset_tracker_api
from fledge.common.web.ssl_wrapper import SSLVerifier
from fledge.services.core.api import exceptions as api_exception
from fledge.services.core.api.control_service import acl_management as acl_management
from fledge.services.core.firewall import Firewall


__author__ = "Amarendra K. Sinha, Praveen Garg, Terris Linenbach, Massimiliano Pinto, Ashish Jabble"
__copyright__ = "Copyright (c) 2017-2021 OSIsoft, LLC"
__license__ = "Apache 2.0"
__version__ = "${VERSION}"

_logger = logger.setup(__name__, level=logging.INFO)

# FLEDGE_ROOT env variable
_FLEDGE_DATA = os.getenv("FLEDGE_DATA", default=None)
_FLEDGE_ROOT = os.getenv("FLEDGE_ROOT", default='/usr/local/fledge')
_SCRIPTS_DIR = os.path.expanduser(_FLEDGE_ROOT + '/scripts')

# PID dir and filename
_FLEDGE_PID_DIR = "/var/run"
_FLEDGE_PID_FILE = "fledge.core.pid"


SSL_PROTOCOLS = (asyncio.sslproto.SSLProtocol,)

# TODO generate secret at build time
SERVICE_JWT_SECRET = 'f0gl@mp+Fl3dG3'
SERVICE_JWT_ALGORITHM = 'HS512'
SERVICE_JWT_EXP_DELTA_SECONDS = 30*60  # 30 minutes
SERVICE_JWT_AUDIENCE = 'Fledge'

# aiohttp client’s maximum size in a request, in bytes.
# If a POST request exceeds this value, it raises an HTTPRequestEntityTooLarge exception.
AIOHTTP_CLIENT_MAX_SIZE = 4*1024**3  # allowed up to 4GB


def ignore_aiohttp_ssl_eror(loop):
    """Ignore aiohttp #3535 / cpython #13548 issue with SSL data after close

    There is an issue in Python 3.7 up to 3.7.3 that over-reports a
    ssl.SSLError fatal error. See GitHub issues aio-libs/aiohttp#3535 and
    python/cpython#13548.

    Given a loop, this sets up an exception handler that ignores this specific
    exception, but passes everything else on to the previous exception handler
    this one replaces.

    Checks for fixed Python versions, disabling itself when running on 3.7.4+
    or 3.8.

    """
    if sys.version_info >= (3, 7, 4):
        return

    orig_handler = loop.get_exception_handler()

    def ignore_ssl_error(loop, context):
        if context.get("message") in {
            "SSL error in data received",
            "SSL handshake failed"
        }:
            # validate we have the right exception, transport and protocol
            exception = context.get('exception')
            protocol = context.get('protocol')
            if (
                isinstance(exception, ssl.SSLError)
                and exception.reason == 'SSLV3_ALERT_CERTIFICATE_UNKNOWN'
                and isinstance(protocol, SSL_PROTOCOLS)
            ):
                if loop.get_debug():
                    asyncio.log.logger.debug('Ignoring asyncio SSL SSLV3_ALERT_CERTIFICATE_UNKNOWN error')
                return
        if orig_handler is not None:
            orig_handler(loop, context)
        else:
            loop.default_exception_handler(context)

    loop.set_exception_handler(ignore_ssl_error)


class Server:
    """ Fledge core server.

     Starts the Fledge REST server, storage and scheduler
    """

    scheduler = None
    """ fledge.core.Scheduler """

    service_monitor = None
    """ fledge.microservice_management.service_registry.Monitor """

    _service_name = 'Fledge'
    """ The name of this Fledge service """

    _service_description = 'Fledge REST Services'
    """ The description of this Fledge service """

    _SERVICE_DEFAULT_CONFIG = {
        'name': {
            'description': 'Name of this Fledge service',
            'type': 'string',
            'default': 'Fledge',
            'displayName': 'Name',
            'order': '1',
            'mandatory': "true"
        },
        'description': {
            'description': 'Description of this Fledge service',
            'type': 'string',
            'default': 'Fledge administrative API',
            'displayName': 'Description',
            'order': '2'
        }
    }

    _FEATURES_DEFAULT_CONFIG = {
        'control': {
            'description': 'Allow the use of control features within the Fledge instance',
            'type': 'boolean',
            'default': 'true',
            'displayName': 'Control',
            'order': '1',
            'mandatory': "true",
            'permissions': ['admin']
        },
        'debugging': {
            'description': 'Allow the use of pipeline debugging features within the Fledge instance',
            'type': 'boolean',
            'default': 'true',
            'displayName': 'Pipeline Debugging',
            'order': '1',
            'mandatory': "true",
            'permissions': ['admin']
        }
    }

    _MANAGEMENT_SERVICE = '_fledge-manage._tcp.local.'
    """ The management service we advertise """

    _ADMIN_API_SERVICE = '_fledge-admin._tcp.local.'
    """ The admin REST service we advertise """

    _USER_API_SERVICE = '_fledge-user._tcp.local.'
    """ The user REST service we advertise """

    _API_PROXIES = {}
    """ Proxy map for interfacing admin/user's REST API endpoints to Micro-services' service API endpoints """

    admin_announcer = None
    """ The Announcer for the Admin API """

    user_announcer = None
    """ The Announcer for the Admin API """

    management_announcer = None
    """ The Announcer for the management API """

    _host = '0.0.0.0'
    """ Host IP of core """

    core_management_port = 0
    """ Microservice management port of core """

    rest_server_port = 0
    """ Fledge REST API port """

    is_rest_server_http_enabled = True
    """ a Flag to decide to enable Fledge REST API on HTTP on restart """

    is_auth_required = False
    """ a var to decide to make authentication mandatory / optional for Fledge Admin/ User REST API"""

    auth_method = 'any'

    cert_file_name = ''
    """ cert file name """

    _REST_API_DEFAULT_CONFIG = {
        'enableHttp': {
            'description': 'Enable HTTP (disable to use HTTPS)',
            'type': 'boolean',
            'default': 'true',
            'displayName': 'Enable HTTP',
            'order': '1',
            'permissions': ['admin']
        },
        'httpPort': {
            'description': 'Port to accept HTTP connections on',
            'type': 'integer',
            'default': '8081',
            'displayName': 'HTTP Port',
            'order': '2',
            'permissions': ['admin']
        },
        'httpsPort': {
            'description': 'Port to accept HTTPS connections on',
            'type': 'integer',
            'default': '1995',
            'displayName': 'HTTPS Port',
            'order': '3',
            'validity': 'enableHttp=="false"',
            'permissions': ['admin']
        },
        'certificateName': {
            'description': 'Certificate file name',
            'type': 'string',
            'default': 'fledge',
            'displayName': 'Certificate Name',
            'order': '4',
            'validity': 'enableHttp=="false"',
            'permissions': ['admin']
        },
        'authentication': {
            'description': 'API Call Authentication',
            'type': 'enumeration',
            'options': ['mandatory', 'optional'],
            'default': 'mandatory',
            'displayName': 'Authentication',
            'order': '5',
            'permissions': ['admin']
        },
        'authMethod': {
            'description': 'Authentication method',
            'type': 'enumeration',
            'options': ["any", "password", "certificate"],
            'default': 'any',
            'displayName': 'Authentication method',
            'order': '6',
            'permissions': ['admin']
        },
        'authCertificateName': {
            'description': 'Auth Certificate name',
            'type': 'string',
            'default': 'ca',
            'displayName': 'Auth Certificate',
            'order': '7',
            'permissions': ['admin']
        },
        'allowPing': {
            'description': 'Allow access to ping, regardless of the authentication required and'
                           ' authentication header',
            'type': 'boolean',
            'default': 'true',
            'displayName': 'Allow Ping',
            'order': '8',
            'permissions': ['admin']
        },
        'authProviders': {
            'description': 'Authentication providers to use for the interface (JSON array object)',
            'type': 'JSON',
            'default': '{"providers": ["username", "ldap"] }',
            'displayName': 'Auth Providers',
            'order': '9',
            'permissions': ['admin']
        },
        'disconnectIdleUserSession': {
            'description': 'Disconnect idle user session after certain period of inactivity',
            'type': 'integer',
            'default': '15',
            'displayName': 'Idle User Session Disconnection (In Minutes)',
            'order': '10',
            'minimum': '1',
            'maximum': '1440',
            'permissions': ['admin']
        }
    }

    _LOGGING_DEFAULT_CONFIG = {
        'logLevel': {
            'description': 'Minimum logging level reported for Core server',
            'type': 'enumeration',
            'displayName': 'Minimum Log Level',
            'options': ['debug', 'info', 'warning', 'error'],
            'default': 'warning',
            'order': '1'
        }
    }

    _CONFIGURATION_DEFAULT_CONFIG = {
        'cacheSize': {
            'description': 'To control the caching size of Core Configuration Manager',
            'type': 'integer',
            'displayName': 'Cache Size',
            'default': '30',
            'order': '1',
            'minimum': '1',
            'maximum': '1000'
        }
    }

    _RESOURCE_LIMIT_DEFAULT_CONFIG = {
        'serviceBuffering': {
            'description': 'Buffering level for the South Service',
            'type': 'enumeration',
            'displayName': 'South Service Buffering',
            'options': ['Unlimited', 'Limited'],
            'default': 'Unlimited',
            'order': '1',
            'permissions': ['admin']
        },
        'serviceBufferSize': {
            'description': 'Buffer size for the South Service',
            'type': 'integer',
            'displayName': 'South Service Buffer Size',
            'minimum': '1000',
            'default': '1000',
            'order': '2',
            "validity" : "serviceBuffering == \"Limited\"",
            'permissions': ['admin']
        },
        'discardPolicy': {
            'description': 'The different discard policies for the South Service',
            'type': 'enumeration',
            'displayName': 'Discard Policy',
            'options': ['Discard Oldest', 'Reduce Fidelity', 'Discard Newest'],
            'default': 'Discard Oldest',
            'order': '3',
            "validity" : "serviceBuffering == \"Limited\"",
            'permissions': ['admin']
        }
    }

    _log_level = _LOGGING_DEFAULT_CONFIG['logLevel']['default']
    """ Common logging level for Core """

    _start_time = time.time()
    """ Start time of core process """

    _storage_client = None
    """ Storage client to storage service """

    _storage_client_async = None
    """ Async Storage client to storage service """

    _readings_client_async = None
    """ Async Readings client to storage service """

    _configuration_manager = None
    """ Instance of configuration manager (singleton) """

    _interest_registry = None
    """ Instance of interest registry (singleton) """

    _audit = None
    """ Instance of audit logger(singleton) """

    _pidfile = None
    """ The PID file name """

    _asset_tracker = None
    """ Asset tracker """

    _alert_manager = None
    """ Alert Manager """

    running_in_safe_mode = False
    """ Fledge running in Safe mode """

    _package_cache_manager = None
    """ Package Cache Manager """

    _user_sessions = []
    """ User sessions information to disconnect when idle for a certain period """

    _user_idle_session_timeout = 15 * 60
    """ User idle session timeout (in minutes) """

    _INSTALLATION_DEFAULT_CONFIG = {
        'maxUpdate': {
            'description': 'Maximum updates per day',
            'type': 'integer',
            'default': '1',
            'displayName': 'Maximum Update',
            'order': '1',
            'minimum': '1',
            'maximum': '8'
        },
        'maxUpgrade': {
            'description': 'Maximum upgrades per day',
            'type': 'integer',
            'default': '1',
            'displayName': 'Maximum Upgrade',
            'order': '3',
            'minimum': '1',
            'maximum': '8',
            'validity': 'upgradeOnInstall == "true"'
        },
        'upgradeOnInstall': {
            'description': 'Run upgrade prior to installing new software',
            'type': 'boolean',
            'default': 'false',
            'displayName': 'Upgrade on Install',
            'order': '2'
        },
        'listAvailablePackagesCacheTTL': {
            'description': 'Caching of fetch available packages time to live in minutes',
            'type': 'integer',
            'default': '15',
            'displayName': 'Available Packages Cache',
            'order': '4',
            'minimum': '0'
        }
    }

    service_app, service_server, service_server_handler = None, None, None
    core_app, core_server, core_server_handler = None, None, None

    @classmethod
    def get_certificates(cls):
        # TODO: FOGL-780
        if _FLEDGE_DATA:
            certs_dir = os.path.expanduser(_FLEDGE_DATA + '/etc/certs')
        else:
            certs_dir = os.path.expanduser(_FLEDGE_ROOT + '/data/etc/certs')

        """ Generated using
                $ openssl version
                OpenSSL 1.0.2g  1 Mar 2016

        The openssl library is required to generate your own certificate. Run the following command in your local environment to see if you already have openssl installed installed.

        $ which openssl
        /usr/bin/openssl

        If the which command does not return a path then you will need to install openssl yourself:

        $ apt-get install openssl

        Generate private key and certificate signing request:

        A private key and certificate signing request are required to create an SSL certificate.
        When the openssl req command asks for a “challenge password”, just press return, leaving the password empty.
        This password is used by Certificate Authorities to authenticate the certificate owner when they want to revoke
        their certificate. Since this is a self-signed certificate, there’s no way to revoke it via CRL(Certificate Revocation List).

        $ openssl genrsa -des3 -passout pass:x -out server.pass.key 2048
        ...
        $ openssl rsa -passin pass:x -in server.pass.key -out fledge.key
        writing RSA key
        $ rm server.pass.key
        $ openssl req -new -key server.key -out server.csr
        ...
        Country Name (2 letter code) [AU]:US
        State or Province Name (full name) [Some-State]:California
        ...
        A challenge password []:
        ...

        Generate SSL certificate:

        The self-signed SSL certificate is generated from the server.key private key and server.csr files.

        $ openssl x509 -req -sha256 -days 365 -in server.csr -signkey server.key -out server.cert

        The server.cert file is the certificate suitable for use along with the server.key private key.

        Put these in $FLEDGE_DATA/etc/certs, $FLEDGE_ROOT/data/etc/certs or /usr/local/fledge/data/etc/certs

        """
        cert = certs_dir + '/{}.cert'.format(cls.cert_file_name)
        key = certs_dir + '/{}.key'.format(cls.cert_file_name)

        if not os.path.isfile(cert) or not os.path.isfile(key):
            _logger.warning("%s certificate files are missing. Hence using default certificate.", cls.cert_file_name)
            cert = certs_dir + '/fledge.cert'
            key = certs_dir + '/fledge.key'
            if not os.path.isfile(cert) or not os.path.isfile(key):
                _logger.error("Certificates are missing")
                raise RuntimeError

        return cert, key

    @classmethod
    async def rest_api_config(cls):
        """

        :return: port and TLS enabled info
        """
        try:
            config = cls._REST_API_DEFAULT_CONFIG
            category = 'rest_api'

            await cls._configuration_manager.create_category(category, config, 'Fledge Admin and User REST API', True, display_name="Admin API")
            config = await cls._configuration_manager.get_category_all_items(category)

            try:
                cls.is_auth_required = True if config['authentication']['value'] == "mandatory" else False
            except KeyError:
                _logger.error("error in retrieving authentication info")
                raise

            try:
                cls.auth_method = config['authMethod']['value']
            except KeyError:
                _logger.error("error in retrieving authentication method info")
                raise

            try:
                cls.cert_file_name = config['certificateName']['value']
            except KeyError:
                _logger.error("error in retrieving certificateName info")
                raise

            try:
                cls.is_rest_server_http_enabled = False if config['enableHttp']['value'] == 'false' else True
            except KeyError:
                cls.is_rest_server_http_enabled = False

            try:
                port_from_config = config['httpPort']['value'] if cls.is_rest_server_http_enabled \
                    else config['httpsPort']['value']
                cls.rest_server_port = int(port_from_config)
            except KeyError:
                _logger.error("error in retrieving port info")
                raise
            except ValueError:
                _logger.error("error in parsing port value, received %s with type %s",
                              port_from_config, type(port_from_config))
                raise
            try:
                cls._user_idle_session_timeout = int(config['disconnectIdleUserSession']['value']) * 60
            except:
                cls._user_idle_session_timeout = 15 * 60
        except Exception as ex:
            _logger.exception(ex)
            raise

    @classmethod
    async def password_config(cls):
        try:
            config = {
                'policy': {
                    'description': 'Password policy',
                    'type': 'enumeration',
                    'options': ['Any characters', 'Mixed case Alphabetic', 'Mixed case and numeric', 'Mixed case, numeric and special characters'],
                    'default': 'Any characters',
                    'displayName': 'Policy',
                    'order': '1',
                    'permissions': ['admin']
                },
                'length': {
                    'description': 'Minimum password length',
                    'type': 'integer',
                    'default': '6',
                    'displayName': 'Minimum Length',
                    'minimum': '6',
                    'maximum': '80',
                    'order': '2',
                    'permissions': ['admin']
                },
                'expiration': {
                    'description': 'Number of days after which passwords must be changed',
                    'type': 'integer',
                    'default': '0',
                    'displayName': 'Expiry (in Days)',
                    'order': '3',
                    'permissions': ['admin']
                }
            }
            category = 'password'
            await cls._configuration_manager.create_category(category, config, 'To control the password policy', True,
                                                             display_name="Password Policy")
            await cls._configuration_manager.create_child_category("rest_api", [category])
        except Exception as ex:
            _logger.exception(ex)
            raise

    @classmethod
    async def firewall_config(cls):
        try:
            _firewall = Firewall()
            category = _firewall.category
            await cls._configuration_manager.create_category(category, _firewall.config, _firewall.description, True,
                                                             display_name=_firewall.display_name)
            config = await cls._configuration_manager.get_category_all_items(category)
            Firewall.IPAddresses.save(data=config)
            await cls._configuration_manager.create_child_category("rest_api", [category])
        except Exception as ex:
            _logger.exception(ex)
            raise

    @classmethod
    async def features_config(cls):
        """ Get the features inclusion configuration """
        try:
            config = cls._FEATURES_DEFAULT_CONFIG
            category = 'FEATURES'
            description = "Control the inclusion of system features"
            if cls._configuration_manager is None:
                cls._configuration_manager = ConfigurationManager(cls._storage_client_async)
            await cls._configuration_manager.create_category(category, config, description, True,
                                                             display_name='Features')
            config = await cls._configuration_manager.get_category_all_items(category)
        except Exception as ex:
            _logger.exception(ex)
            raise

    @classmethod
    async def service_config(cls):
        """
        Get the service level configuration
        """
        try:
            config = cls._SERVICE_DEFAULT_CONFIG
            category = 'service'

            if cls._configuration_manager is None:
                _logger.error("No configuration manager available")
            await cls._configuration_manager.create_category(category, config, 'Fledge Service', True, display_name='Fledge Service')
            config = await cls._configuration_manager.get_category_all_items(category)

            try:
                cls._service_name = config['name']['value']
            except KeyError:
                cls._service_name = 'Fledge'
            try:
                cls._service_description = config['description']['value']
            except KeyError:
                cls._service_description = 'Fledge REST Services'
        except Exception as ex:
            _logger.exception(ex)
            raise

    @classmethod
    async def installation_config(cls):
        """
        Get the installation level configuration
        """
        try:
            config = cls._INSTALLATION_DEFAULT_CONFIG
            category = 'Installation'

            if cls._configuration_manager is None:
                _logger.error("No configuration manager available")
            await cls._configuration_manager.create_category(category, config, 'Installation', True,
                                                             display_name='Installation')
            await cls._configuration_manager.get_category_all_items(category)

            cls._package_cache_manager = {"update": {"last_accessed_time": ""},
                                          "upgrade": {"last_accessed_time": ""}, "list": {"last_accessed_time": ""}}
        except Exception as ex:
            _logger.exception(ex)
            raise

    @classmethod
    async def core_logger_setup(cls):
        """ Get the logging level configuration """
        try:
            config = cls._LOGGING_DEFAULT_CONFIG
            category = 'LOGGING'
            description = "Logging Level of Core Server"
            if cls._configuration_manager is None:
                cls._configuration_manager = ConfigurationManager(cls._storage_client_async)
            await cls._configuration_manager.create_category(category, config, description, True,
                                                             display_name='Logging')
            config = await cls._configuration_manager.get_category_all_items(category)
            cls._log_level = config['logLevel']['value']
            from fledge.common.logger import FLCoreLogger
            FLCoreLogger().set_level(cls._log_level)
        except Exception as ex:
            _logger.exception(ex)
            raise

    @classmethod
    async def core_south_service_resource_limit_setup(cls):
        """ Get the south service resource limit configuration """
        try:
            config = cls._RESOURCE_LIMIT_DEFAULT_CONFIG
            category = 'RESOURCE_LIMIT'
            description = "Resource Limit of South Service"
            if cls._configuration_manager is None:
                cls._configuration_manager = ConfigurationManager(cls._storage_client_async)
            await cls._configuration_manager.create_category(category, config, description, True,
                                                             display_name='Resource Limit')
        except Exception as ex:
            _logger.exception(ex)
            raise

    @classmethod
    async def setup_config_manager(cls):
        """ Configuration manager category """
        try:
            if cls._configuration_manager is None:
                cls._configuration_manager = ConfigurationManager(cls._storage_client_async)

            config = cls._CONFIGURATION_DEFAULT_CONFIG
            category = 'CONFIGURATION'
            description = "Core Configuration Manager"
            await cls._configuration_manager.create_category(category, config, description, True,
                                                             display_name='Configuration Manager')
            config = await cls._configuration_manager.get_category_all_items(category)
            cache_size = int(config['cacheSize']['value'])
            # Internal handling of cache size
            if cache_size == 0:
                default_cache_size = cls._configuration_manager._cacheManager.max_cache_size
                _logger.warn("Configuration Manager Cache Size is being set to the default size {}.".format(
                    default_cache_size))
                cache_size = default_cache_size
            cls._configuration_manager._cacheManager.max_cache_size = cache_size
        except Exception as ex:
            _logger.exception(ex)
            raise

    @staticmethod
    def _make_app(auth_required=True, auth_method='any'):
        """Creates the REST server

        :rtype: web.Application
        """
        mwares = [middleware.error_middleware]

        # Maintain this order. Middlewares are executed in reverse order.
        if auth_method != "any":
            if auth_method == "certificate":
                mwares.append(middleware.certificate_login_middleware)
            else:  # password
                mwares.append(middleware.password_login_middleware)

        if not auth_required:
            mwares.append(middleware.optional_auth_middleware)
        else:
            mwares.append(middleware.auth_middleware)

        app = web.Application(middlewares=mwares, client_max_size=AIOHTTP_CLIENT_MAX_SIZE)
        # aiohttp web server logging level always set to warning
        web.access_logger.setLevel(logging.WARNING)
        admin_routes.setup(app)
        return app

    @classmethod
    def _make_core_app(cls):
        """Creates the Service management REST server Core a.k.a. service registry

        :rtype: web.Application
        """
        app = web.Application(middlewares=[middleware.error_middleware], client_max_size=AIOHTTP_CLIENT_MAX_SIZE)
        # aiohttp web server logging level always set to warning
        web.access_logger.setLevel(logging.WARNING)
        management_routes.setup(app, cls, True)
        return app

    @classmethod
    async def _start_service_monitor(cls):
        """Starts the micro-service monitor"""
        cls.service_monitor = Monitor()
        await cls.service_monitor.start()
        _logger.info("Services monitoring started ...")

    @classmethod
    async def stop_service_monitor(cls):
        """Stops the micro-service monitor"""
        await cls.service_monitor.stop()
        _logger.info("Services monitoring stopped.")

    @classmethod
    async def _start_scheduler(cls):
        """Starts the scheduler"""
        _logger.info("Starting scheduler ...")
        cls.scheduler = Scheduler(cls._host, cls.core_management_port, cls.running_in_safe_mode)
        await cls.scheduler.start()

    @staticmethod
    def __start_storage(host, m_port):
        _logger.info("Start storage, from directory {}".format(_SCRIPTS_DIR))
        try:
            cmd_with_args = ['./services/storage', '--address={}'.format(host),
                             '--port={}'.format(m_port)]
            subprocess.call(cmd_with_args, cwd=_SCRIPTS_DIR)
        except Exception as ex:
            _logger.exception(ex)

    @classmethod
    async def _start_storage(cls, loop):
        if loop is None:
            loop = asyncio.get_event_loop()
        # callback with args
        loop.call_soon(cls.__start_storage, cls._host, cls.core_management_port)

    @classmethod
    async def _get_storage_client(cls):
        storage_service = None
        while storage_service is None and cls._storage_client_async is None:
            try:
                found_services = ServiceRegistry.get(name="Fledge Storage")
                storage_service = found_services[0]
                cls._storage_client_async = StorageClientAsync(cls._host, cls.core_management_port, svc=storage_service)
            except (service_registry_exceptions.DoesNotExist, InvalidServiceInstance, StorageServiceUnavailable, Exception) as ex:
                await asyncio.sleep(5)
        while cls._readings_client_async is None:
            try:
                cls._readings_client_async = ReadingsStorageClientAsync(cls._host, cls.core_management_port, svc=storage_service)
            except (service_registry_exceptions.DoesNotExist, InvalidServiceInstance, StorageServiceUnavailable, Exception) as ex:
                await asyncio.sleep(5)

    @classmethod
    def _start_app(cls, loop, app, host, port, ssl_ctx=None):
        if loop is None:
            loop = asyncio.get_event_loop()

        handler = app.make_handler()
        coro = loop.create_server(handler, host, port, ssl=ssl_ctx)
        # added coroutine
        server = loop.run_until_complete(coro)
        return server, handler

    @staticmethod
    def pid_filename():
        """ Get the full path of Fledge PID file """
        if _FLEDGE_DATA is None:
            path = _FLEDGE_ROOT + "/data"
        else:
            path = _FLEDGE_DATA
        return path + _FLEDGE_PID_DIR + "/" + _FLEDGE_PID_FILE

    @classmethod
    def _pidfile_exists(cls):
        """ Check whether the PID file exists """
        try:
            fh = open(cls._pidfile, 'r')
            fh.close()
            return True
        except (FileNotFoundError, IOError, TypeError):
            return False

    @classmethod
    def _remove_pid(cls):
        """ Remove PID file """
        try:
            os.remove(cls._pidfile)
            _logger.info("Fledge PID file [" + cls._pidfile + "] removed.")
        except Exception as ex:
            _logger.error("Fledge PID file remove error: [" + ex.__class__.__name__ + "], (" + format(str(ex)) + ")")

    @classmethod
    def _write_pid(cls, api_address, api_port):
        """ Write data into PID file """
        try:
            # Get PID file path
            cls._pidfile = cls.pid_filename()

            # Check for existing PID file and log a message """
            if cls._pidfile_exists() is True:
                _logger.warn("A Fledge PID file has been found: [" + \
                             cls._pidfile + "] found, ignoring it.")

            # Get the running script PID
            pid = os.getpid()

            # Open for writing and truncate existing file
            fh = None
            try:
                fh = open(cls._pidfile, 'w+')
            except FileNotFoundError:
                try:
                    os.makedirs(os.path.dirname(cls._pidfile))
                    _logger.info("The PID directory [" + os.path.dirname(cls._pidfile) + "] has been created")
                    fh = open(cls._pidfile, 'w+')
                except Exception as ex:
                    errmsg = "PID dir create error: [" + ex.__class__.__name__ + "], (" + format(str(ex)) + ")"
                    _logger.error(errmsg)
                    raise
            except Exception as ex:
                errmsg = "Fledge PID file create error: [" + ex.__class__.__name__ + "], (" + format(str(ex)) + ")"
                _logger.error(errmsg)
                raise

            # Build the JSON object to write into PID file
            info_data = {'processID': pid,\
                         'adminAPI': {\
                             "protocol": "HTTP" if cls.is_rest_server_http_enabled else "HTTPS",\
                             "addresses": [api_address],\
                             "port": api_port}\
                        }

            # Write data into PID file
            fh.write(json.dumps(info_data))

            # Close the PID file
            fh.close()
            _logger.info("PID [" + str(pid) + "] written in [" + cls._pidfile + "]")
        except Exception as e:
            sys.stderr.write('Error: ' + format(str(e)) + "\n")
            sys.exit(1)

    @classmethod
    def _reposition_streams_table(cls, loop):
        _logger.info("'fledge.readings' is stored in memory and a restarted has occurred, "
                     "force reset of last_object column in 'fledge.streams'")

        def _reset_last_object_in_streams(_stream_id):
            payload = payload_builder.PayloadBuilder().SET(last_object=0, ts='now()').WHERE(
                ['id', '=', _stream_id]).payload()
            loop.run_until_complete(cls._storage_client_async.update_tbl("streams", payload))
        try:
            # Find the child categories of parent North
            query_payload = payload_builder.PayloadBuilder().SELECT("child").WHERE(["parent", "=", "North"]).payload()
            north_children = loop.run_until_complete(cls._storage_client_async.query_tbl_with_payload(
                'category_children', query_payload))
            rows = north_children['rows']
            if len(rows) > 0:
                configuration = loop.run_until_complete(cls._storage_client_async.query_tbl('configuration'))
                for nc in rows:
                    for cat in configuration['rows']:
                        if nc['child'] == cat['key']:
                            cat_value = cat['value']
                            stream_id = cat_value['streamId']['value']
                            # reset last_object in streams table as per streamId with following scenarios
                            # a) if source KV pair is present and having value 'readings'
                            # b) if source KV pair is not present
                            if 'source' in cat_value:
                                source_val = cat_value['source']['value']
                                if source_val == 'readings':
                                    _reset_last_object_in_streams(stream_id)
                            else:
                                _reset_last_object_in_streams(stream_id)
                            break
        except Exception as ex:
            _logger.error(ex, "last_object of 'fledge.streams' reset is failed.")

    @classmethod
    def _check_readings_table(cls, loop):
        # check readings table has any row
        select_query_payload = payload_builder.PayloadBuilder().SELECT("id").LIMIT(1).payload()
        result = loop.run_until_complete(cls._readings_client_async.query(select_query_payload))
        readings_row_exists = len(result['rows'])
        if readings_row_exists == 0:
            # check streams table has any row
            s_result = loop.run_until_complete(cls._storage_client_async.query_tbl_with_payload('streams',
                                                                                                select_query_payload))
            streams_row_exists = len(s_result['rows'])
            if streams_row_exists:
                cls._reposition_streams_table(loop)
        else:
            _logger.info("'fledge.readings' is not empty; 'fledge.streams' last_objects reset is not required")

    @classmethod
    async def _config_parents(cls):
        # Create the parent category for all general configuration categories
        try:
            await cls._configuration_manager.create_category("General", {}, 'General', True)
            await cls._configuration_manager.create_child_category("General", ["service", "rest_api", "Installation"])
        except KeyError:
            _logger.error('Failed to create General parent configuration category for service')
            raise

        # Create the parent category for all advanced configuration categories
        try:
            await cls._configuration_manager.create_category("Advanced", {}, 'Advanced', True)
<<<<<<< HEAD
            await cls._configuration_manager.create_child_category("Advanced", ["SMNTR", "SCHEDULER", "LOGGING", "RESOURCE_LIMIT",
                                                                                "CONFIGURATION"])
=======
            await cls._configuration_manager.create_child_category("Advanced", ["SMNTR", "SCHEDULER", "LOGGING",
                                                                                "CONFIGURATION","FEATURES"])
>>>>>>> 5fb64bf8
        except KeyError:
            _logger.error('Failed to create Advanced parent configuration category for service')
            raise

        # Create the parent category for all Utilities configuration categories
        try:
            await cls._configuration_manager.create_category("Utilities", {}, "Utilities", True)
        except KeyError:
            _logger.error('Failed to create Utilities parent configuration category for task')
            raise

    @classmethod
    async def _start_asset_tracker(cls):
        cls._asset_tracker = AssetTracker(cls._storage_client_async)
        await cls._asset_tracker.load_asset_records()

    @classmethod
    async def _get_alerts(cls):
        cls._alert_manager = AlertManager(cls._storage_client_async)
        await cls._alert_manager.get_all()

    @classmethod
    def _start_core(cls, loop=None):
        if cls.running_in_safe_mode:
            _logger.info("Starting in SAFE MODE ...")
        else:
            _logger.info("Starting ...")
        try:
            host = cls._host

            cls.core_app = cls._make_core_app()
            cls.core_server, cls.core_server_handler = cls._start_app(loop, cls.core_app, host, 0)
            address, cls.core_management_port = cls.core_server.sockets[0].getsockname()
            _logger.info('Management API started on http://%s:%s', address, cls.core_management_port)
            # see http://<core_mgt_host>:<core_mgt_port>/fledge/service for registered services
            # start storage
            loop.run_until_complete(cls._start_storage(loop))

            # get storage client
            loop.run_until_complete(cls._get_storage_client())

            if not cls.running_in_safe_mode:
                # If readings table is empty, set last_object of all streams to 0
                cls._check_readings_table(loop)

            # obtain configuration manager and interest registry
            cls._configuration_manager = ConfigurationManager(cls._storage_client_async)
            cls._interest_registry = InterestRegistry(cls._configuration_manager)

            # Configuration Manager setup
            loop.run_until_complete(cls.setup_config_manager())

            # Logging category
            loop.run_until_complete(cls.core_logger_setup())
            loop.run_until_complete(cls.core_south_service_resource_limit_setup())

            # start scheduler
            # see scheduler.py start def FIXME
            # scheduler on start will wait for storage service registration
            #
            # NOTE: In safe mode, the scheduler will be in restricted mode,
            # and only API operations and current state will be accessible (No jobs / processes will be triggered)
            #
            loop.run_until_complete(cls._start_scheduler())

            # start monitor
            loop.run_until_complete(cls._start_service_monitor())

            # REST API
            loop.run_until_complete(cls.rest_api_config())
            loop.run_until_complete(cls.password_config())
            loop.run_until_complete(cls.firewall_config())
            loop.run_until_complete(cls.features_config())

            cls.service_app = cls._make_app(auth_required=cls.is_auth_required, auth_method=cls.auth_method)

            # ssl context
            ssl_ctx = None
            if not cls.is_rest_server_http_enabled:
                cert, key = cls.get_certificates()
                _logger.info('Loading certificates %s and key %s', cert, key)

                # Verification handling of a tls cert
                with open(cert, 'r') as tls_cert_content:
                    tls_cert = tls_cert_content.read()
                SSLVerifier.set_user_cert(tls_cert)
                if SSLVerifier.is_expired():
                    msg = 'Certificate `{}` expired on {}'.format(cls.cert_file_name, SSLVerifier.get_enddate())
                    _logger.error(msg)

                    if cls.running_in_safe_mode:
                        cls.is_rest_server_http_enabled = True
                        # TODO: Should cls.rest_server_port be set to configured http port, as is_rest_server_http_enabled has been set to True?
                        msg = "Running in safe mode withOUT https on port {}".format(cls.rest_server_port)
                        _logger.info(msg)
                    else:
                        msg = 'Start in safe-mode to fix this problem!'
                        _logger.warning(msg)
                        raise SSLVerifier.VerificationError(msg)
                else:
                    ssl_ctx = ssl.create_default_context(ssl.Purpose.CLIENT_AUTH)
                    ssl_ctx.load_cert_chain(cert, key)

            # Get the service data and advertise the management port of the core
            # to allow other microservices to find Fledge
            loop.run_until_complete(cls.service_config())
            _logger.info('Announce management API service')
            cls.management_announcer = ServiceAnnouncer("core-{}".format(cls._service_name), cls._MANAGEMENT_SERVICE, cls.core_management_port,
                                                        ['The Fledge Core REST API'])

            cls.service_server, cls.service_server_handler = cls._start_app(loop, cls.service_app, host, cls.rest_server_port, ssl_ctx=ssl_ctx)
            address, service_server_port = cls.service_server.sockets[0].getsockname()

            # Write PID file with REST API details
            cls._write_pid(address, service_server_port)

            _logger.info('REST API Server started on %s://%s:%s', 'http' if cls.is_rest_server_http_enabled else 'https',
                         address, service_server_port)

            # All services are up so now we can advertise the Admin and User REST API's
            cls.admin_announcer = ServiceAnnouncer(cls._service_name, cls._ADMIN_API_SERVICE, service_server_port,
                                                   [cls._service_description])
            cls.user_announcer = ServiceAnnouncer(cls._service_name, cls._USER_API_SERVICE, service_server_port,
                                                  [cls._service_description])

            # register core
            # a service with 2 web server instance,
            # registering now only when service_port is ready to listen the request
            # TODO: if ssl then register with protocol https
            cls._register_core(host, cls.core_management_port, service_server_port)

            # Installation category
            loop.run_until_complete(cls.installation_config())

            # Create the configuration category parents
            loop.run_until_complete(cls._config_parents())

            if not cls.running_in_safe_mode:
                # Start asset tracker
                loop.run_until_complete(cls._start_asset_tracker())

                # Start Alert Manager
                loop.run_until_complete(cls._get_alerts())

                # If dispatcher installation:
                # a) not found then add it as a StartUp service
                # b) found then check the status of its schedule and take action
                is_dispatcher = loop.run_until_complete(cls.is_dispatcher_running(cls._storage_client_async))
                if not is_dispatcher:
                    _logger.info("Dispatcher service installation found on the system, but not in running state. "
                                 "Therefore, starting the service...")
                    loop.run_until_complete(cls.add_and_enable_dispatcher())
                    _logger.info("Dispatcher service started.")
                # dryrun execution of all the tasks that are installed but have schedule type other than STARTUP
                schedule_list = loop.run_until_complete(cls.scheduler.get_schedules())
                for sch in schedule_list:
                    # STARTUP type schedules and special FledgeUpdater schedule process name exclusion to avoid dryrun
                    if int(sch.schedule_type) != 1 and sch.process_name != "FledgeUpdater":
                        schedule_row = cls.scheduler._ScheduleRow(
                            id=sch.schedule_id,
                            name=sch.name,
                            type=sch.schedule_type,
                            time=(sch.time.hour * 60 * 60 + sch.time.minute * 60 + sch.time.second) if sch.time else 0,
                            day=sch.day,
                            repeat=sch.repeat,
                            repeat_seconds=sch.repeat.total_seconds() if sch.repeat else 0,
                            exclusive=sch.exclusive,
                            enabled=sch.enabled,
                            process_name=sch.process_name)
                        loop.run_until_complete(cls.scheduler._start_task(schedule_row, dryrun=True))
            # Everything is complete in the startup sequence, write the audit log entry
            cls._audit = AuditLogger(cls._storage_client_async)
            audit_msg = {"message": "Running in safe mode"} if cls.running_in_safe_mode else None
            loop.run_until_complete(cls._audit.information('START', audit_msg))
            if sys.version_info >= (3, 7, 1):
                ignore_aiohttp_ssl_eror(loop)
            loop.run_forever()
        except SSLVerifier.VerificationError as e:
            sys.stderr.write('Error: ' + format(str(e)) + "\n")
            loop.run_until_complete(cls.stop_storage())
            sys.exit(1)
        except (OSError, RuntimeError, TimeoutError) as e:
            sys.stderr.write('Error: ' + format(str(e)) + "\n")
            sys.exit(1)
        except Exception as e:
            sys.stderr.write('Error: ' + format(str(e)) + "\n")
            sys.exit(1)

    @classmethod
    def _register_core(cls, host, mgt_port, service_port):
        core_service_id = ServiceRegistry.register(name="Fledge Core", s_type="Core", address=host,
                                                     port=service_port, management_port=mgt_port)

        return core_service_id

    @classmethod
    def start(cls, is_safe_mode=False):
        """Starts Fledge"""
        #
        # is_safe_mode: When True, It prevents the start of any services or tasks other than the storage layer.
        # Starting Fledge in this way would mean only the core and storage services would be running.
        # And Scheduler will be running in restricted mode.
        #
        cls.running_in_safe_mode = is_safe_mode
        loop = asyncio.get_event_loop()
        cls._start_core(loop=loop)

    @classmethod
    async def _stop(cls):
        """Stops Fledge"""
        try:
            # stop monitor
            await cls.stop_service_monitor()

            # stop the scheduler
            await cls._stop_scheduler()

            await cls.stop_microservices()

            # poll microservices for unregister
            await cls.poll_microservices_unregister()

            # stop the REST api (exposed on service port)
            await cls.stop_rest_server()

            # Must write the audit log entry before we stop the storage service
            cls._audit = AuditLogger(cls._storage_client_async)
            audit_msg = {"message": "Exited from safe mode"} if cls.running_in_safe_mode else None
            await cls._audit.information('FSTOP', audit_msg)

            # stop storage
            await cls.stop_storage()

            # stop core management api
            # loop.stop does it all

            # Remove PID file
            cls._remove_pid()
        except Exception:
            raise

    @classmethod
    async def stop_rest_server(cls):
        # Delete all user tokens
        await User.Objects.delete_all_user_tokens()
        cls.service_server.close()
        await cls.service_server.wait_closed()
        await cls.service_app.shutdown()
        await cls.service_server_handler.shutdown(60.0)
        await cls.service_app.cleanup()
        _logger.info("Rest server stopped.")

    @classmethod
    async def stop_storage(cls):
        """Stops Storage service """

        try:
            found_services = ServiceRegistry.get(name="Fledge Storage")
        except service_registry_exceptions.DoesNotExist:
            raise

        svc = found_services[0]
        if svc is None:
            _logger.info("Fledge Storage shut down requested, but could not be found.")
            return
        await cls._request_microservice_shutdown(svc)

    @classmethod
    async def stop_microservices(cls):
        """ call shutdown endpoint for non core micro-services

        There are 3 types of services
           - Core
           - Storage
           - Southbound
        """
        try:
            found_services = ServiceRegistry.get()
            services_to_stop = list()

            for fs in found_services:
                if fs._name in ("Fledge Storage", "Fledge Core"):
                    continue
                if fs._status not in [ServiceRecord.Status.Running, ServiceRecord.Status.Unresponsive]:
                    continue
                services_to_stop.append(fs)

            if len(services_to_stop) == 0:
                _logger.info("No service found except the core, and(or) storage.")
                return

            tasks = [cls._request_microservice_shutdown(svc) for svc in services_to_stop]
            await asyncio.wait(tasks)
        except service_registry_exceptions.DoesNotExist:
            pass
        except Exception as ex:
            _logger.exception(ex)

    @classmethod
    async def _request_microservice_shutdown(cls, svc):
        """ request service's shutdown """
        management_api_url = 'http://{}:{}/fledge/service/shutdown'.format(svc._address, svc._management_port)
        # TODO: need to set http / https based on service protocol
        headers = {'content-type': 'application/json'}
        async with aiohttp.ClientSession() as session:
            async with session.post(management_api_url, data=None, headers=headers) as resp:
                result = await resp.text()
                status_code = resp.status
                if status_code in range(400, 500):
                    _logger.error("Bad request error code: %d, reason: %s", status_code, resp.reason)
                    raise web.HTTPBadRequest(reason=resp.reason)
                if status_code in range(500, 600):
                    _logger.error("Server error code: %d, reason: %s", status_code, resp.reason)
                    raise web.HTTPInternalServerError(reason=resp.reason)
                try:
                    response = json.loads(result)
                    response['message']
                    _logger.info("Shutdown scheduled for %s service %s. %s", svc._type, svc._name, response['message'])
                except KeyError:
                    raise

    @classmethod
    async def poll_microservices_unregister(cls):
        """ poll microservice shutdown endpoint for non core micro-services"""

        def get_process_id(name):
            """Return process ids found by (partial) name or regex."""
            child = subprocess.Popen(['pgrep', '-f', 'name={}'.format(name)], stdout=subprocess.PIPE, shell=False)
            response = child.communicate()[0]
            return [int(_pid) for _pid in response.split()]

        try:
            shutdown_threshold = 0
            found_services = ServiceRegistry.get()
            _service_shutdown_threshold = 5 * (len(found_services) - 2)
            while True:
                services_to_stop = list()
                for fs in found_services:
                    if fs._name in ("Fledge Storage", "Fledge Core"):
                        continue
                    if fs._status not in [ServiceRecord.Status.Running, ServiceRecord.Status.Unresponsive]:
                        continue
                    services_to_stop.append(fs)
                if len(services_to_stop) == 0:
                    _logger.info("All microservices, except Core and Storage, have been shutdown.")
                    return
                if shutdown_threshold > _service_shutdown_threshold:
                    for fs in services_to_stop:
                        pids = get_process_id(fs._name)
                        for pid in pids:
                            _logger.error("Microservice:%s status: %s has NOT been shutdown. Killing it...", fs._name, fs._status)
                            os.kill(pid, signal.SIGKILL)
                            _logger.info("KILLED Microservice:%s...", fs._name)
                    return
                await asyncio.sleep(2)
                shutdown_threshold += 2
                found_services = ServiceRegistry.get()

        except service_registry_exceptions.DoesNotExist:
            pass
        except Exception as ex:
            _logger.exception(ex)

    @classmethod
    async def _stop_scheduler(cls):
        try:
            await cls.scheduler.stop()
        except TimeoutError as e:
            _logger.exception('Unable to stop the scheduler')
            raise e

    @classmethod
    async def ping(cls, request):
        """ health check
        """
        since_started = time.time() - cls._start_time
        return web.json_response({'uptime': int(since_started)})

    @classmethod
    async def register(cls, request):
        """ Register a service

        :Example:
            curl -d '{"type": "Storage", "name": "Storage Services", "address": "127.0.0.1", "service_port": 8090,
                "management_port": 1090, "protocol": "https"}' -X POST http://localhost:<core mgt port>/fledge/service
            curl -d '{"type": "N1", "name": "Micro Service", "address": "127.0.0.1", "service_port": 9091,
                "management_port": 1090, "protocol": "https", "token": "SVCNAME_ABCDE"}' -X POST
                http://localhost:<core mgt port>/fledge/service
            service_port in payload is optional
        """
        try:
            data = await request.json()
            service_name = data.get('name', None)
            service_type = data.get('type', None)
            service_address = data.get('address', None)
            service_port = data.get('service_port', None)
            service_management_port = data.get('management_port', None)
            service_protocol = data.get('protocol', 'http')
            token = data.get('token', None)

            if not (service_name.strip() or service_type.strip() or service_address.strip()
                    or service_management_port.strip() or not service_management_port.isdigit()):
                raise web.HTTPBadRequest(reason='One or more values for type/name/address/management port missing')

            if service_port is not None:
                if not (isinstance(service_port, int)):
                    raise web.HTTPBadRequest(reason="Service's service port can be a positive integer only")

            if not isinstance(service_management_port, int):
                raise web.HTTPBadRequest(reason='Service management port can be a positive integer only')

            if token is None and ServiceRegistry.getStartupToken(service_name) is not None:
                raise web.HTTPBadRequest(body=json.dumps({"message": 'Required registration token is missing.'}))

            # If token, then check single use token verification; if bad then return 4XX
            if token is not None:
                if not isinstance(token, str):
                    msg = 'Token can be a string only'
                    raise web.HTTPBadRequest(reason=msg)

                # Check startup token exists
                if ServiceRegistry.checkStartupToken(service_name, token) == False:
                    msg = 'Token for the service was not found'
                    raise web.HTTPBadRequest(reason=msg)

            try:
                registered_service_id = ServiceRegistry.register(service_name, service_type, service_address,
                                                                 service_port, service_management_port,
                                                                 service_protocol, token)
                try:
                    if not cls._storage_client_async is None:
                        cls._audit = AuditLogger(cls._storage_client_async)
                        await cls._audit.information('SRVRG', {'name': service_name})
                except Exception as ex:
                    _logger.info("Failed to audit registration: %s", str(ex))
            except service_registry_exceptions.AlreadyExistsWithTheSameName:
                raise web.HTTPBadRequest(reason='A Service with the same name already exists')
            except service_registry_exceptions.AlreadyExistsWithTheSameAddressAndPort:
                raise web.HTTPBadRequest(reason='A Service is already registered on the same address: {} and '
                                                'service port: {}'.format(service_address, service_port))
            except service_registry_exceptions.AlreadyExistsWithTheSameAddressAndManagementPort:
                raise web.HTTPBadRequest(reason='A Service is already registered on the same address: {} and '
                                                'management port: {}'.format(service_address, service_management_port))

            if not registered_service_id:
                raise web.HTTPBadRequest(reason='Service {} could not be registered'.format(service_name))

            bearer_token = ''
            # Create a JWT token if startup token exists
            if token is not None:
                # Set JWT bearer token
                # Set expiration now + delta seconds
                exp = int(time.time()) + SERVICE_JWT_EXP_DELTA_SECONDS
                # Add public token claims
                claims = {
                             'aud': service_type,
                             'sub': service_name,
                             'iss': SERVICE_JWT_AUDIENCE,
                             'exp': exp
                         }

                # Create JWT token
                bearer_token = jwt.encode(claims, SERVICE_JWT_SECRET, SERVICE_JWT_ALGORITHM) if token is not None else ""

                # Add the bearer token for that service being registered
                ServiceRegistry.addBearerToken(service_name, bearer_token)

            # Prepare response JSON
            _response = {
                'id': registered_service_id,
                'message': "Service registered successfully",
                'bearer_token': bearer_token
            }

            _logger.debug("For service: {} SERVER RESPONSE: {}".format(service_name, _response))

            return web.json_response(_response)

        except ValueError as err:
            msg = str(err)
            raise web.HTTPNotFound(reason=msg, body=json.dumps(msg))

    @classmethod
    async def unregister(cls, request):
        """ Unregister a service

        :Example:
            curl -X DELETE  http://localhost:<core mgt port>/fledge/service/dc9bfc01-066a-4cc0-b068-9c35486db87f
        """

        try:
            service_id = request.match_info.get('service_id', None)

            try:
                services = ServiceRegistry.get(idx=service_id)
            except service_registry_exceptions.DoesNotExist:
                raise ValueError('Service with {} does not exist'.format(service_id))

            ServiceRegistry.unregister(service_id)

            if cls._storage_client_async is not None and services[0]._name not in ("Fledge Storage", "Fledge Core"):
                try:
                    cls._audit = AuditLogger(cls._storage_client_async)
                    await cls._audit.information('SRVUN', {'name': services[0]._name})
                except Exception as ex:
                    _logger.exception(ex)

            _resp = {'id': str(service_id), 'message': 'Service unregistered'}

            return web.json_response(_resp)
        except ValueError as ex:
            raise web.HTTPNotFound(reason=str(ex))

    @classmethod
    async def restart_service(cls, request):
        """ Restart a service

        :Example:
            curl -X PUT  http://localhost:<core mgt port>/fledge/service/dc9bfc01-066a-4cc0-b068-9c35486db87f/restart
        """
        try:
            service_id = request.match_info.get('service_id', None)
            try:
                services = ServiceRegistry.get(idx=service_id)
            except service_registry_exceptions.DoesNotExist:
                raise ValueError('Service with {} does not exist'.format(service_id))

            ServiceRegistry.restart(service_id)
            if cls._storage_client_async is not None and services[0]._name not in ("Fledge Storage", "Fledge Core"):
                try:
                    cls._audit = AuditLogger(cls._storage_client_async)
                    await cls._audit.information('SRVRS', {'name': services[0]._name})
                except Exception as ex:
                    _logger.exception(ex)
                """ Special Case:
                    For BucketStorage type we have used proxy map for interfacing REST API endpoints 
                    to Microservice service API endpoints. Therefore we need to clear the proxy map on restart.
                """
                if services[0]._type == "BucketStorage":
                    cls._API_PROXIES = {}
        except ValueError as err:
            msg = str(err)
            raise web.HTTPNotFound(reason=msg, body=json.dumps({"message": msg}))
        except Exception as ex:
            msg = str(ex)
            raise web.HTTPInternalServerError(reason=msg, body=json.dumps({"message": msg}))
        else:
            _resp = {'id': str(service_id), 'message': 'Service restart requested'}
            return web.json_response(_resp)

    @classmethod
    async def get_service(cls, request):
        """ Returns a list of all services or as per name &|| type filter

        :Example:
            curl -X GET  http://localhost:<core mgt port>/fledge/service
            curl -X GET  http://localhost:<core mgt port>/fledge/service?name=X&type=Storage
        """
        service_name = request.query['name'] if 'name' in request.query else None
        service_type = request.query['type'] if 'type' in request.query else None

        try:
            if not service_name and not service_type:
                services_list = ServiceRegistry.all()
            elif service_name and not service_type:
                services_list = ServiceRegistry.get(name=service_name)
            elif not service_name and service_type:
                services_list = ServiceRegistry.get(s_type=service_type)
            else:
                services_list = ServiceRegistry.filter_by_name_and_type(
                        name=service_name, s_type=service_type
                    )
        except service_registry_exceptions.DoesNotExist as ex:
            if not service_name and not service_type:
                msg = 'No service found'
            elif service_name and not service_type:
                msg = 'Service with name {} does not exist'.format(service_name)
            elif not service_name and service_type:
                msg = 'Service with type {} does not exist'.format(service_type)
            else:
                msg = 'Service with name {} and type {} does not exist'.format(service_name, service_type)

            raise web.HTTPNotFound(reason=msg)

        services = []
        for service in services_list:
            svc = dict()
            svc["id"] = service._id
            svc["name"] = service._name
            svc["type"] = service._type
            svc["address"] = service._address
            svc["management_port"] = service._management_port
            svc["protocol"] = service._protocol
            svc["status"] = ServiceRecord.Status(int(service._status)).name.lower()
            if service._port:
                svc["service_port"] = service._port
            services.append(svc)

        return web.json_response({"services": services})

    @classmethod
    async def get_auth_token(cls, request: web.Request) -> web.Response:
        """ get auth token
            :Example:
                curl -sX GET -H "{'Authorization': 'Bearer ..'}" http://localhost:<core mgt port>/fledge/service/authtoken
        """
        async def cert_login(ca_cert):
            certs_dir = _FLEDGE_DATA + '/etc/certs' if _FLEDGE_DATA else _FLEDGE_ROOT + "/data/etc/certs"
            ca_cert_file = "{}/{}.cert".format(certs_dir, ca_cert)
            SSLVerifier.set_ca_cert(ca_cert_file)
            # FIXME: allow to supply content and any cert name as placed with configured CA sign
            with open('{}/{}'.format(certs_dir, "admin.cert"), 'r') as content_file:
                cert_content = content_file.read()
            SSLVerifier.set_user_cert(cert_content)
            SSLVerifier.verify()
            username = SSLVerifier.get_subject()['commonName']
            _uid, _token, _is_admin = await User.Objects.certificate_login(username, host)
            return _token

        try:
            cfg_mgr = ConfigurationManager(cls._storage_client_async)
            category_info = await cfg_mgr.get_category_all_items('rest_api')
            is_auth_optional = True if category_info['authentication']['value'].lower() == 'optional' else False

            if is_auth_optional:
                raise api_exception.AuthenticationIsOptional

            auth_method = category_info['authMethod']['value']
            ca_cert_name = category_info['authCertificateName']['value']

            try:
                auth_header = request.headers.get('Authorization', None)
            except:
                raise api_exception.VerificationFailed
            else:
                if auth_header is None:
                    raise api_exception.VerificationFailed
                if not "Bearer " in auth_header:
                    raise api_exception.VerificationFailed
                # check bearer token with service registry for given service
                ##
                # the lines below are repated many times, make it a def for common usage/check
                parts = auth_header.split("Bearer ")
                if len(parts) != 2:
                    msg = "Bearer token is missing"
                    raise web.HTTPBadRequest(reason=msg, body=json.dumps({"message": msg}))
                bearer_token = parts[1]
                # Validate token and get public claims
                claims = cls.validate_token(bearer_token)
                if claims.get('error'):
                    msg = "Service '" + str(claims['sub']) + "' not registered"
                    raise web.HTTPNotFound(reason=msg, body=json.dumps({"message": msg}))

                if bearer_token != ServiceRegistry.getBearerToken(claims['sub']):
                    # add WARN log (audit?) for this attempt?!
                    raise api_exception.VerificationFailed
                else:
                    # add debug log for successful token verification
                    pass
                ##

            peername = request.transport.get_extra_info('peername')
            host = '0.0.0.0'
            if peername is not None:
                host, _ = peername

            # TODO: restrict host to 0.0.0.0, 127.0.0.1 or localhost?

            if auth_method == 'certificate':
                token = await cert_login(ca_cert_name)
            elif auth_method == 'password':
                # Super admin user always exists on the system
                # these can be configured diff for a/per services if required
                payload = payload_builder.PayloadBuilder().SELECT("uname", "pwd").WHERE(['id', '=', 1]).payload()
                result = await cls._storage_client_async.query_tbl_with_payload('users', payload)
                uid, token, is_admin = await User.Objects.login("admin", result['rows'][0]['pwd'], host)
            else:
                # For auth method "any" we can use either login with cert or password
                token = await cert_login(ca_cert_name)
                # TODO: if cert does not exist then may try with password
        except api_exception.AuthenticationIsOptional as err:
            msg = str(err)
            raise web.HTTPPreconditionFailed(reason=msg, body=json.dumps({"message": msg}))
        except api_exception.VerificationFailed:
            raise web.HTTPUnauthorized(body=json.dumps({"message": 'Required authorization token is missing or invalid.'}))
        except Exception as ex:
            msg = str(ex)
            raise web.HTTPInternalServerError(reason=msg, body=json.dumps({"message": msg}))
        return web.json_response({"token": token})

    @classmethod
    async def shutdown(cls, request):
        """ Shutdown the core microservice and its components

        :return: JSON payload with message key
        :Example:
            curl -X POST http://localhost:<core mgt port>/fledge/service/shutdown
        """
        try:
            await cls._stop()
            loop = request.loop
            # allow some time
            await async_sleep(2.0)
            _logger.info("Stopping the Fledge Core event loop. Good Bye!")
            loop.stop()

            return web.json_response({'message': 'Fledge stopped successfully. '
                                                 'Wait for few seconds for process cleanup.'})
        except TimeoutError as err:
            raise web.HTTPInternalServerError(reason=str(err))
        except Exception as ex:
            raise web.HTTPInternalServerError(reason=str(ex))

    @classmethod
    async def restart(cls, request):
        """ Restart the core microservice and its components """
        try:
            await cls._stop()
            loop = request.loop
            # allow some time
            await async_sleep(2.0)
            _logger.info("Stopping the Fledge Core event loop. Good Bye!")
            loop.stop()

            if 'safe-mode' in sys.argv:
                sys.argv.remove('safe-mode')
                sys.argv.append('')

            python3 = sys.executable
            os.execl(python3, python3, *sys.argv)

            return web.json_response({'message': 'Fledge stopped successfully. '
                                                 'Wait for few seconds for restart.'})
        except TimeoutError as err:
            raise web.HTTPInternalServerError(reason=str(err))
        except Exception as ex:
            raise web.HTTPInternalServerError(reason=str(ex))

    @classmethod
    async def register_interest(cls, request):
        """ Register an interest in a configuration category

        :Example:
            curl -d '{"category": "COAP", "service": "x43978x8798x"}' -X POST http://localhost:<core mgt port>/fledge/interest
        """

        try:
            data = await request.json()
            category_name = data.get('category', None)
            microservice_uuid = data.get('service', None)

            try:
                value = data.get('child', None)
                if value is not None:

                    if value == "True":
                        child_subscribe = True
                    else:
                        child_subscribe = False
                else:
                    child_subscribe = False

            except:
                child_subscribe = False

            if microservice_uuid is not None:
                try:
                    assert uuid.UUID(microservice_uuid)
                except:
                    raise ValueError('Invalid microservice id {}'.format(microservice_uuid))

            if child_subscribe:

                try:
                    registered_interest_id = cls._interest_registry.register_child(microservice_uuid, category_name)
                except interest_registry_exceptions.ErrorInterestRegistrationAlreadyExists:
                    raise web.HTTPBadRequest(reason='An InterestRecord already exists by microservice_uuid {} for category_name {}'.format(microservice_uuid, category_name))

                if not registered_interest_id:
                    raise web.HTTPBadRequest(reason='Interest by microservice_uuid {} for category_name {} could not be registered'.format(microservice_uuid, category_name))

                _response = {
                    'id': registered_interest_id,
                    'message': "Interest registered successfully"
                }


            else:
                try:
                    registered_interest_id = cls._interest_registry.register(microservice_uuid, category_name)
                except interest_registry_exceptions.ErrorInterestRegistrationAlreadyExists:
                    raise web.HTTPBadRequest(reason='An InterestRecord already exists by microservice_uuid {} for category_name {}'.format(microservice_uuid, category_name))

                if not registered_interest_id:
                    raise web.HTTPBadRequest(reason='Interest by microservice_uuid {} for category_name {} could not be registered'.format(microservice_uuid, category_name))

                _response = {
                    'id': registered_interest_id,
                    'message': "Interest registered successfully"
                }

        except ValueError as ex:
            raise web.HTTPBadRequest(reason=str(ex))

        return web.json_response(_response)

    @classmethod
    async def unregister_interest(cls, request):
        """ Unregister an interest

        :Example:
            curl -X DELETE  http://localhost:<core mgt port>/fledge/interest/dc9bfc01-066a-4cc0-b068-9c35486db87f
        """

        try:
            interest_registration_id = request.match_info.get('interest_id', None)

            try:
                assert uuid.UUID(interest_registration_id)
            except:
                raise web.HTTPBadRequest(reason="Invalid registration id {}".format(interest_registration_id))

            try:
                cls._interest_registry.get(registration_id=interest_registration_id)
            except interest_registry_exceptions.DoesNotExist:
                raise ValueError('InterestRecord with registration_id {} does not exist'.format(interest_registration_id))

            cls._interest_registry.unregister(interest_registration_id)

            _resp = {'id': str(interest_registration_id), 'message': 'Interest unregistered'}

        except ValueError as ex:
            raise web.HTTPNotFound(reason=str(ex))

        return web.json_response(_resp)

    @classmethod
    async def get_interest(cls, request):
        """ Returns a list of all interests or of the selected interest

        :Example:
                curl -X GET  http://localhost:{core_mgt_port}/fledge/interest
                curl -X GET  http://localhost:{core_mgt_port}/fledge/interest?microserviceid=X&category=Y
        """
        category = request.query['category'] if 'category' in request.query else None
        microservice_id = request.query['microserviceid'] if 'microserviceid' in request.query else None
        if microservice_id is not None:
            try:
                assert uuid.UUID(microservice_id)
            except:
                raise web.HTTPBadRequest(reason="Invalid microservice id {}".format(microservice_id))

        try:
            if not category and not microservice_id:
                interest_list = cls._interest_registry.get()
            elif category and not microservice_id:
                interest_list = cls._interest_registry.get(category_name=category)
            elif not category and microservice_id:
                interest_list = cls._interest_registry.get(microservice_uuid=microservice_id)
            else:
                interest_list = cls._interest_registry.get(category_name=category, microservice_uuid=microservice_id)
        except interest_registry_exceptions.DoesNotExist as ex:
            if not category and not microservice_id:
                msg = 'No interest registered'
            elif category and not microservice_id:
                msg = 'No interest registered for category {}'.format(category)
            elif not category and microservice_id:
                msg = 'No interest registered microservice id {}'.format(microservice_id)
            else:
                msg = 'No interest registered for category {} and microservice id {}'.format(category, microservice_id)

            raise web.HTTPNotFound(reason=msg)

        interests = []
        for interest in interest_list:
            d = dict()
            d["registrationId"] = interest._registration_id
            d["category"] = interest._category_name
            d["microserviceId"] = interest._microservice_uuid
            interests.append(d)

        return web.json_response({"interests": interests})

    @classmethod
    async def change(cls, request):
        pass

    @classmethod
    async def get_track(cls, request):
        res = await asset_tracker_api.get_asset_tracker_events(request)
        return res

    @classmethod
    async def add_track(cls, request):

        data = await request.json()

        if not isinstance(data, dict):
            raise ValueError('Data payload must be a dictionary')

        jsondata = data.get("data")

        try:
            if jsondata is None:

                result = await cls._asset_tracker.add_asset_record(asset=data.get("asset"),
                                                                   plugin=data.get("plugin"),
                                                                   service=data.get("service"),
                                                                   event=data.get("event"))
            else:
                result = await cls._asset_tracker.add_asset_record(asset=data.get("asset"),
                                                                   plugin=data.get("plugin"),
                                                                   service=data.get("service"),
                                                                   event=data.get("event"),
                                                                   jsondata=data.get("data"))

        except (TypeError, StorageServerError) as ex:
            raise web.HTTPBadRequest(reason=str(ex))
        except ValueError as ex:
            raise web.HTTPNotFound(reason=str(ex))
        except Exception as ex:
            raise web.HTTPInternalServerError(reason=ex)

        return web.json_response(result)

    @classmethod
    async def enable_disable_schedule(cls, request: web.Request) -> web.Response:
        data = await request.json()
        try:
            schedule_id = request.match_info.get('schedule_id', None)
            is_enabled = data.get('value', False)
            if is_enabled:
                status, reason = await cls.scheduler.enable_schedule(uuid.UUID(schedule_id))
            else:
                status, reason = await cls.scheduler.disable_schedule(uuid.UUID(schedule_id))
        except (TypeError, ValueError, KeyError) as err:
            raise web.HTTPBadRequest(reason=str(err), body=json.dumps({'message': str(err)}))
        except Exception as ex:
            raise web.HTTPInternalServerError(reason=str(ex), body=json.dumps({'message': str(ex)}))
        else:
            schedule = {
                'scheduleId': schedule_id,
                'status': status,
                'message': reason
            }
            return web.json_response(schedule)

    @classmethod
    async def refresh_cache(cls, request: web.Request) -> web.Response:
        from fledge.services.core.api.plugins import common

        data = await request.json()
        try:
            # At the moment only case to clear cache for available plugins
            # We may add with action & key combination basis later on
            common._get_available_packages.cache_clear()
            cls._package_cache_manager['list']['last_accessed_time'] = ""
        except (TypeError, ValueError, KeyError) as err:
            raise web.HTTPBadRequest(reason=str(err), body=json.dumps({'message': str(err)}))
        except Exception as ex:
            raise web.HTTPInternalServerError(reason=str(ex), body=json.dumps({'message': str(ex)}))
        else:
            return web.json_response({"message": "Refresh cache is completed"})

    @classmethod
    async def get_configuration_categories(cls, request):
        res = await conf_api.get_categories(request)
        return res

    @classmethod
    async def create_configuration_category(cls, request):
        request.is_core_mgt = True
        res = await conf_api.create_category(request)
        return res

    @classmethod
    async def delete_configuration_category(cls, request):
        res = await conf_api.delete_category(request)
        return res

    @classmethod
    async def create_child_category(cls, request):
        res = await conf_api.create_child_category(request)
        return res

    @classmethod
    async def get_child_category(cls, request):
        res = await conf_api.get_child_category(request)
        return res

    @classmethod
    async def get_configuration_category(cls, request):
        request.is_core_mgt = True
        res = await conf_api.get_category(request)
        return res

    @classmethod
    async def get_configuration_item(cls, request):
        request.is_core_mgt = True
        res = await conf_api.get_category_item(request)
        return res

    @classmethod
    async def update_configuration_item(cls, request):
        request.is_core_mgt = True
        res = await conf_api.set_configuration_item(request)
        return res

    @classmethod
    async def delete_configuration_item(cls, request):
        request.is_core_mgt = True
        res = await conf_api.delete_configuration_item_value(request)
        return res

    @classmethod
    async def add_audit(cls, request):
        data = await request.json()
        if not isinstance(data, dict):
            raise ValueError('Data payload must be a dictionary')

        try:
            code = data.get("source")
            level = data.get("severity")
            message = data.get("details")

            # Add audit entry code and message for the given level
            await getattr(cls._audit, str(level).lower())(code, message)

            # Set timestamp for return message
            timestamp = datetime.now().strftime("%Y-%m-%d %H:%M:%S.%f")[:-3]

            # Return JSON message
            message = {'timestamp': str(timestamp),
                       'source': code,
                       'severity': level,
                       'details': message
                      }

        except (TypeError, StorageServerError) as ex:
            raise web.HTTPBadRequest(reason=str(ex))
        except ValueError as ex:
            raise web.HTTPNotFound(reason=str(ex))
        except Exception as ex:
            raise web.HTTPInternalServerError(reason=ex)

        return web.json_response(message)

    @classmethod
    async def verify_token(cls, request):
        """ Endpoint for verifycation of service bearer token received at registration time

        :Example:
            curl -H 'Authorization: Bearer evZGdrdmV.4dWFsY2dsaHVyZ.mFxdmdybXB5dXduaXJvc3g='
            -X POST http://localhost:<core mngmt port>/fledge/service/verity_token

        Authorization header must contain the Bearer token to verify
        No post data

        Note: token will be verified for the service name in token claim 'sub'
        """

        try:
            return web.json_response(cls.get_token_common(request))
        except Exception as e:
            msg = str(e)
            raise web.HTTPBadRequest(reason=msg, body=json.dumps({"error": msg}))

    @classmethod
    def validate_token(cls, token):
        """ Validate service bearer token
        """
        try:
            ret = jwt.decode(token, SERVICE_JWT_SECRET, algorithms=[SERVICE_JWT_ALGORITHM],
                             options={"verify_signature": True, "verify_aud": False, "verify_exp": True})
            return ret
        except Exception as e:
            return {'error': str(e)}

    @classmethod
    async def refresh_token(cls, request):
        """ Endpoint for refresh of service bearer token received at registration time

        :Example:
            curl -X POST
             -H 'Authorization: Bearer evZGdrdmV.4dWFsY2dsaHVyZ.mFxdmdybXB5dXduaXJvc3g='
             http://localhost:<core mngmt port>/fledge/service/refresh_token

        Authorization header must contain the Bearer token
        No post data

        Note: token will be refreshed for the service it belongs to
        """

        try:
            claims = cls.get_token_common(request)
            # Expiration set to now + delta
            claims['exp'] = int(time.time()) + SERVICE_JWT_EXP_DELTA_SECONDS
            bearer_token = jwt.encode(claims, SERVICE_JWT_SECRET, SERVICE_JWT_ALGORITHM)

            # Replace bearer_token for the service
            ServiceRegistry.addBearerToken(claims['sub'], bearer_token)
            ret = {'bearer_token': bearer_token}

            return web.json_response(ret)

        except Exception as e:
            msg = str(e)
            raise web.HTTPBadRequest(reason=msg, body=json.dumps({"error": msg}))

    @classmethod
    async def is_dispatcher_running(cls, storage):
        from fledge.services.core.api import service as service_api
        from fledge.common.storage_client.payload_builder import PayloadBuilder

        # Find the dispatcher service installation
        get_svc = service_api.get_service_installed()
        # if installation found:
        if 'dispatcher' in get_svc:
            payload = PayloadBuilder().SELECT("id", "schedule_name", "process_name", "enabled").payload()
            res = await storage.query_tbl_with_payload('schedules', payload)
            for sch in res['rows']:
                if sch['process_name'] == 'dispatcher_c' and sch['enabled'] == 'f':
                    _logger.info("Dispatcher service found but not in enabled state. "
                                 "Therefore, {} schedule name is enabled".format(sch['schedule_name']))
                    # reset process_script priority for the service
                    cls.scheduler._process_scripts['dispatcher_c'] = (
                        cls.scheduler._process_scripts['dispatcher_c'][0], 999)
                    await cls.scheduler.enable_schedule(uuid.UUID(sch["id"]))
                    return True
                elif sch['process_name'] == 'dispatcher_c' and sch['enabled'] == 't':
                    # As such no action required for the case
                    return True
            # If installation not found:
            return False
        return True

    @classmethod
    async def add_and_enable_dispatcher(cls):
        import datetime as dt
        from fledge.services.core.scheduler.entities import StartUpSchedule

        name = "dispatcher"
        process_name = 'dispatcher_c'
        is_enabled = True
        schedule = StartUpSchedule()
        schedule.name = name
        schedule.process_name = process_name
        schedule.repeat = dt.timedelta(0)
        schedule.exclusive = True
        schedule.enabled = False
        # Save schedule
        await cls.scheduler.save_schedule(schedule, is_enabled)

    @classmethod
    def get_token_common(cls, request):
        """ Get Bearer Token from request
            validate it and return token claims
        """
        auth_header = request.headers.get('Authorization', None)
        if auth_header is None:
            msg = "Authorization header is missing"
            raise web.HTTPBadRequest(reason=msg, body=json.dumps({"error": msg}))

        if not "Bearer " in auth_header:
            msg = "Invalid Authorization token"
            # FIXME: raise UNAUTHORISED here and among other places
            #   and JSON body to have message key
            raise web.HTTPBadRequest(reason=msg, body=json.dumps({"error": msg}))

        parts = auth_header.split("Bearer ")
        if len(parts) != 2:
            msg = "bearer token is missing"
            raise web.HTTPBadRequest(reason=msg, body=json.dumps({"error": msg}))

        bearer_token = parts[1]

        try:
            # Validate token and get public claims
            claims = cls.validate_token(bearer_token)
            if claims.get('error') is None:
                # Check input token exists in system for the service name given in claims['sub']
                foundToken = ServiceRegistry.getBearerToken(claims['sub'])
                if foundToken is None:
                    msg = "service '" + str(claims['sub']) + "' not registered"
                    raise web.HTTPBadRequest(reason=msg, body=json.dumps({"error": msg}))

                # Check input token is associated with service in claims['sub']
                if foundToken != bearer_token:
                    msg = "bearer token does not belong to service '" + str(claims['sub']) + "'"
                    raise web.HTTPBadRequest(reason=msg, body=json.dumps({"error": msg}))

                # Success
                return claims

            else:
                msg = claims.get('error')
                raise web.HTTPBadRequest(reason=msg, body=json.dumps({"error": msg}))

        except Exception as e:
            msg = str(e)
            raise web.HTTPBadRequest(reason=msg, body=json.dumps({"error": msg}))

    @classmethod
    async def get_control_acl(cls, request):
        request.is_core_mgt = True
        res = await acl_management.get_acl(request)
        return res

    @classmethod
    async def get_alert(cls, request):
        name = request.match_info.get('key', None)
        try:
            alert = await cls._alert_manager.get_by_key(name)
        except KeyError as err:
            msg = str(err.args[0])
            return web.HTTPNotFound(reason=msg, body=json.dumps({"message": msg}))
        except Exception as ex:
            msg = str(ex)
            _logger.error(ex, "Failed to get an alert.")
            raise web.HTTPInternalServerError(reason=msg, body=json.dumps({"message": msg}))
        else:
            return web.json_response({"alert": alert})

    @classmethod
    async def delete_alert(cls, request):
        name = request.match_info.get('key', None)
        try:
            alert = await cls._alert_manager.delete(name)
        except KeyError as err:
            msg = str(err.args[0])
            return web.HTTPNotFound(reason=msg, body=json.dumps({"message": msg}))
        except Exception as ex:
            msg = str(ex)
            _logger.error(ex, "Failed to delete an alert.")
            raise web.HTTPInternalServerError(reason=msg, body=json.dumps({"message": msg}))
        else:
            return web.json_response({"alert": alert})

    @classmethod
    async def add_alert(cls, request):
        try:
            data = await request.json()
            key = data.get("key")
            message = data.get("message")
            urgency = data.get("urgency")
            if any(elem is None for elem in [key, message, urgency]):
                msg = 'key, message, urgency post params are required to raise an alert.'
                return web.HTTPBadRequest(reason=msg, body=json.dumps({"message": msg}))
            if not all(isinstance(i, str) for i in [key, message, urgency]):
                msg = 'key, message, urgency KV pair must be passed as string.'
                return web.HTTPBadRequest(reason=msg, body=json.dumps({"message": msg}))
            urgency = urgency.lower().capitalize()
            if urgency not in cls._alert_manager.urgency:
                msg = 'Urgency value should be from list {}'.format(list(cls._alert_manager.urgency.keys()))
                return web.HTTPBadRequest(reason=msg, body=json.dumps({"message": msg}))
            key_exists = [a for a in cls._alert_manager.alerts if a['key'] == key]
            if key_exists:
                # Delete existing key
                await cls._alert_manager.delete(key)
            param = {"key": key, "message": message, "urgency": cls._alert_manager.urgency[urgency]}
            response = await cls._alert_manager.add(param)
            if response is None:
                raise Exception
        except Exception as ex:
            msg = str(ex)
            _logger.error(ex, "Failed to add an alert.")
            raise web.HTTPInternalServerError(reason=msg, body=json.dumps({"message": msg}))
        else:
            response['alert']['urgency'] = cls._alert_manager._urgency_name_by_value(response['alert']['urgency'])
            return web.json_response(response)<|MERGE_RESOLUTION|>--- conflicted
+++ resolved
@@ -997,13 +997,8 @@
         # Create the parent category for all advanced configuration categories
         try:
             await cls._configuration_manager.create_category("Advanced", {}, 'Advanced', True)
-<<<<<<< HEAD
             await cls._configuration_manager.create_child_category("Advanced", ["SMNTR", "SCHEDULER", "LOGGING", "RESOURCE_LIMIT",
-                                                                                "CONFIGURATION"])
-=======
-            await cls._configuration_manager.create_child_category("Advanced", ["SMNTR", "SCHEDULER", "LOGGING",
                                                                                 "CONFIGURATION","FEATURES"])
->>>>>>> 5fb64bf8
         except KeyError:
             _logger.error('Failed to create Advanced parent configuration category for service')
             raise
