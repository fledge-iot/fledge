# -*- coding: utf-8 -*-

# FLEDGE_BEGIN
# See: http://fledge-iot.readthedocs.io/
# FLEDGE_END

""" Configuration system/python/conftest.py
"""
import subprocess
import os
import sys
import fnmatch
import http.client
import json
import base64
import ssl
import shutil
from urllib.parse import quote
from pathlib import Path
import pytest


__author__ = "Vaibhav Singhal"
__copyright__ = "Copyright (c) 2019 Dianomic Systems"
__license__ = "Apache 2.0"
__version__ = "${VERSION}"

sys.path.append(os.path.join(os.path.dirname(__file__), 'helpers'))
sys.path.append(os.path.join(os.path.dirname(__file__)))


@pytest.fixture
def clean_setup_fledge_packages(package_build_version):
    # This  gives the path of directory where fledge is cloned. conftest_file < python < system < tests < ROOT
    PROJECT_ROOT = Path(__file__).parent.parent.parent.parent
    SCRIPTS_DIR_ROOT = "{}/tests/system/python/scripts/package/".format(PROJECT_ROOT)

    try:
        subprocess.run(["cd {} && ./remove"
                       .format(SCRIPTS_DIR_ROOT)], shell=True, check=True)
    except subprocess.CalledProcessError:
        assert False, "remove package script failed!"

    try:
        subprocess.run(["cd {} && ./setup {}"
                       .format(SCRIPTS_DIR_ROOT, package_build_version)], shell=True, check=True)
    except subprocess.CalledProcessError:
        assert False, "setup package script failed"


@pytest.fixture
def reset_and_start_fledge(storage_plugin):
    """Fixture that kills fledge, reset database and starts fledge again
        storage_plugin: Fixture that defines the storage plugin to be used for tests
    """

    assert os.environ.get('FLEDGE_ROOT') is not None

    subprocess.run(["$FLEDGE_ROOT/scripts/fledge kill"], shell=True, check=True)
    storage_plugin_val = "postgres" if storage_plugin == 'postgres' else "sqlite"
    subprocess.run(
        ["echo $(jq -c --arg STORAGE_PLUGIN_VAL {} '.plugin.value=$STORAGE_PLUGIN_VAL' "
         "$FLEDGE_ROOT/data/etc/storage.json) > $FLEDGE_ROOT/data/etc/storage.json".format(storage_plugin_val)],
        shell=True, check=True)
    subprocess.run(["echo 'YES\nYES' | $FLEDGE_ROOT/scripts/fledge reset"], shell=True, check=True)
    subprocess.run(["$FLEDGE_ROOT/scripts/fledge start"], shell=True)
    stat = subprocess.run(["$FLEDGE_ROOT/scripts/fledge status"], shell=True, stdout=subprocess.PIPE,
                          stderr=subprocess.PIPE)
    assert "Fledge not running." not in stat.stderr.decode("utf-8")


def find(pattern, path):
    result = None
    for root, dirs, files in os.walk(path):
        for name in files:
            if fnmatch.fnmatch(name, pattern):
                result = os.path.join(root, name)
    return result


@pytest.fixture
def remove_data_file():
    """Fixture that removes any file from a given path"""

    def _remove_data_file(file_path=None):
        if os.path.exists(file_path):
            os.remove(file_path)

    return _remove_data_file


@pytest.fixture
def remove_directories():
    """Fixture that recursively removes any file and directories from a given path"""

    def _remove_directories(dir_path=None):
        if os.path.exists(dir_path):
            shutil.rmtree(dir_path, ignore_errors=True)

    return _remove_directories


@pytest.fixture
def add_south():
    def _add_fledge_south(south_plugin, south_branch, fledge_url, service_name="play", config=None,
                          plugin_lang="python", use_pip_cache=True, start_service=True, plugin_discovery_name=None,
                          installation_type='make'):
        """Add south plugin and start the service by default"""

        plugin_discovery_name = south_plugin if plugin_discovery_name is None else plugin_discovery_name
        _config = config if config is not None else {}
        _enabled = "true" if start_service else "false"
        data = {"name": "{}".format(service_name), "type": "South", "plugin": "{}".format(plugin_discovery_name),
                "enabled": _enabled, "config": _config}

        conn = http.client.HTTPConnection(fledge_url)

        def clone_make_install():
            try:
                if plugin_lang == "python":
                    subprocess.run(
                        ["$FLEDGE_ROOT/tests/system/python/scripts/install_python_plugin {} south {} {}".format(
                            south_branch, south_plugin, use_pip_cache)], shell=True, check=True)
                else:
                    subprocess.run(["$FLEDGE_ROOT/tests/system/python/scripts/install_c_plugin {} south {}".format(
                        south_branch, south_plugin)], shell=True, check=True)
            except subprocess.CalledProcessError:
                assert False, "{} plugin installation failed".format(south_plugin)

        if installation_type == 'make':
            clone_make_install()
        elif installation_type == 'package':
            try:
                subprocess.run(["sudo {} install -y fledge-south-{}".format(pytest.PKG_MGR, south_plugin)], shell=True,
                               check=True)
            except subprocess.CalledProcessError:
                assert False, "{} package installation failed!".format(south_plugin)
        else:
            print("Skipped {} plugin installation. Installation mechanism is set to {}.".format(south_plugin,
                                                                                                installation_type))

        # Create south service
        conn.request("POST", '/fledge/service', json.dumps(data))
        r = conn.getresponse()
        assert 200 == r.status
        r = r.read().decode()
        retval = json.loads(r)
        assert service_name == retval["name"]
        return retval

    return _add_fledge_south


@pytest.fixture
def add_north():
    def _add_fledge_north(fledge_url, north_plugin, north_branch, installation_type='make', north_instance_name="play",
                          config=None,
                          plugin_lang="python", use_pip_cache=True, enabled=True, plugin_discovery_name=None,
                          is_task=True):
        """Add north plugin and start the service/task by default"""

        if plugin_discovery_name is None:
            plugin_discovery_name = north_plugin
        _config = config if config is not None else {}
        _enabled = "true" if enabled else "false"

        conn = http.client.HTTPConnection(fledge_url)

        def clone_make_install():
            try:
                if plugin_lang == "python":
                    subprocess.run(
                        ["$FLEDGE_ROOT/tests/system/python/scripts/install_python_plugin {} north {} {}".format(
                            north_branch, north_plugin, use_pip_cache)], shell=True, check=True)
                else:
                    subprocess.run(["$FLEDGE_ROOT/tests/system/python/scripts/install_c_plugin {} north {}".format(
                        north_branch, north_plugin)], shell=True, check=True)
            except subprocess.CalledProcessError:
                assert False, "{} plugin installation failed".format(north_plugin)

        if installation_type == 'make':
            clone_make_install()
        elif installation_type == 'package':
            try:
                subprocess.run(["sudo {} install -y fledge-north-{}".format(pytest.PKG_MGR, north_plugin)], shell=True,
                               check=True)
            except subprocess.CalledProcessError:
                assert False, "{} package installation failed!".format(north_plugin)
        else:
            print("Skipped {} plugin installation. Installation mechanism is set to {}.".format(north_plugin,
                                                                                                installation_type))

        if is_task:
            # Create north task
            data = {"name": "{}".format(north_instance_name), "type": "North",
                    "plugin": "{}".format(plugin_discovery_name),
                    "schedule_enabled": _enabled, "schedule_repeat": 30, "schedule_type": "3", "config": _config}
            conn.request("POST", '/fledge/scheduled/task', json.dumps(data))
        else:
            # Create north service
            data = {"name": "{}".format(north_instance_name), "type": "North",
                    "plugin": "{}".format(plugin_discovery_name),
                    "enabled": _enabled, "config": _config}
            print(data)
            conn.request("POST", '/fledge/service', json.dumps(data))
        r = conn.getresponse()
        assert 200 == r.status
        r = r.read().decode()
        retval = json.loads(r)
        assert north_instance_name == retval["name"]
        return retval

    return _add_fledge_north


@pytest.fixture
def start_north_pi_v2():
    def _start_north_pi_server_c(fledge_url, pi_host, pi_port, pi_token, north_plugin="OMF",
                                 taskname="NorthReadingsToPI", start_task=True, naming_scheme="Backward compatibility",
                                 pi_use_legacy="true"):
        """Start north task"""

        _enabled = "true" if start_task else "false"
        conn = http.client.HTTPConnection(fledge_url)
        data = {"name": taskname,
                "plugin": "{}".format(north_plugin),
                "type": "north",
                "schedule_type": 3,
                "schedule_day": 0,
                "schedule_time": 0,
                "schedule_repeat": 30,
                "schedule_enabled": _enabled,
                "config": {"PIServerEndpoint": {"value": "Connector Relay"},
                           "producerToken": {"value": pi_token},
                           "ServerHostname": {"value": pi_host},
                           "ServerPort": {"value": str(pi_port)},
                           "NamingScheme": {"value": naming_scheme},
                           "Legacy": {"value": pi_use_legacy}
                           }
                }
        conn.request("POST", '/fledge/scheduled/task', json.dumps(data))
        r = conn.getresponse()
        assert 200 == r.status
        retval = r.read().decode()
        return retval

    return _start_north_pi_server_c


@pytest.fixture
def start_north_task_omf_web_api():
    def _start_north_task_omf_web_api(fledge_url, pi_host, pi_port, pi_db="Dianomic", auth_method='basic',
                                      pi_user=None, pi_pwd=None, north_plugin="OMF",
                                      taskname="NorthReadingsToPI_WebAPI", start_task=True,
                                      naming_scheme="Backward compatibility",
                                      default_af_location="fledge/room1/machine1",
                                      pi_use_legacy="true"):
        """Start north task"""

        _enabled = True if start_task else False
        conn = http.client.HTTPConnection(fledge_url)
        data = {"name": taskname,
                "plugin": "{}".format(north_plugin),
                "type": "north",
                "schedule_type": 3,
                "schedule_day": 0,
                "schedule_time": 0,
                "schedule_repeat": 10,
                "schedule_enabled": _enabled,
                "config": {"PIServerEndpoint": {"value": "PI Web API"},
                           "PIWebAPIAuthenticationMethod": {"value": auth_method},
                           "PIWebAPIUserId": {"value": pi_user},
                           "PIWebAPIPassword": {"value": pi_pwd},
                           "ServerHostname": {"value": pi_host},
                           "ServerPort": {"value": str(pi_port)},
                           "compression": {"value": "true"},
                           "DefaultAFLocation": {"value": default_af_location},
                           "NamingScheme": {"value": naming_scheme},
                           "Legacy": {"value": pi_use_legacy}
                           }
                }

        conn.request("POST", '/fledge/scheduled/task', json.dumps(data))
        r = conn.getresponse()
        assert 200 == r.status
        retval = r.read().decode()
        return retval

    return _start_north_task_omf_web_api


@pytest.fixture
def start_north_omf_as_a_service():
    def _start_north_omf_as_a_service(fledge_url, pi_host, pi_port, pi_db="Dianomic", auth_method='basic',
                                      pi_user=None, pi_pwd=None, north_plugin="OMF",
                                      service_name="NorthReadingsToPI_WebAPI", start=True,
                                      naming_scheme="Backward compatibility",
                                      default_af_location="fledge/room1/machine1",
                                      pi_use_legacy="true"):
        """Start north service"""

        _enabled = True if start else False
        conn = http.client.HTTPConnection(fledge_url)
        data = {"name": service_name,
                "plugin": "{}".format(north_plugin),
                "enabled": _enabled,
                "type": "north",
                "config": {"PIServerEndpoint": {"value": "PI Web API"},
                           "PIWebAPIAuthenticationMethod": {"value": auth_method},
                           "PIWebAPIUserId": {"value": pi_user},
                           "PIWebAPIPassword": {"value": pi_pwd},
                           "ServerHostname": {"value": pi_host},
                           "ServerPort": {"value": str(pi_port)},
                           "compression": {"value": "true"},
                           "DefaultAFLocation": {"value": default_af_location},
                           "NamingScheme": {"value": naming_scheme},
                           "Legacy": {"value": pi_use_legacy}
                           }
                }

        conn.request("POST", '/fledge/service', json.dumps(data))
        r = conn.getresponse()
        assert 200 == r.status
        retval = json.loads(r.read().decode())
        return retval

    return _start_north_omf_as_a_service


start_north_pi_server_c = start_north_pi_v2
start_north_pi_server_c_web_api = start_north_pi_v2_web_api = start_north_task_omf_web_api


@pytest.fixture
def read_data_from_pi():
    def _read_data_from_pi(host, admin, password, pi_database, asset, sensor):
        """ This method reads data from pi web api """

        # List of pi databases
        dbs = None
        # PI logical grouping of attributes and child elements
        elements = None
        # List of elements
        url_elements_list = None
        # Element's recorded data url
        url_recorded_data = None
        # Resources in the PI Web API are addressed by WebID, parameter used for deletion of element
        web_id = None

        username_password = "{}:{}".format(admin, password)
        username_password_b64 = base64.b64encode(username_password.encode('ascii')).decode("ascii")
        headers = {'Authorization': 'Basic %s' % username_password_b64}

        try:
            ctx = ssl.SSLContext(ssl.PROTOCOL_TLSv1_2)
            ctx.options |= ssl.PROTOCOL_TLSv1_1
            # With ssl.CERT_NONE as verify_mode, validation errors such as untrusted or expired cert
            # are ignored and do not abort the TLS/SSL handshake.
            ctx.verify_mode = ssl.CERT_NONE
            conn = http.client.HTTPSConnection(host, context=ctx)
            conn.request("GET", '/piwebapi/assetservers', headers=headers)
            res = conn.getresponse()
            r = json.loads(res.read().decode())
            dbs = r["Items"][0]["Links"]["Databases"]

            if dbs is not None:
                conn.request("GET", dbs, headers=headers)
                res = conn.getresponse()
                r = json.loads(res.read().decode())
                for el in r["Items"]:
                    if el["Name"] == pi_database:
                        elements = el["Links"]["Elements"]

            if elements is not None:
                conn.request("GET", elements, headers=headers)
                res = conn.getresponse()
                r = json.loads(res.read().decode())
                url_elements_list = r["Items"][0]["Links"]["Elements"]

            if url_elements_list is not None:
                conn.request("GET", url_elements_list, headers=headers)
                res = conn.getresponse()
                r = json.loads(res.read().decode())
                items = r["Items"]
                for el in items:
                    if el["Name"] == asset:
                        url_recorded_data = el["Links"]["RecordedData"]
                        web_id = el["WebId"]

            _data_pi = {}
            if url_recorded_data is not None:
                conn.request("GET", url_recorded_data, headers=headers)
                res = conn.getresponse()
                r = json.loads(res.read().decode())
                _items = r["Items"]
                for el in _items:
                    _recoded_value_list = []
                    for _head in sensor:
                        if el["Name"] == _head:
                            elx = el["Items"]
                            for _el in elx:
                                _recoded_value_list.append(_el["Value"])
                            _data_pi[_head] = _recoded_value_list

                # Delete recorded elements
                conn.request("DELETE", '/piwebapi/elements/{}'.format(web_id), headers=headers)
                res = conn.getresponse()
                res.read()

                return _data_pi
        except (KeyError, IndexError, Exception):
            return None

    return _read_data_from_pi


@pytest.fixture
def clear_pi_system_through_pi_web_api():
    PROJECT_ROOT = Path(__file__).absolute().parent.parent.parent.parent
    sys.path.append('{}/tests/system/common'.format(PROJECT_ROOT))

    from clean_pi_system import clear_pi_system_pi_web_api

    return clear_pi_system_pi_web_api

@pytest.fixture
def verify_hierarchy_and_get_datapoints_from_pi_web_api():
    def _verify_hierarchy_and_get_datapoints_from_pi_web_api(host, admin, password, pi_database, af_hierarchy_list, asset, sensor):
        """ This method verifies hierarchy created in pi web api is correctly """
    
        username_password = "{}:{}".format(admin, password)
        username_password_b64 = base64.b64encode(username_password.encode('ascii')).decode("ascii")
        headers = {'Authorization': 'Basic %s' % username_password_b64}
        AF_HIERARCHY_LIST=af_hierarchy_list.split('/')[1:]
        AF_HIERARCHY_COUNT=len(AF_HIERARCHY_LIST)
        
        try:
            ctx = ssl.SSLContext(ssl.PROTOCOL_TLSv1_2)
            ctx.options |= ssl.PROTOCOL_TLSv1_1
            # With ssl.CERT_NONE as verify_mode, validation errors such as untrusted or expired cert
            # are ignored and do not abort the TLS/SSL handshake.
            ctx.verify_mode = ssl.CERT_NONE
            conn = http.client.HTTPSConnection(host, context=ctx)
            conn = http.client.HTTPSConnection(host, context=ctx)
            conn.request("GET", '/piwebapi/assetservers', headers=headers)
            res = conn.getresponse()
            r = json.loads(res.read().decode())
            dbs_url= r['Items'][0]['Links']['Databases']
            print(dbs_url)
            if dbs_url is not None:
                conn.request("GET", dbs_url, headers=headers)
                res = conn.getresponse()
                r = json.loads(res.read().decode())
                items = r['Items']
                CHECK_DATABASE_EXISTS = list(filter(lambda items: items['Name'] == pi_database, items))[0]
                
                if len(CHECK_DATABASE_EXISTS) > 0:
                    elements_url = CHECK_DATABASE_EXISTS['Links']['Elements']
                else:
                    raise Exception('Database not exist')
                
                if elements_url is not None:
                    conn.request("GET", elements_url, headers=headers)
                    res = conn.getresponse()
                    r = json.loads(res.read().decode())
                    items = r['Items']
                    
                    CHECK_AF_ELEMENT_EXISTS = list(filter(lambda items: items['Name'] == AF_HIERARCHY_LIST[0], items))[0]
                    if len(CHECK_AF_ELEMENT_EXISTS) != 0:
                        
                        counter =  0
                        while counter < AF_HIERARCHY_COUNT:
                            if CHECK_AF_ELEMENT_EXISTS['Name'] == AF_HIERARCHY_LIST[counter]:
                                counter+=1
                                elements_url = CHECK_AF_ELEMENT_EXISTS['Links']['Elements']
                                conn.request("GET", elements_url, headers=headers)
                                res = conn.getresponse()
                                CHECK_AF_ELEMENT_EXISTS = json.loads(res.read().decode())['Items'][0]
                            else:
                                raise Exception("AF Heirarchy is incorrect")
                            
                        record = dict()
                        if CHECK_AF_ELEMENT_EXISTS['Name'] == asset:
                            record_url = CHECK_AF_ELEMENT_EXISTS['Links']['RecordedData']
                            get_record_url = quote("{}?limit=10000".format(record_url), safe='?,=&/.:')
                            print(get_record_url)
                            conn.request("GET", get_record_url, headers=headers)
                            res = conn.getresponse()
                            items = json.loads(res.read().decode())['Items']
                            no_of_datapoint_in_pi_server = len(items)
                            Item_matched = False
                            count = 0
                            if no_of_datapoint_in_pi_server == 0:
                                raise "Data points are not created in PI Server"
                            else:
                                for item in items:
                                    count += 1
                                    if item['Name'] in sensor:
                                        print(item['Name'])
                                        record[item['Name']] = list(map(lambda val: val['Value'], filter(lambda ele: isinstance(ele['Value'], int) or isinstance(ele['Value'], float) , item['Items'])))
                                        Item_matched = True
                                    elif count == no_of_datapoint_in_pi_server and Item_matched == False:
                                        raise "Required Data points is not Present --> {}".format(sensor)
                        else:
                            raise "Asset does not exist, Although Hierarchy is correct"
                        
                        return(record)
                            
                    else:
                        raise Exception("AF Root not exists")
                else:
                    raise Exception("Elements URL not found")
            else:
                raise Exception("DataBase URL not found")
                
            
        except (KeyError, IndexError, Exception) as ex:
            print("Failed to read data due to {}".format(ex))
            return None
        
    return(_verify_hierarchy_and_get_datapoints_from_pi_web_api)

@pytest.fixture
def read_data_from_pi_web_api():
    def _read_data_from_pi_web_api(host, admin, password, pi_database, af_hierarchy_list, asset, sensor):
        """ This method reads data from pi web api """

        username_password = "{}:{}".format(admin, password)
        username_password_b64 = base64.b64encode(username_password.encode('ascii')).decode("ascii")
        headers = {'Authorization': 'Basic %s' % username_password_b64}

        try:
            ctx = ssl.SSLContext(ssl.PROTOCOL_TLSv1_2)
            ctx.options |= ssl.PROTOCOL_TLSv1_1
            # With ssl.CERT_NONE as verify_mode, validation errors such as untrusted or expired cert
            # are ignored and do not abort the TLS/SSL handshake.
            ctx.verify_mode = ssl.CERT_NONE
            conn = http.client.HTTPSConnection(host, context=ctx)
            conn.request("GET", '/piwebapi/dataservers', headers=headers)
            res = conn.getresponse()
            r = json.loads(res.read().decode())
            points= r["Items"][0]['Links']["Points"]
            
            if points is not None:
                conn.request("GET", points, headers=headers)
                res = conn.getresponse()
                r=json.loads(res.read().decode())
                data = r["Items"]
                if data is not None:
                    value = None
                    if sensor == '':
                        search_string = asset
                    else:
                        search_string = "{}.{}".format(asset, sensor)
                    for el in data:
                        if search_string in el["Name"]:
                            value_url = el["Links"]["Value"]
                            if value_url is not None:
                                conn.request("GET", value_url, headers=headers)
                                res = conn.getresponse()
                                r = json.loads(res.read().decode())
                                value = r["Value"]
                    if not value:
                        print("Could not find the latest reading of asset ->{}. sensor->{}".format(asset,
                                  sensor))
                        return value
                    else:
                        print("The latest value of asset->{}.sensor->{} is {}".format(asset, sensor, value))
                        return(value)
                else:
                    print("Data inside points not found.")
                    return None     
            else:
                print("Could not find the points.")
                return None

        except (KeyError, IndexError, Exception) as ex:
            print("Failed to read data due to {}".format(ex))
            return None

    return _read_data_from_pi_web_api


@pytest.fixture
def add_filter():
    def _add_filter(filter_plugin, filter_plugin_branch, filter_name, filter_config, fledge_url, filter_user_svc_task,
                    installation_type='make', only_installation=False):
        """

        :param filter_plugin: filter plugin `fledge-filter-?`
        :param filter_plugin_branch:
        :param filter_name: name of the filter with which it will be added to pipeline
        :param filter_config:
        :param fledge_url:
        :param filter_user_svc_task: south service or north task instance name
        """

        if installation_type == 'make':
            try:
                subprocess.run(["$FLEDGE_ROOT/tests/system/python/scripts/install_c_plugin {} filter {}".format(
                    filter_plugin_branch, filter_plugin)], shell=True, check=True)
            except subprocess.CalledProcessError:
                assert False, "{} filter plugin installation failed".format(filter_plugin)
        elif installation_type == 'package':
            try:
                subprocess.run(["sudo {} install -y fledge-filter-{}".format(pytest.PKG_MGR, filter_plugin)],
                               shell=True, check=True)
            except subprocess.CalledProcessError:
                assert False, "{} package installation failed!".format(filter_plugin)
        else:
            print("Skipped {} plugin installation. Installation mechanism is set to {}.".format(filter_plugin,
                                                                                                installation_type))

        if only_installation:
            return

        data = {"name": "{}".format(filter_name), "plugin": "{}".format(filter_plugin), "filter_config": filter_config}
        conn = http.client.HTTPConnection(fledge_url)

        conn.request("POST", '/fledge/filter', json.dumps(data))
        r = conn.getresponse()
        assert 200 == r.status
        r = r.read().decode()
        jdoc = json.loads(r)
        assert filter_name == jdoc["filter"]

        uri = "{}/pipeline?allow_duplicates=true&append_filter=true".format(quote(filter_user_svc_task))
        filters_in_pipeline = [filter_name]
        conn.request("PUT", '/fledge/filter/' + uri, json.dumps({"pipeline": filters_in_pipeline}))
        r = conn.getresponse()
        assert 200 == r.status
        res = r.read().decode()
        jdoc = json.loads(res)
        # Asset newly added filter exist in request's response
        assert filter_name in jdoc["result"]
        return jdoc

    return _add_filter


@pytest.fixture
def enable_schedule():
    def _enable_sch(fledge_url, sch_name):
        conn = http.client.HTTPConnection(fledge_url)
        conn.request("PUT", '/fledge/schedule/enable', json.dumps({"schedule_name": sch_name}))
        r = conn.getresponse()
        assert 200 == r.status
        r = r.read().decode()
        jdoc = json.loads(r)
        assert "scheduleId" in jdoc
        return jdoc

    return _enable_sch


@pytest.fixture
def disable_schedule():
    def _disable_sch(fledge_url, sch_name):
        conn = http.client.HTTPConnection(fledge_url)
        conn.request("PUT", '/fledge/schedule/disable', json.dumps({"schedule_name": sch_name}))
        r = conn.getresponse()
        assert 200 == r.status
        r = r.read().decode()
        jdoc = json.loads(r)
        assert jdoc["status"]
        return jdoc

    return _disable_sch


def pytest_addoption(parser):
    parser.addoption("--storage-plugin", action="store", default="sqlite",
                     help="Database plugin to use for tests")
    parser.addoption("--readings-plugin", action="store", default="Use main plugin",
                     help="Readings plugin to use for tests")
    parser.addoption("--fledge-url", action="store", default="localhost:8081",
                     help="Fledge client api url")
    parser.addoption("--use-pip-cache", action="store", default=False,
                     help="use pip cache is requirement is available")
    parser.addoption("--wait-time", action="store", default=5, type=int,
                     help="Generic wait time between processes to run")
    parser.addoption("--retries", action="store", default=3, type=int,
                     help="Number of tries for polling")
    # TODO: Temporary fixture, to be used with value False for environments where PI Web API is not stable
    parser.addoption("--skip-verify-north-interface", action="store_false",
                     help="Verify data from external north system api")

    parser.addoption("--remote-user", action="store", default="ubuntu",
                     help="Username on remote machine where Fledge will run")
    parser.addoption("--remote-ip", action="store", default="127.0.0.1",
                     help="IP of remote machine where Fledge will run")
    parser.addoption("--key-path", action="store", default="~/.ssh/id_rsa.pub",
                     help="Path of key file used for authentication to remote machine")
    parser.addoption("--remote-fledge-path", action="store",
                     help="Path on the remote machine where Fledge is clone and built")

    # South/North Args
    parser.addoption("--south-branch", action="store", default="develop",
                     help="south branch name")
    parser.addoption("--north-branch", action="store", default="develop",
                     help="north branch name")
    parser.addoption("--south-service-name", action="store", default="southSvc #1",
                     help="Name of the South Service")
    parser.addoption("--asset-name", action="store", default="SystemTest",
                     help="Name of asset")
    parser.addoption("--num-assets", action="store", default=300, type=int, help="Total No. of Assets that will be created")

    # Filter Args
    parser.addoption("--filter-branch", action="store", default="develop", help="Filter plugin repo branch")
    parser.addoption("--filter-name", action="store", default="Meta #1", help="Filter name to be added to pipeline")

    # External Services Arg fledge-service-* e.g. fledge-service-notification
    parser.addoption("--service-branch", action="store", default="develop",
                     help="service branch name")
    # Notify Arg
    parser.addoption("--notify-branch", action="store", default="develop", help="Notify plugin repo branch")

    # PI Config
    parser.addoption("--pi-host", action="store", default="pi-server",
                     help="PI Server Host Name/IP")
    parser.addoption("--pi-port", action="store", default="5460", type=int,
                     help="PI Server Port")
    parser.addoption("--pi-db", action="store", default="pi-server-db",
                     help="PI Server database")
    parser.addoption("--pi-admin", action="store", default="pi-server-uid",
                     help="PI Server user login")
    parser.addoption("--pi-passwd", action="store", default="pi-server-pwd",
                     help="PI Server user login password")
    parser.addoption("--pi-token", action="store", default="omf_north_0001",
                     help="OMF Producer Token")
    parser.addoption("--pi-use-legacy", action="store", default="true",
                     help="Set false to override the default plugin behaviour i.e. for OMF version >=1.2.x to send linked data types.")
    
    # OCS Config
    parser.addoption("--ocs-tenant", action="store", default="ocs_tenant_id",
                     help="Tenant id of OCS")
    parser.addoption("--ocs-client-id", action="store", default="ocs_client_id",
                     help="Client id of OCS account")
    parser.addoption("--ocs-client-secret", action="store", default="ocs_client_secret",
                     help="Client Secret of OCS account")
    parser.addoption("--ocs-namespace", action="store", default="ocs_namespace_0001",
                     help="OCS namespace where the information are stored")
    parser.addoption("--ocs-token", action="store", default="ocs_north_0001",
                     help="Token of OCS account")

    # Kafka Config
    parser.addoption("--kafka-host", action="store", default="localhost",
                     help="Kafka Server Host Name/IP")
    parser.addoption("--kafka-port", action="store", default="9092", type=int,
                     help="Kafka Server Port")
    parser.addoption("--kafka-topic", action="store", default="Fledge", help="Kafka topic")
    parser.addoption("--kafka-rest-port", action="store", default="8082", help="Kafka Rest Proxy Port")

    # Modbus Config
    parser.addoption("--modbus-host", action="store", default="localhost", help="Modbus simulator host")
    parser.addoption("--modbus-port", action="store", default="502", type=int, help="Modbus simulator port")
    parser.addoption("--modbus-serial-port", action="store", default="/dev/ttyS1", help="Modbus serial port")
    parser.addoption("--modbus-baudrate", action="store", default="9600", type=int, help="Serial port baudrate")

    # Packages
    parser.addoption("--package-build-version", action="store", default="nightly",
                     help="Package build version for http://archives.fledge-iot.org")
    parser.addoption("--package-build-list", action="store", default="p0",
                     help="Package to build as per key defined in tests/system/python/packages/data/package_list.json and comma separated values are accepted if more than one to build with")
    parser.addoption("--package-build-source-list", action="store", default="false",
                     help="Package to build from apt/yum sources list")
    parser.addoption("--exclude-packages-list", action="store", default="None",
                     help="Packages to be excluded from test e.g. --exclude-packages-list=fledge-south-sinusoid,fledge-filter-log")

    # GCP config
    parser.addoption("--gcp-project-id", action="store", default="nomadic-groove-264509", help="GCP Project ID")
    parser.addoption("--gcp-registry-id", action="store", default="fl-nerd--registry", help="GCP Registry ID")
    parser.addoption("--gcp-device-gateway-id", action="store", default="fl-nerd-gateway", help="GCP Device ID")
    parser.addoption("--gcp-subscription-name", action="store", default="my-subscription", help="GCP Subscription name")
    parser.addoption("--google-app-credentials", action="store", help="GCP JSON credentials file path")
    parser.addoption("--gcp-cert-path", action="store", default="./data/gcp/rsa_private.pem",
                     help="GCP certificate path")
    parser.addoption("--gcp-logger-name", action="store", default="cloudfunctions.googleapis.com%2Fcloud-functions",
                     help="GCP Logger name")

    # Config required for testing fledge under impaired network.

    parser.addoption("--south-service-wait-time", action="store", type=int, default=20,
                     help="The time in seconds before which the south service should keep  on"
                          "sending data. After this time the south service will shutdown.")

    parser.addoption("--north-catch-up-time", action="store", type=int, default=30,
                     help="The time in seconds we will allow the north task /service"
                          " to keep on running "
                          "after switching off the south service.")

    parser.addoption('--throttled-network-config', action='store', type=json.loads,
                     help=   "Give config '{'rate_limit': '100',"
                             "            'packet_delay': '50',"
                             "            'interface': 'eth0'}' "
                             "for causing a delay of 50 milliseconds "
                             "and rate restriction of 100 kbps on interface eth0.")

    parser.addoption("--start-north-as-service", action="store", type=bool, default=True,
                     help="Whether start the north as a service.")

<<<<<<< HEAD
@pytest.fixture
def num_assets(request):
    return request.config.getoption("--num-assets")
=======
    # Fogbench Config
    parser.addoption("--fogbench-host", action="store", default="localhost",
                     help="FogBench Destination Host Address")
                     
    parser.addoption("--fogbench-port", action="store", default="5683", type=int,
                     help="FogBench Destination Port")
>>>>>>> 13afacc6

@pytest.fixture
def storage_plugin(request):
    return request.config.getoption("--storage-plugin")


@pytest.fixture
def readings_plugin(request):
    return request.config.getoption("--readings-plugin")


@pytest.fixture
def remote_user(request):
    return request.config.getoption("--remote-user")


@pytest.fixture
def remote_ip(request):
    return request.config.getoption("--remote-ip")


@pytest.fixture
def key_path(request):
    return request.config.getoption("--key-path")


@pytest.fixture
def remote_fledge_path(request):
    return request.config.getoption("--remote-fledge-path")


@pytest.fixture
def skip_verify_north_interface(request):
    return not request.config.getoption("--skip-verify-north-interface")


@pytest.fixture
def south_branch(request):
    return request.config.getoption("--south-branch")


@pytest.fixture
def north_branch(request):
    return request.config.getoption("--north-branch")


@pytest.fixture
def service_branch(request):
    return request.config.getoption("--service-branch")


@pytest.fixture
def filter_branch(request):
    return request.config.getoption("--filter-branch")


@pytest.fixture
def notify_branch(request):
    return request.config.getoption("--notify-branch")


@pytest.fixture
def use_pip_cache(request):
    return request.config.getoption("--use-pip-cache")


@pytest.fixture
def filter_name(request):
    return request.config.getoption("--filter-name")


@pytest.fixture
def south_service_name(request):
    return request.config.getoption("--south-service-name")


@pytest.fixture
def asset_name(request):
    return request.config.getoption("--asset-name")


@pytest.fixture
def fledge_url(request):
    return request.config.getoption("--fledge-url")


@pytest.fixture
def wait_time(request):
    return request.config.getoption("--wait-time")


@pytest.fixture
def retries(request):
    return request.config.getoption("--retries")


@pytest.fixture
def pi_host(request):
    return request.config.getoption("--pi-host")


@pytest.fixture
def pi_port(request):
    return request.config.getoption("--pi-port")


@pytest.fixture
def pi_db(request):
    return request.config.getoption("--pi-db")


@pytest.fixture
def pi_admin(request):
    return request.config.getoption("--pi-admin")


@pytest.fixture
def pi_passwd(request):
    return request.config.getoption("--pi-passwd")


@pytest.fixture
def pi_token(request):
    return request.config.getoption("--pi-token")


@pytest.fixture
def pi_use_legacy(request):
    return request.config.getoption("--pi-use-legacy")


@pytest.fixture
def ocs_tenant(request):
    return request.config.getoption("--ocs-tenant")


@pytest.fixture
def ocs_client_id(request):
    return request.config.getoption("--ocs-client-id")


@pytest.fixture
def ocs_client_secret(request):
    return request.config.getoption("--ocs-client-secret")


@pytest.fixture
def ocs_namespace(request):
    return request.config.getoption("--ocs-namespace")


@pytest.fixture
def ocs_token(request):
    return request.config.getoption("--ocs-token")


@pytest.fixture
def kafka_host(request):
    return request.config.getoption("--kafka-host")


@pytest.fixture
def kafka_port(request):
    return request.config.getoption("--kafka-port")


@pytest.fixture
def kafka_topic(request):
    return request.config.getoption("--kafka-topic")


@pytest.fixture
def kafka_rest_port(request):
    return request.config.getoption("--kafka-rest-port")


@pytest.fixture
def modbus_host(request):
    return request.config.getoption("--modbus-host")


@pytest.fixture
def modbus_port(request):
    return request.config.getoption("--modbus-port")


@pytest.fixture
def modbus_serial_port(request):
    return request.config.getoption("--modbus-serial-port")


@pytest.fixture
def modbus_baudrate(request):
    return request.config.getoption("--modbus-baudrate")


@pytest.fixture
def package_build_version(request):
    return request.config.getoption("--package-build-version")


@pytest.fixture
def package_build_list(request):
    return request.config.getoption("--package-build-list")


@pytest.fixture
def package_build_source_list(request):
    return request.config.getoption("--package-build-source-list")


@pytest.fixture
def gcp_project_id(request):
    return request.config.getoption("--gcp-project-id")


@pytest.fixture
def gcp_registry_id(request):
    return request.config.getoption("--gcp-registry-id")


@pytest.fixture
def gcp_device_gateway_id(request):
    return request.config.getoption("--gcp-device-gateway-id")


@pytest.fixture
def gcp_subscription_name(request):
    return request.config.getoption("--gcp-subscription-name")


@pytest.fixture
def google_app_credentials(request):
    return request.config.getoption("--google-app-credentials")


@pytest.fixture
def gcp_cert_path(request):
    return request.config.getoption("--gcp-cert-path")


@pytest.fixture
def gcp_logger_name(request):
    return request.config.getoption("--gcp-logger-name")


@pytest.fixture
def exclude_packages_list(request):
    return request.config.getoption("--exclude-packages-list")


def pytest_itemcollected(item):
    par = item.parent.obj
    node = item.obj
    pref = par.__doc__.strip() if par.__doc__ else par.__class__.__name__
    suf = node.__doc__.strip() if node.__doc__ else node.__name__
    if pref or suf:
        item._nodeid = ' '.join((pref, suf))


# Parameters required for testing Fledge under an impaired or noisy network.
@pytest.fixture
def south_service_wait_time(request):
    return request.config.getoption("--south-service-wait-time")


@pytest.fixture
def north_catch_up_time(request):
    return request.config.getoption("--north-catch-up-time")


@pytest.fixture
def throttled_network_config(request):
    return request.config.getoption("--throttled-network-config")


@pytest.fixture
def start_north_as_service(request):
    return request.config.getoption("--start-north-as-service")


def read_os_release():
    """ General information to identifying the operating system """
    import ast
    import re
    os_details = {}
    with open('/etc/os-release', encoding="utf-8") as f:
        for line_number, line in enumerate(f, start=1):
            line = line.rstrip()
            if not line or line.startswith('#'):
                continue
            m = re.match(r'([A-Z][A-Z_0-9]+)=(.*)', line)
            if m:
                name, val = m.groups()
                if val and val[0] in '"\'':
                    val = ast.literal_eval(val)
                os_details.update({name: val})
    return os_details


def is_redhat_based():
    """
        To check if the Operating system is of Red Hat family or Not
        Examples:
            a) For an operating system with "ID=centos", an assignment of "ID_LIKE="rhel fedora"" is appropriate
            b) For an operating system with "ID=ubuntu/raspbian", an assignment of "ID_LIKE=debian" is appropriate.
    """
    os_release = read_os_release()
    id_like = os_release.get('ID_LIKE')
    if id_like is not None and any(x in id_like.lower() for x in ['centos', 'rhel', 'redhat', 'fedora']):
        return True
    return False


def pytest_configure():
    pytest.OS_PLATFORM_DETAILS = read_os_release()
    pytest.IS_REDHAT = is_redhat_based()
    pytest.PKG_MGR = 'yum' if pytest.IS_REDHAT else 'apt'

@pytest.fixture
def fogbench_host(request):
    return request.config.getoption("--fogbench-host")


@pytest.fixture
def fogbench_port(request):
    return request.config.getoption("--fogbench-port")<|MERGE_RESOLUTION|>--- conflicted
+++ resolved
@@ -799,19 +799,17 @@
     parser.addoption("--start-north-as-service", action="store", type=bool, default=True,
                      help="Whether start the north as a service.")
 
-<<<<<<< HEAD
-@pytest.fixture
-def num_assets(request):
-    return request.config.getoption("--num-assets")
-=======
     # Fogbench Config
     parser.addoption("--fogbench-host", action="store", default="localhost",
                      help="FogBench Destination Host Address")
                      
     parser.addoption("--fogbench-port", action="store", default="5683", type=int,
                      help="FogBench Destination Port")
->>>>>>> 13afacc6
-
+
+@pytest.fixture
+def num_assets(request):
+    return request.config.getoption("--num-assets")
+    
 @pytest.fixture
 def storage_plugin(request):
     return request.config.getoption("--storage-plugin")
