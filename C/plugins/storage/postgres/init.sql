--- conflicted
+++ resolved
@@ -885,21 +885,13 @@
 -- FogLAMP South Microservice - CoAP Listener Plugin
 INSERT INTO foglamp.scheduled_processes ( name, script ) values ( 'COAP', '["services/south"]' );
 -- FogLAMP South Microservice - POLL Plugin template
-<<<<<<< HEAD
 insert into foglamp.scheduled_processes ( name, script ) values ( 'POLL', '["services/south"]' );
 insert into foglamp.scheduled_processes ( name, script ) values ( 'CC2650POLL', '["services/south"]');
 insert into foglamp.scheduled_processes ( name, script ) values ( 'HTTP_SOUTH', '["services/south"]');
 insert into foglamp.scheduled_processes ( name, script ) values ( 'purge', '["tasks/purge"]' );
 insert into foglamp.scheduled_processes ( name, script ) values ( 'stats collector', '["tasks/statistics"]' );
 insert into foglamp.scheduled_processes ( name, script ) values ( 'sending process', '["tasks/north", "--stream_id", "1", "--debug_level", "1"]' );
-=======
-INSERT INTO foglamp.scheduled_processes ( name, script ) values ( 'POLL', '["services/south"]' );
-INSERT INTO foglamp.scheduled_processes ( name, script ) values ( 'HTTP_SOUTH', '["services/south"]');
-INSERT INTO foglamp.scheduled_processes ( name, script ) values ( 'purge', '["tasks/purge"]' );
-INSERT INTO foglamp.scheduled_processes ( name, script ) values ( 'stats collector', '["tasks/statistics"]' );
-INSERT INTO foglamp.scheduled_processes ( name, script ) values ( 'sending process', '["tasks/north", "--stream_id", "1", "--debug_level", "1"]' );
-
->>>>>>> f0eb744e
+
 -- FogLAMP statistics into PI
 INSERT INTO foglamp.scheduled_processes ( name, script ) values ( 'statistics to pi','["tasks/north", "--stream_id", "2", "--debug_level", "1"]' );
 
