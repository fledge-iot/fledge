#!/usr/bin/env python3
# -*- coding: utf-8 -*-

# FOGLAMP_BEGIN
# See: http://foglamp.readthedocs.io/
# FOGLAMP_END

""" Statistics history task

Fetch information from the statistics table, compute delta and
stores the delta value (statistics.value - statistics.previous_value) in the statistics_history table
"""

from foglamp.common.storage_client.payload_builder import PayloadBuilder
from foglamp.common import logger
from foglamp.common.process import FoglampProcess
from foglamp.plugins.common import utils


__author__ = "Ori Shadmon, Ashish Jabble"
__copyright__ = "Copyright (c) 2017 OSI Soft, LLC"
__license__ = "Apache 2.0"
__version__ = "${VERSION}"


class StatisticsHistory(FoglampProcess):

    _logger = None

    def __init__(self):
        super().__init__()
        self._logger = logger.setup("StatisticsHistory")

    async def _insert_into_stats_history(self, key='', value=0, history_ts=None):
        """ INSERT values in statistics_history
    
        Args:
            key: corresponding stats_key_value 
            value: delta between `value` and `prev_val`
            history_ts: timestamp with timezone
        Returns:
            Return the number of rows inserted. Since each process inserts only 1 row,
            the expected count should always be 1.
        """
        payload = PayloadBuilder().INSERT(key=key, value=value, history_ts=history_ts).payload()
        await self._storage_async.insert_into_tbl("statistics_history", payload)

    async def _update_previous_value(self, key='', value=0):
        """ UPDATE previous_value of column to have the same value as snapshot
    
        Query: 
            UPDATE statistics_history SET previous_value = value WHERE key = key
        Args:
            key: Key which previous_value gets update 
            value: value at snapshot
        """
        payload = PayloadBuilder().SET(previous_value=value).WHERE(["key", "=", key]).payload()
        await self._storage_async.update_tbl("statistics", payload)

    async def run(self):
        """ SELECT against the statistics table, to get a snapshot of the data at that moment.
    
        Based on the snapshot:
            1. INSERT the delta between `value` and `previous_value` into  statistics_history
            2. UPDATE the previous_value in statistics table to be equal to statistics.value at snapshot 
        """
<<<<<<< HEAD

        current_time = datetime.utcnow()
=======
        current_time = utils.local_timestamp()
>>>>>>> 7e30f20a
        results = await self._storage_async.query_tbl("statistics")
        for r in results['rows']:
            key = r['key']
            value = int(r["value"])
            previous_value = int(r["previous_value"])
            delta = value - previous_value
            await self._insert_into_stats_history(key=key, value=delta, history_ts=current_time)
            await self._update_previous_value(key=key, value=value)<|MERGE_RESOLUTION|>--- conflicted
+++ resolved
@@ -64,12 +64,7 @@
             1. INSERT the delta between `value` and `previous_value` into  statistics_history
             2. UPDATE the previous_value in statistics table to be equal to statistics.value at snapshot 
         """
-<<<<<<< HEAD
-
-        current_time = datetime.utcnow()
-=======
         current_time = utils.local_timestamp()
->>>>>>> 7e30f20a
         results = await self._storage_async.query_tbl("statistics")
         for r in results['rows']:
             key = r['key']
