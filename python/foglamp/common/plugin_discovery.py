# -*- coding: utf-8 -*-

# FOGLAMP_BEGIN
# See: http://foglamp.readthedocs.io/
# FOGLAMP_END

"""Common Plugin Discovery Class"""

import os
from foglamp.common import logger
from foglamp.services.core.api import utils

__author__ = "Amarendra K Sinha"
__copyright__ = "Copyright (c) 2017 OSIsoft, LLC"
__license__ = "Apache 2.0"
__version__ = "${VERSION}"


_logger = logger.setup(__name__)


class PluginDiscovery(object):
    def __init__(self):
        pass

    @classmethod
    def get_plugins_installed(cls, plugin_type=None, is_config=False):
        if plugin_type is None:
            plugins_list = []
            plugins_list_north = cls.fetch_plugins_installed("north", is_config)
            plugins_list_south = cls.fetch_plugins_installed("south", is_config)
            plugins_list_c_north = cls.fetch_c_plugins_installed("north", is_config)
            plugins_list_c_south = cls.fetch_c_plugins_installed("south", is_config)
            plugins_list.extend(plugins_list_north)
            plugins_list.extend(plugins_list_c_north)
            plugins_list.extend(plugins_list_south)
            plugins_list.extend(plugins_list_c_south)
        else:
            plugins_list = cls.fetch_plugins_installed(plugin_type, is_config)
            plugins_list.extend(cls.fetch_c_plugins_installed(plugin_type, is_config))
        return plugins_list

    @classmethod
    def fetch_plugins_installed(cls, plugin_type, is_config):
        directories = cls.get_plugin_folders(plugin_type)
        configs = []
        for d in directories:
            plugin_config = cls.get_plugin_config(d, plugin_type, is_config)
            if plugin_config is not None:
                configs.append(plugin_config)
        return configs

    @classmethod
    def get_plugin_folders(cls, plugin_type):
        directories = []
        dir_name = utils._FOGLAMP_ROOT + "/python/foglamp/plugins/" + plugin_type
        try:
            directories = [d for d in os.listdir(dir_name) if os.path.isdir(dir_name + "/" + d) and
                           not d.startswith("__") and d != "empty" and d != "common"]
        except FileNotFoundError:
            pass
        else:
            return directories

    @classmethod
    def fetch_c_plugins_installed(cls, plugin_type, is_config):
        libs = utils.find_c_plugin_libs(plugin_type)
        configs = []
        for l in libs:
            try:
                jdoc = utils.get_plugin_info(l)
                if bool(jdoc):
                    plugin_config = {'name': l,
                                     'type': plugin_type,
                                     'description': jdoc['config']['plugin']['description'],
                                     'version': jdoc['version']
                                     }
                    if is_config:
                        plugin_config.update({'config': jdoc['config']})
                    configs.append(plugin_config)
            except Exception as ex:
                _logger.exception(ex)

        return configs

    @classmethod
    def get_plugin_config(cls, plugin_dir, plugin_type, is_config):
        plugin_module_path = "foglamp.plugins.south" if plugin_type == 'south' else "foglamp.plugins.north"
        plugin_config = None

        # Now load the plugin to fetch its configuration
        try:
            plugin_module_name = plugin_dir
            import_file_name = "{path}.{dir}.{file}".format(path=plugin_module_path, dir=plugin_dir, file=plugin_module_name)
            _plugin = __import__(import_file_name, fromlist=[''])

            # Fetch configuration from the configuration defined in the plugin
            plugin_info = _plugin.plugin_info()
<<<<<<< HEAD
            plugin_config = {
                'name': plugin_info['config']['plugin']['default'],
                'type': plugin_info['type'],
                'description': plugin_info['config']['plugin']['description'],
                'version': plugin_info['version']
            }
            if is_config:
                plugin_config.update({'config': plugin_info['config']})
=======
            if plugin_info['type'] == plugin_type:
                plugin_config = {
                    'name': plugin_info['config']['plugin']['default'],
                    'type': plugin_info['type'],
                    'description': plugin_info['config']['plugin']['description'],
                    'version': plugin_info['version']
                }
            else:
                _logger.warning("Plugin {} is discarded due to invalid type".format(plugin_dir))
>>>>>>> a6d074fd
        except ImportError as ex:
            _logger.error('Plugin "{}" import problem from path "{}". {}'.format(plugin_dir, plugin_module_path, str(ex)))
        except Exception as ex:
            _logger.exception('Plugin "{}" raised exception "{}" while fetching config'.format(plugin_dir, str(ex)))

        return plugin_config<|MERGE_RESOLUTION|>--- conflicted
+++ resolved
@@ -96,16 +96,6 @@
 
             # Fetch configuration from the configuration defined in the plugin
             plugin_info = _plugin.plugin_info()
-<<<<<<< HEAD
-            plugin_config = {
-                'name': plugin_info['config']['plugin']['default'],
-                'type': plugin_info['type'],
-                'description': plugin_info['config']['plugin']['description'],
-                'version': plugin_info['version']
-            }
-            if is_config:
-                plugin_config.update({'config': plugin_info['config']})
-=======
             if plugin_info['type'] == plugin_type:
                 plugin_config = {
                     'name': plugin_info['config']['plugin']['default'],
@@ -113,9 +103,11 @@
                     'description': plugin_info['config']['plugin']['description'],
                     'version': plugin_info['version']
                 }
+            if is_config:
+                plugin_config.update({'config': plugin_info['config']})
             else:
                 _logger.warning("Plugin {} is discarded due to invalid type".format(plugin_dir))
->>>>>>> a6d074fd
+
         except ImportError as ex:
             _logger.error('Plugin "{}" import problem from path "{}". {}'.format(plugin_dir, plugin_module_path, str(ex)))
         except Exception as ex:
