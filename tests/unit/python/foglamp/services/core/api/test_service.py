# -*- coding: utf-8 -*-

# FOGLAMP_BEGIN
# See: http://foglamp.readthedocs.io/
# FOGLAMP_END


import asyncio
import json
from aiohttp import web
import pytest
from unittest.mock import MagicMock, patch, call
from foglamp.services.core import routes
from foglamp.services.core import connect
from foglamp.common.storage_client.storage_client import StorageClientAsync
from foglamp.services.core.service_registry.service_registry import ServiceRegistry
from foglamp.services.core.interest_registry.interest_registry import InterestRegistry
from foglamp.services.core import server
from foglamp.services.core.scheduler.scheduler import Scheduler
from foglamp.services.core.scheduler.entities import StartUpSchedule
from foglamp.common.configuration_manager import ConfigurationManager

__author__ = "Ashwin Gopalakrishnan, Ashish Jabble"
__copyright__ = "Copyright (c) 2017 OSIsoft, LLC"
__license__ = "Apache 2.0"
__version__ = "${VERSION}"


@pytest.allure.feature("unit")
@pytest.allure.story("api", "service")
class TestService:
    def setup_method(self):
        ServiceRegistry._registry = list()

    def teardown_method(self):
        ServiceRegistry._registry = list()

    @pytest.fixture
    def client(self, loop, test_client):
        app = web.Application(loop=loop)
        # fill the routes table
        routes.setup(app)
        return loop.run_until_complete(test_client(app))

    async def test_get_health(self, mocker, client):
        # empty service registry
        resp = await client.get('/foglamp/service')
        assert 200 == resp.status
        result = await resp.text()
        json_response = json.loads(result)
        assert {'services': []} == json_response

        mocker.patch.object(InterestRegistry, "__init__", return_value=None)
        mocker.patch.object(InterestRegistry, "get", return_value=list())

        with patch.object(ServiceRegistry._logger, 'info') as log_patch_info:
            # populated service registry
            s_id_1 = ServiceRegistry.register(
                'name1', 'Storage', 'address1', 1, 1, 'protocol1')
            s_id_2 = ServiceRegistry.register(
                'name2', 'Southbound', 'address2', 2, 2, 'protocol2')
            s_id_3 = ServiceRegistry.register(
                'name3', 'Southbound', 'address3', 3, 3, 'protocol3')
            s_id_4 = ServiceRegistry.register(
                'name4', 'Southbound', 'address4', 4, 4, 'protocol4')

            ServiceRegistry.unregister(s_id_3)
            ServiceRegistry.mark_as_failed(s_id_4)

            resp = await client.get('/foglamp/service')
            assert 200 == resp.status
            result = await resp.text()
            json_response = json.loads(result)
            assert json_response == {
                        'services': [
                            {
                                'type': 'Storage',
                                'service_port': 1,
                                'address': 'address1',
                                'protocol': 'protocol1',
                                'status': 'running',
                                'name': 'name1',
                                'management_port': 1
                            },
                            {
                                'type': 'Southbound',
                                'service_port': 2,
                                'address': 'address2',
                                'protocol': 'protocol2',
                                'status': 'running',
                                'name': 'name2',
                                'management_port': 2
                            },
                            {
                                'type': 'Southbound',
                                'service_port': 3,
                                'address': 'address3',
                                'protocol': 'protocol3',
                                'status': 'down',
                                'name': 'name3',
                                'management_port': 3
                            },
                            {
                                'type': 'Southbound',
                                'service_port': 4,
                                'address': 'address4',
                                'protocol': 'protocol4',
                                'status': 'failed',
                                'name': 'name4',
                                'management_port': 4
                            }
                        ]
            }
        assert 6 == log_patch_info.call_count

    @pytest.mark.parametrize("payload, code, message", [
        ('"blah"', 404, "Data payload must be a dictionary"''),
        ('{}', 400, "Missing name property in payload."),
        ('{"name": "test"}', 400, "Missing plugin property in payload."),
        ('{"name": "a;b", "plugin": "dht11", "type": "south"}', 400, "Invalid name property in payload."),
        ('{"name": "test", "plugin": "dht@11", "type": "south"}', 400, "Invalid plugin property in payload."),
        ('{"name": "test", "plugin": "dht11", "type": "south", "enabled": "blah"}', 400,
         'Only "true", "false", true, false are allowed for value of enabled.'),
        ('{"name": "test", "plugin": "dht11", "type": "south", "enabled": "t"}', 400,
         'Only "true", "false", true, false are allowed for value of enabled.'),
        ('{"name": "test", "plugin": "dht11", "type": "south", "enabled": "True"}', 400,
         'Only "true", "false", true, false are allowed for value of enabled.'),
        ('{"name": "test", "plugin": "dht11", "type": "south", "enabled": "False"}', 400,
         'Only "true", "false", true, false are allowed for value of enabled.'),
        ('{"name": "test", "plugin": "dht11", "type": "south", "enabled": "1"}', 400,
         'Only "true", "false", true, false are allowed for value of enabled.'),
        ('{"name": "test", "plugin": "dht11", "type": "south", "enabled": "0"}', 400,
         'Only "true", "false", true, false are allowed for value of enabled.'),
        ('{"name": "test", "plugin": "dht11"}', 400, "Missing type property in payload."),
        ('{"name": "test", "plugin": "dht11", "type": "blah"}', 400, "Only south type is supported."),
        ('{"name": "test", "plugin": "dht11", "type": "North"}', 406, "north type is not supported for the time being.")
    ])
    async def test_add_service_with_bad_params(self, client, code, payload, message):
        resp = await client.post('/foglamp/service', data=payload)
        assert code == resp.status
        assert message == resp.reason

    async def test_dupe_process_name_add_service(self, client):
        data = {"name": "furnace4", "type": "south", "plugin": "dht11"}

        async def async_mock():
            expected = {'count': 1, 'rows': [{'name': 'furnace4'}]}
            return expected

        storage_client_mock = MagicMock(StorageClientAsync)
        with patch('builtins.__import__', side_effect=MagicMock()):
            with patch.object(connect, 'get_storage_async', return_value=storage_client_mock):
                with patch.object(storage_client_mock, 'query_tbl_with_payload', return_value=async_mock()) as query_table_patch:
                    resp = await client.post('/foglamp/service', data=json.dumps(data))
                    assert 400 == resp.status
                    assert 'A service with that name already exists' == resp.reason
                args, kwargs = query_table_patch.call_args
                assert 'scheduled_processes' == args[0]
                p = json.loads(args[1])
                assert {"return": ["name"], "where": {"column": "name", "condition": "=", "value": "furnace4"}} == p

    async def test_insert_scheduled_process_exception_add_service(self, client):
        data = {"name": "furnace4", "type": "south", "plugin": "dht11"}

        @asyncio.coroutine
        def async_mock():
            expected = {'count': 0, 'rows': []}
            return expected

        storage_client_mock = MagicMock(StorageClientAsync)
        with patch('builtins.__import__', side_effect=MagicMock()):
            with patch.object(connect, 'get_storage_async', return_value=storage_client_mock):
                with patch.object(storage_client_mock, 'query_tbl_with_payload', return_value=async_mock()) as query_table_patch:
                    with patch.object(storage_client_mock, 'insert_into_tbl', side_effect=Exception()) as insert_table_patch:
                        resp = await client.post('/foglamp/service', data=json.dumps(data))
                        assert 500 == resp.status
                        assert 'Internal Server Error' == resp.reason
                    # args, kwargs = insert_table_patch.call_args
                    # assert 'scheduled_processes' == args[0]
                    # p1 = json.loads(args[1])
                    # assert {'name': 'furnace4', 'script': '["services/north"]'} == p1
                args1, kwargs1 = query_table_patch.call_args
                assert 'schedules' == args1[0]
                p2 = json.loads(args1[1])
                assert {'return': ['schedule_name'], 'where': {'column': 'schedule_name', 'condition': '=', 'value': 'furnace4'}} == p2

    async def test_dupe_schedule_name_add_service(self, client):
        def q_result(*arg):
            table = arg[0]
            payload = arg[1]

            if table == 'scheduled_processes':
                assert {'return': ['name'], 'where': {'column': 'name', 'condition': '=', 'value': 'furnace4'}} == json.loads(payload)
                return {'count': 0, 'rows': []}
            if table == 'schedules':
                assert {'return': ['schedule_name'], 'where': {'column': 'schedule_name', 'condition': '=', 'value': 'furnace4'}} == json.loads(payload)
                return {'count': 1, 'rows': [{'schedule_name': 'schedule_name'}]}

        @asyncio.coroutine
        def async_mock():
            expected = {'rows_affected': 1, "response": "inserted"}
            return expected

        data = {"name": "furnace4", "type": "south", "plugin": "dht11"}
        description = '{} service configuration'.format(data['name'])
        storage_client_mock = MagicMock(StorageClientAsync)
        c_mgr = ConfigurationManager(storage_client_mock)
        val = {'plugin': {'default': data['plugin'], 'description': 'Python module name of the plugin to load', 'type': 'string'}}
        with patch('builtins.__import__', side_effect=MagicMock()):
            with patch.object(connect, 'get_storage_async', return_value=storage_client_mock):
                with patch.object(storage_client_mock, 'query_tbl_with_payload', side_effect=q_result):
                    with patch.object(storage_client_mock, 'insert_into_tbl', return_value=async_mock()) as insert_table_patch:
                        with patch.object(c_mgr, 'create_category', return_value=None) as patch_create_cat:
                            with patch.object(c_mgr, 'create_child_category', return_value=async_mock(None)) as patch_create_child_cat:
                                resp = await client.post('/foglamp/service', data=json.dumps(data))
                                assert 500 == resp.status
                                assert 'Internal Server Error' == resp.reason
                            assert 0 == patch_create_cat.call_count

    p1 = '{"name": "furnace4", "type": "south", "plugin": "dht11"}'
    p2 = '{"name": "furnace4", "type": "south", "plugin": "dht11", "enabled": false}'
    p3 = '{"name": "furnace4", "type": "south", "plugin": "dht11", "enabled": true}'
    p4 = '{"name": "furnace4", "type": "south", "plugin": "dht11", "enabled": "true"}'
    p5 = '{"name": "furnace4", "type": "south", "plugin": "dht11", "enabled": "false"}'

    @pytest.mark.parametrize("payload", [p1, p2, p3, p4, p5])
    async def test_add_service(self, client, payload):

        data = json.loads(payload)

        @asyncio.coroutine
        def async_mock(return_value):
            return return_value

        async def async_mock_get_schedule():
            schedule = StartUpSchedule()
            schedule.schedule_id = '2129cc95-c841-441a-ad39-6469a87dbc8b'
            return schedule

        @asyncio.coroutine
        def q_result(*arg):
            table = arg[0]
            payload = arg[1]

            if table == 'scheduled_processes':
                assert {'return': ['name'], 'where': {'column': 'name', 'condition': '=', 'value': 'furnace4'}} == json.loads(payload)
                return {'count': 0, 'rows': []}
            if table == 'schedules':
                assert {'return': ['schedule_name'], 'where': {'column': 'schedule_name', 'condition': '=', 'value': 'furnace4'}} == json.loads(payload)
                return {'count': 0, 'rows': []}

        async def async_mock_insert():
            expected = {'rows_affected': 1, "response": "inserted"}
            return expected

        mock_plugin_info = {
                'name': "furnace4",
                'version': "1.1",
                'type': "south",
                'interface': "1.0",
                'config': {
                            'plugin': {
                                'description': "Modbus RTU plugin",
                                'type': 'string',
                                'default': 'dht11'
                            }
            }
        }

        mock = MagicMock()
        attrs = {"plugin_info.side_effect": [mock_plugin_info]}
        mock.configure_mock(**attrs)

        server.Server.scheduler = Scheduler(None, None)

        description = "Modbus RTU plugin"

        storage_client_mock = MagicMock(StorageClientAsync)
        c_mgr = ConfigurationManager(storage_client_mock)
        val = {'plugin': {'default': data['plugin'], 'description': 'Modbus RTU plugin', 'type': 'string'}}

        with patch('builtins.__import__', return_value=mock):
            with patch.object(connect, 'get_storage_async', return_value=storage_client_mock):
                with patch.object(storage_client_mock, 'query_tbl_with_payload', side_effect=q_result):
                    with patch.object(storage_client_mock, 'insert_into_tbl', return_value=async_mock_insert()) as insert_table_patch:
                        with patch.object(c_mgr, 'create_category', return_value=async_mock(None)) as patch_create_cat:
                            with patch.object(c_mgr, 'create_child_category', return_value=async_mock(None)) as patch_create_child_cat:
                                with patch.object(server.Server.scheduler, 'save_schedule', return_value=async_mock("")) as patch_save_schedule:
                                    with patch.object(server.Server.scheduler, 'get_schedule_by_name', return_value=async_mock_get_schedule()) as patch_get_schedule:
                                        resp = await client.post('/foglamp/service', data=payload)
                                        server.Server.scheduler = None
                                        assert 200 == resp.status
                                        result = await resp.text()
                                        json_response = json.loads(result)
                                        assert {'id': '2129cc95-c841-441a-ad39-6469a87dbc8b', 'name': 'furnace4'} == json_response
                                    patch_get_schedule.assert_called_once_with(data['name'])
                                patch_save_schedule.called_once_with()
                                calls = [call(category_description='Modbus RTU plugin', category_name='furnace4', category_value={'plugin': {'description': 'Modbus RTU plugin', 'type': 'string', 'default': 'dht11'}}, keep_original_items=True),
<<<<<<< HEAD
 call('South', {}, 'South microservices', True)]
=======
 call('South', {}, 'South services', True)]
>>>>>>> 77ba65cb
                            patch_create_cat.assert_has_calls(calls)

                        args, kwargs = insert_table_patch.call_args
                        assert 'scheduled_processes' == args[0]
                        p = json.loads(args[1])
                        assert {'name': 'furnace4', 'script': '["services/south"]'} == p

# TODO add negative tests and C type plugin add service tests<|MERGE_RESOLUTION|>--- conflicted
+++ resolved
@@ -296,11 +296,7 @@
                                     patch_get_schedule.assert_called_once_with(data['name'])
                                 patch_save_schedule.called_once_with()
                                 calls = [call(category_description='Modbus RTU plugin', category_name='furnace4', category_value={'plugin': {'description': 'Modbus RTU plugin', 'type': 'string', 'default': 'dht11'}}, keep_original_items=True),
-<<<<<<< HEAD
- call('South', {}, 'South microservices', True)]
-=======
- call('South', {}, 'South services', True)]
->>>>>>> 77ba65cb
+                                         call('South', {}, 'South microservices', True)]
                             patch_create_cat.assert_has_calls(calls)
 
                         args, kwargs = insert_table_patch.call_args
