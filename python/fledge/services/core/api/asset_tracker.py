--- conflicted
+++ resolved
@@ -13,15 +13,10 @@
 from fledge.common.storage_client.exceptions import StorageServerError
 from fledge.common.storage_client.payload_builder import PayloadBuilder
 from fledge.services.core import connect
-<<<<<<< HEAD
-from fledge.common import logger
-
-_logger = logger.setup(__name__, level=logging.INFO)
-=======
+
 from fledge.common.audit_logger import AuditLogger
 from fledge.common import logger
-import logging
->>>>>>> 64c7e612
+
 
 __author__ = "Ashish Jabble"
 __copyright__ = "Copyright (c) 2018 OSIsoft, LLC"
@@ -36,6 +31,7 @@
 """
 
 _logger = logger.setup(__name__, level=logging.INFO)
+
 
 async def get_asset_tracker_events(request: web.Request) -> web.Response:
     """
@@ -146,7 +142,7 @@
         msg = str(ex)
         raise web.HTTPInternalServerError(reason=msg, body=json.dumps({"message": msg}))
     else:
-<<<<<<< HEAD
+        _logger.info("Asset '{}' has been deprecated".format(asset_name))
         return web.json_response({'success': "Asset record entry has been deprecated."})
 
 
@@ -211,8 +207,4 @@
         msg = str(ex)
         raise web.HTTPInternalServerError(reason=msg, body=json.dumps({"message": msg}))
     else:
-        return web.json_response(response)
-=======
-        _logger.info("Asset '{}' has been deprecated".format(asset_name))
-        return web.json_response({'success': "Asset record entry has been deprecated."})
->>>>>>> 64c7e612
+        return web.json_response(response)