--- conflicted
+++ resolved
@@ -126,14 +126,10 @@
 					MAXIMUM_ATTR,
 					LENGTH_ATTR,
 					VALIDITY_ATTR,
-<<<<<<< HEAD
-					GROUP_ATTR};
-=======
 					GROUP_ATTR,
 					DISPLAY_NAME_ATTR,
 					DEPRECATED_ATTR,
 					RULE_ATTR};
->>>>>>> 1f67cc76
 		std::string			getItemAttribute(const std::string& itemName,
 								 ItemAttribute itemAttribute) const;
 
@@ -177,10 +173,7 @@
 				ItemType	m_itemType;
 				std::string	m_validity;
 				std::string	m_group;
-<<<<<<< HEAD
-=======
 				std::string	m_rule;
->>>>>>> 1f67cc76
 		};
 		std::vector<CategoryItem *>	m_items;
 		std::string			m_name;
