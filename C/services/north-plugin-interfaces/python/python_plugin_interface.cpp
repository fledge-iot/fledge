/*
 * Fledge North plugin interface related
 *
 * Copyright (c) 2021 Dianomic Systems
 *
 * Released under the Apache 2.0 Licence
 *
 * Author: Massimiliano Pinto
 */

#include <logger.h>
#include <config_category.h>
#include <reading.h>
#include <pythonreadingset.h>
#include <mutex>
#include <north_plugin.h>
#include <pyruntime.h>
#include <Python.h>
#include <python_plugin_common_interface.h>

#define SHIM_SCRIPT_NAME "north_shim"

using namespace std;

extern "C" {

extern PLUGIN_INFORMATION *plugin_info_fn();
extern PLUGIN_HANDLE plugin_init_fn(ConfigCategory *);
extern void plugin_reconfigure_fn(PLUGIN_HANDLE*, const std::string&);
extern void plugin_shutdown_fn(PLUGIN_HANDLE);
extern void logErrorMessage();
extern PLUGIN_INFORMATION *Py2C_PluginInfo(PyObject *);

// North plugin entry points
void plugin_start_fn(PLUGIN_HANDLE handle);
uint32_t plugin_send_fn(PLUGIN_HANDLE handle, const std::vector<Reading *>& readings);


/**
 * Function to invoke async 'plugin_send' function in python plugin
 *
 * @param   plugin_send_module_func Reference to plugin's plugin_send async method
 * @param   handle     Plugin handle from plugin_init_fn
 * @param   readingsList    Reading list to send
 */
unsigned int call_plugin_send_coroutine(PyObject *plugin_send_module_func, PLUGIN_HANDLE handle, PyObject *readingsList)
{
	unsigned int numSent=0;
<<<<<<< HEAD
    
=======

>>>>>>> bdcf280a
	std::string fcn = "";
	fcn += "def plugin_send_wrapper(handle, readings, plugin_send_module_func):\n";
	fcn += "    import asyncio\n";
	fcn += "    loop = asyncio.new_event_loop()\n"; 
	fcn += "    asyncio.set_event_loop(loop)\n";
	fcn += "    coroObj = plugin_send_module_func(handle, readings, \"000001\")\n";
	fcn += "    futures = [coroObj]\n";
	fcn += "    done, result = loop.run_until_complete(asyncio.wait(futures))\n"; 
	fcn += "    numSent = 0\n";
	fcn += "    for t in done:\n";
	fcn += "        retCode, lastId, numSent = t.result()\n";
	fcn += "    return numSent\n";

	PyRun_SimpleString(fcn.c_str());
	PyObject* mod = PyImport_ImportModule("__main__");
	if (mod != NULL) 
	{
		PyObject* method = PyObject_GetAttrString(mod, "plugin_send_wrapper");
		if (method != NULL)
		{
			PyObject* arg = Py_BuildValue("OOO", handle, readingsList, plugin_send_module_func);
			PyObject* pReturn = PyObject_CallObject(method, arg);
			Logger::getLogger()->info("%s:%d, pReturn=%p", __FUNCTION__, __LINE__, pReturn);
			Py_CLEAR(arg);
<<<<<<< HEAD
			Py_CLEAR(readingsList);
=======
>>>>>>> bdcf280a
		    
			if (pReturn != NULL)
			{
				if(PyLong_Check(pReturn))
				{
					numSent = (long)PyLong_AsUnsignedLongMask(pReturn);
					Logger::getLogger()->info("numSent=%d", numSent);
				}
				else
<<<<<<< HEAD
					Logger::getLogger()->info("plugin_send_wrapper() didn't return a number, returned value is of type %s", (Py_TYPE(pReturn))->tp_name);
	
=======
				{
					Logger::getLogger()->info("plugin_send_wrapper() didn't return a number, returned value is of type %s", (Py_TYPE(pReturn))->tp_name);
				}	
>>>>>>> bdcf280a
				Py_CLEAR(pReturn);
			}
			else
			{
				Logger::getLogger()->info("%s:%d: pReturn is NULL", __FUNCTION__, __LINE__);
				if (PyErr_Occurred())
				{
					logErrorMessage();
				}
			}
		}
		Py_CLEAR(method);
	}
        
	// Reset error
	PyErr_Clear();

	// Remove references
	Py_CLEAR(mod);

	return numSent;
}


/**
 * Constructor for PythonPluginHandle
 */
void *PluginInterfaceInit(const char *pluginName, const char * pluginPathName)
{
	bool initialisePython = false;

	// Set plugin name, also for methods in common-plugin-interfaces/python
	gPluginName = pluginName;

	string fledgePythonDir;
    
	string fledgeRootDir(getenv("FLEDGE_ROOT"));
	fledgePythonDir = fledgeRootDir + "/python";
    
	string northRootPath = fledgePythonDir + string(R"(/fledge/plugins/north/)") + string(pluginName);
	Logger::getLogger()->info("%s:%d:, northRootPath=%s", __FUNCTION__, __LINE__, northRootPath.c_str());
    
	// Embedded Python 3.5 program name
	wchar_t *programName = Py_DecodeLocale(pluginName, NULL);
	Py_SetProgramName(programName);
	PyMem_RawFree(programName);

	PythonRuntime::getPythonRuntime();

	Logger::getLogger()->info("%s:%d", __FUNCTION__, __LINE__);
    
	// Acquire GIL
	PyGILState_STATE state = PyGILState_Ensure();

	Logger::getLogger()->info("NorthPlugin %s:%d: "
				   "northRootPath=%s, fledgePythonDir=%s, plugin '%s'",
				   __FUNCTION__,
				   __LINE__,
				   northRootPath.c_str(),
				   fledgePythonDir.c_str(),
				   pluginName);

	// Set Python path for embedded Python 3.x
	// Get current sys.path - borrowed reference
	PyObject* sysPath = PySys_GetObject((char *)"path");
	PyList_Append(sysPath, PyUnicode_FromString((char *) northRootPath.c_str()));
	PyList_Append(sysPath, PyUnicode_FromString((char *) fledgePythonDir.c_str()));

	// Set sys.argv for embedded Python 3.5
	int argc = 2;
	wchar_t* argv[2];
	argv[0] = Py_DecodeLocale("", NULL);
	argv[1] = Py_DecodeLocale(pluginName, NULL);
	PySys_SetArgv(argc, argv);

	// 2) Import Python script
	PyObject *pModule = PyImport_ImportModule(pluginName);

	// Check whether the Python module has been imported
	if (!pModule)
	{
		// Failure
		if (PyErr_Occurred())
		{
			logErrorMessage();
		}
		Logger::getLogger()->fatal("PluginInterfaceInit: cannot import Python 3.5 script "
					   "'%s' from '%s' : plugin '%s'",
					   pluginName, northRootPath.c_str(),
					   pluginName);
	}
	else
	{
		std::pair<std::map<string, PythonModule*>::iterator, bool> ret;
		if (pythonModules)
		{
			// Add element
			ret = pythonModules->insert(pair<string, PythonModule*>
				(string(pluginName), new PythonModule(pModule,
								      initialisePython,
								      string(pluginName),
								      PLUGIN_TYPE_NORTH,
								      // New Python interpteter not set
								      NULL)));
		}
		// Check result
		if (!pythonModules ||
		    ret.second == false)
		{
			Logger::getLogger()->fatal("%s:%d: python module not added to the map "
						   "of loaded plugins, pModule=%p, plugin '%s'i, aborting.",
						   __FUNCTION__,
						   __LINE__,
						   pModule,
						   pluginName);
			Py_CLEAR(pModule);
			return NULL;
		}
		else
		{
			Logger::getLogger()->debug("%s:%d: python module loaded successfully, pModule=%p, plugin '%s'",
						   __FUNCTION__,
						   __LINE__,
						   pModule,
					 	   pluginName);
		}
	}

	// Release GIL
	PyGILState_Release(state);

	return pModule;
}

/**
 * Returns function pointer that can be invoked to call '_sym' function
 * in python plugin
 */
void* PluginInterfaceResolveSymbol(const char *_sym, const string& name)
{
	string sym(_sym);
	if (!sym.compare("plugin_info"))
		return (void *) plugin_info_fn;
	else if (!sym.compare("plugin_init"))
		return (void *) plugin_init_fn;
	else if (!sym.compare("plugin_shutdown"))
		return (void *) plugin_shutdown_fn;
	else if (!sym.compare("plugin_reconfigure"))
		return (void *) plugin_reconfigure_fn;
	else if (!sym.compare("plugin_start"))
		return (void *) plugin_start_fn;
	else if (!sym.compare("plugin_send"))
		return (void *) plugin_send_fn;
	else
	{
		Logger::getLogger()->fatal("PluginInterfaceResolveSymbol can not find symbol '%s' "
					   "in the North Python plugin interface library, loaded plugin '%s'",
					   _sym,
					   name.c_str());
		return NULL;
	}
}

/**
 * Function to invoke 'plugin_start' function in python plugin
 *
 * @param    handle     Plugin handle from plugin_init_fn
 */
void plugin_start_fn(PLUGIN_HANDLE handle)
{
	if (!handle)
	{
		Logger::getLogger()->fatal("plugin_handle: plugin_start_fn: "
					   "handle is NULL");
		return;
	}

	if (!pythonHandles)
	{
		Logger::getLogger()->error("pythonModules map is NULL "
					   "in plugin_start_fn, handle '%p'",
					   handle);
		 return;
	}

        // Look for Python module for handle key
        auto it = pythonHandles->find(handle);
        if (it == pythonHandles->end() ||
            !it->second ||
            !it->second->m_module)
        {
                Logger::getLogger()->fatal("plugin_handle: plugin_start(): "
                                           "pModule is NULL, plugin handle '%p'",
                                           handle);
                return;
        }

	PyObject* pFunc;

	// Take GIL
	PyGILState_STATE state = PyGILState_Ensure();
	
	// Fetch required method in loaded object
	pFunc = PyObject_GetAttrString(it->second->m_module, "plugin_start");
	if (!pFunc)
	{
		Logger::getLogger()->info("Cannot find 'plugin_start' method "
					   "in loaded python module '%s'",
					   it->second->m_name.c_str());
		PyGILState_Release(state);
		return;
	}

	if (!pFunc || !PyCallable_Check(pFunc))
	{
		// Failure
		if (PyErr_Occurred())
		{
			logErrorMessage();
		}

		Logger::getLogger()->info("Cannot call method 'plugin_start' "
					   "in loaded python module '%s'",
					   it->second->m_name.c_str());
		Py_CLEAR(pFunc);

		// Release GIL
		PyGILState_Release(state);
		return;
	}

	// Call Python method passing an object
	PyObject* pReturn = PyObject_CallFunction(pFunc,
						  "O",
						  handle);

	Py_CLEAR(pFunc);

	// Handle return
	if (!pReturn)
	{
		Logger::getLogger()->warn("Called python script method plugin_start : "
					   "error while getting result object, plugin '%s'",
					   it->second->m_name.c_str());
		logErrorMessage();
	}

	// Remore result object
	Py_CLEAR(pReturn);

	// Release GIL
	PyGILState_Release(state);
}

/**
 * Function to invoke 'plugin_send' function in python plugin
 *
 * @param    handle     Plugin handle from plugin_init_fn
 * @param    readings	Vector of readings data to send
 *
 * NOTE: currently doesn't work with async plugin_send
 */
uint32_t plugin_send_fn(PLUGIN_HANDLE handle, const std::vector<Reading *>& readings)
{

	uint32_t numReadingsSent = 0UL;
	if (!handle)
	{
		Logger::getLogger()->fatal("plugin_handle: plugin_send_fn: "
					   "handle is NULL");
		return numReadingsSent;
	}

	if (!pythonHandles)
	{
		// Plugin name can not be logged here
		Logger::getLogger()->error("pythonModules map is NULL "
					   "in plugin_send_fn, handle '%p'",
					   handle);
		 return numReadingsSent;
	}

	// Look for Python module for handle key
	auto it = pythonHandles->find(handle);
	if (it == pythonHandles->end() ||
	    !it->second ||
	    !it->second->m_module)
	{
		Logger::getLogger()->fatal("plugin_handle: plugin_send(): "
					   "pModule is NULL, plugin handle '%p'",
					   handle);
		return numReadingsSent;
	}

	// We have plugin name
	string pName = it->second->m_name;

	PyObject* pFunc;

	// Take GIL
	PyGILState_STATE state = PyGILState_Ensure();

	// Fetch required method in loaded object
	pFunc = PyObject_GetAttrString(it->second->m_module, "plugin_send");
	if (!pFunc)
	{
		Logger::getLogger()->fatal("Cannot find 'plugin_send' "
					   "method in loaded python module '%s'",
					   pName.c_str());
		PyGILState_Release(state);
		return numReadingsSent;
	}

	if (!pFunc || !PyCallable_Check(pFunc))
	{
	        // Failure
		if (PyErr_Occurred())
		{
			logErrorMessage();
		}

		Logger::getLogger()->fatal("Cannot call method plugin_send"
					   "in loaded python module '%s'",
					   pName.c_str());
		Py_CLEAR(pFunc);

		// Release GIL
		PyGILState_Release(state);
		return numReadingsSent;
	}

	// Create a dict of readings
<<<<<<< HEAD
	ReadingSet *set = new ReadingSet(&readings);
	PythonReadingSet *pyReadingSet = (PythonReadingSet *) set;
	PyObject* readingsList = pyReadingSet->toPython(true);
	    
	PyObject* objectsRepresentation = PyObject_Repr(readingsList);
	const char* s = PyUnicode_AsUTF8(objectsRepresentation);
	Logger::getLogger()->debug("C2Py: plugin_send_fn():L%d: filtered readings to send = %s", __LINE__, s);
	Py_CLEAR(objectsRepresentation);

	numReadingsSent = call_plugin_send_coroutine(pFunc, handle, readingsList);
	Logger::getLogger()->debug("C2Py: plugin_send_fn():L%d: filtered readings sent %d", __LINE__, numReadingsSent);
    
=======
	// 1 create empty ReadingSet
	ReadingSet set;

	// 2 append all input readings:
	// Note: the readings elements are pointers
	set.append(readings);

	// 3 create a PythonReadingSet object
	PythonReadingSet *pyReadingSet = (PythonReadingSet *) &set;

	// 4 create PyObject
	PyObject* readingsList = pyReadingSet->toPython(true);
	    
	numReadingsSent = call_plugin_send_coroutine(pFunc, handle, readingsList);
	Logger::getLogger()->debug("C2Py: plugin_send_fn():L%d: filtered readings sent %d",
				__LINE__,
				numReadingsSent);
   
	// Remove all elements in readings vector
	// without freeing them as the reagings pointers
	// will be be freed by the caller of plugin_send_fn
	set.clear();

>>>>>>> bdcf280a
	// Remove python object
	Py_CLEAR(readingsList);
	Py_CLEAR(pFunc);

	// Release GIL
	PyGILState_Release(state);

	// Return the number of readings sent
	return numReadingsSent;
}

};
<|MERGE_RESOLUTION|>--- conflicted
+++ resolved
@@ -46,11 +46,7 @@
 unsigned int call_plugin_send_coroutine(PyObject *plugin_send_module_func, PLUGIN_HANDLE handle, PyObject *readingsList)
 {
 	unsigned int numSent=0;
-<<<<<<< HEAD
-    
-=======
-
->>>>>>> bdcf280a
+
 	std::string fcn = "";
 	fcn += "def plugin_send_wrapper(handle, readings, plugin_send_module_func):\n";
 	fcn += "    import asyncio\n";
@@ -75,10 +71,6 @@
 			PyObject* pReturn = PyObject_CallObject(method, arg);
 			Logger::getLogger()->info("%s:%d, pReturn=%p", __FUNCTION__, __LINE__, pReturn);
 			Py_CLEAR(arg);
-<<<<<<< HEAD
-			Py_CLEAR(readingsList);
-=======
->>>>>>> bdcf280a
 		    
 			if (pReturn != NULL)
 			{
@@ -88,14 +80,10 @@
 					Logger::getLogger()->info("numSent=%d", numSent);
 				}
 				else
-<<<<<<< HEAD
-					Logger::getLogger()->info("plugin_send_wrapper() didn't return a number, returned value is of type %s", (Py_TYPE(pReturn))->tp_name);
-	
-=======
 				{
 					Logger::getLogger()->info("plugin_send_wrapper() didn't return a number, returned value is of type %s", (Py_TYPE(pReturn))->tp_name);
 				}	
->>>>>>> bdcf280a
+
 				Py_CLEAR(pReturn);
 			}
 			else
@@ -428,20 +416,6 @@
 	}
 
 	// Create a dict of readings
-<<<<<<< HEAD
-	ReadingSet *set = new ReadingSet(&readings);
-	PythonReadingSet *pyReadingSet = (PythonReadingSet *) set;
-	PyObject* readingsList = pyReadingSet->toPython(true);
-	    
-	PyObject* objectsRepresentation = PyObject_Repr(readingsList);
-	const char* s = PyUnicode_AsUTF8(objectsRepresentation);
-	Logger::getLogger()->debug("C2Py: plugin_send_fn():L%d: filtered readings to send = %s", __LINE__, s);
-	Py_CLEAR(objectsRepresentation);
-
-	numReadingsSent = call_plugin_send_coroutine(pFunc, handle, readingsList);
-	Logger::getLogger()->debug("C2Py: plugin_send_fn():L%d: filtered readings sent %d", __LINE__, numReadingsSent);
-    
-=======
 	// 1 create empty ReadingSet
 	ReadingSet set;
 
@@ -465,7 +439,7 @@
 	// will be be freed by the caller of plugin_send_fn
 	set.clear();
 
->>>>>>> bdcf280a
+
 	// Remove python object
 	Py_CLEAR(readingsList);
 	Py_CLEAR(pFunc);
