--- conflicted
+++ resolved
@@ -45,11 +45,6 @@
 using HttpServer = SimpleWeb::Server<SimpleWeb::HTTP>;
 using HttpClient = SimpleWeb::Client<SimpleWeb::HTTP>;
 
-static void workerThread(void *arg)
-{
-	StorageApi *api = (StorageApi *)arg;
-	api->worker();
-}
 /**
  * The following are a set of wrapper C functions that are registered with the HTTP Server
  * for each of the API entry points. These must be outside if a class as the library has no
@@ -127,10 +122,6 @@
 			  shared_ptr<HttpServer::Request> request)
 {
 	StorageApi *api = StorageApi::getInstance();
-<<<<<<< HEAD
-#if WORKER_THREADS
-	api->queueRequest(ReadingRequest(ReadingRequest::ReadingAppend, response, request));
-=======
 #if WORKER_THREAD_POOL
         api->queue(StorageOperation::ReadingAppend, request, response);
 #elif WORKER_THREADS
@@ -158,7 +149,6 @@
 	});
 	// Detach the new thread
 	work_thread.detach();
->>>>>>> e77b17a8
 #else
 	api->readingAppend(response, request);
 #endif
@@ -171,10 +161,6 @@
 			 shared_ptr<HttpServer::Request> request)
 {
 	StorageApi *api = StorageApi::getInstance();
-<<<<<<< HEAD
-#if WORKER_THREADS
-	api->queueRequest(ReadingRequest(ReadingRequest::ReadingFetch, response, request));
-=======
 #if WORKER_THREAD_POOL
         api->queue(StorageOperation::ReadingFetch, request, response);
 #elif WORKER_THREADS
@@ -202,7 +188,6 @@
 	});
 	// Detach the new thread
 	work_thread.detach();
->>>>>>> e77b17a8
 #else
 	api->readingFetch(response, request);
 #endif
@@ -215,13 +200,8 @@
 			 shared_ptr<HttpServer::Request> request)
 {
 	StorageApi *api = StorageApi::getInstance();
-<<<<<<< HEAD
-#if WORKER_THREADS
-	api->queueRequest(ReadingRequest(ReadingRequest::ReadingQuery, response, request));
-=======
 #if WORKER_THREAD_POOL
         api->queue(StorageOperation::ReadingQuery, request, response);
->>>>>>> e77b17a8
 #else
 	api->readingQuery(response, request);
 #endif
@@ -234,10 +214,6 @@
 			 shared_ptr<HttpServer::Request> request)
 {
 	StorageApi *api = StorageApi::getInstance();
-<<<<<<< HEAD
-#if WORKER_THREADS
-	api->queueRequest(ReadingRequest(ReadingRequest::ReadingPurge, response, request));
-=======
 #if WORKER_THREAD_POOL
         api->queue(StorageOperation::ReadingPurge, request, response);
 #elif WORKER_THREADS
@@ -264,7 +240,6 @@
 	});
 	// Detach the new thread
 	work_thread.detach();
->>>>>>> e77b17a8
 #else
 	api->readingPurge(response, request);
 #endif
@@ -555,22 +530,11 @@
  */
 void StorageApi::start(int threads) {
 	m_thread = new thread(startService);
-<<<<<<< HEAD
-#if WORKER_THREADS
-	Logger::getLogger()->warn("Starting %d worker threads", threads);
-	m_workers = (thread **)malloc(sizeof(thread *) * (unsigned int)threads);
-	for (int i = 0; i < threads; i++)
-	{
-		m_workers[i] = new thread(workerThread, this);
-	}
-#endif
-=======
 	m_shutdown = false;
 	for (unsigned int i = 0; i < m_workerPoolSize; i++)
 	{
 		m_workers[i] = new thread(workerStart);
 	}
->>>>>>> e77b17a8
 }
 
 void StorageApi::startServer() {
@@ -1991,57 +1955,3 @@
         }
 }
 
-/**
- * Queue a request to be run by a worker thread
- *
- * @param request	The request to be executed by a worker thread
- */
-void StorageApi::queueRequest(ReadingRequest request)
-{
-	unique_lock<mutex> lck(m_requestQueueMutex);
-	m_requestQueue.push(request);
-	m_workerCV.notify_one();
-}
-
-/**
- * Called by worker threads to collect and execute requests
- */
-void StorageApi::worker()
-{
-	unique_lock<mutex> lck(m_requestQueueMutex);
-	while (1)
-	{
-		try {
-			if (m_requestQueue.empty())
-			{
-				m_workerCV.wait(lck);
-			}
-			if (! m_requestQueue.empty())
-			{
-				ReadingRequest req = m_requestQueue.front();
-				m_requestQueue.pop();
-				lck.unlock();
-				switch (req.m_operation)
-				{
-					case ReadingRequest::ReadingAppend:
-						readingAppend(req.m_response, req.m_request);
-						break;
-					case ReadingRequest::ReadingFetch:
-						readingFetch(req.m_response, req.m_request);
-						break;
-					case ReadingRequest::ReadingPurge:
-						readingPurge(req.m_response, req.m_request);
-						break;
-					case ReadingRequest::ReadingQuery:
-						readingQuery(req.m_response, req.m_request);
-						break;
-				}
-				lck.lock();
-			}
-		} catch (exception& e) {
-			Logger::getLogger()->error("Storage worker thread exception: %s", e.what());
-		} catch (...) {
-			Logger::getLogger()->error("Storage worker thread exception");
-		}
-	}
-}