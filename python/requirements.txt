--- conflicted
+++ resolved
@@ -1,17 +1,10 @@
-<<<<<<< HEAD
-# coap
-aiocoap==0.3
-cbor2==4.0.0
 
 # Postgres for backup
 psycopg2==2.7.1
 
-# deployment
-# packaging enables pip install -e
-=======
+
 # Deployment
 # Packaging enables pip install -e
->>>>>>> 3c66ce53
 packaging==16.8
 
 # Common - REST interface
