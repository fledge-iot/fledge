--- conflicted
+++ resolved
@@ -45,28 +45,19 @@
   -c, --clean     Delete the virtual environment and remove
                   'build' directories
   -d, --doc       Generate html in doc/_build directory
+  --doc-build-test Run docs/check_sphinx.py
   --deactivate    Deactivate the virtual environment
                   (must invoke via 'source')
-  --doctest       Run doc/check_sphinx.py
   -i, --install   Install FogLAMP packages and scripts
   -l, --lint      Run pylint. Writes output to 
                   pylint-report.txt
-  -p, --pytest    Run only Python tests
-<<<<<<< HEAD
-  -i, --install   Install the FogLAMP package
-  -u, --uninstall Uninstall the  package and remove installed scripts
-  -r, --run       Install the FogLAMP package and run foglamp
-  -d, --daemon    Install the FogLAMP package and run foglamp-d
-  --doc           Generate docs html in docs/_build directory
-  --testdocbuild  Run docs/check_sphinx.py
-  --livedoc       Live doc serves the built html for docs/ on localhost, observe the changes in doc and update the html live"
-=======
+  --live-doc      Live doc serves the built html for docs/ on localhost, observe the changes in doc and update the html live
+  -p, --py-test    Run only Python tests
   -r, --run       Start FogLAMP
   -s, --service   Start FogLAMP daemon
   -t, --test      Run all tests
   -u, --uninstall Remove FogLAMP packages and scripts
   Anything else   Show this help text
->>>>>>> 2297b293
 
 Exit status code:
   When this script is not invoked via 'source', it exits
@@ -78,7 +69,7 @@
     if [ $ALREADY_IN_VENV -gt 0 ]
     then
         echo "-- A virtual environment is already active"
-    fi 
+    fi
 
     if [ "$option" == "ACTIVATE" ]
     then
@@ -96,7 +87,7 @@
 
     if [ "$option" == "DEACTIVATE" ]
     then
-        if [ $ALREADY_IN_VENV -gt 0 ] 
+        if [ $ALREADY_IN_VENV -gt 0 ]
         then
             # deactivate doesn't work unless sourcing
             if [ $SOURCING -lt 1 ]
@@ -115,7 +106,7 @@
 
     if [ "$option" == "CLEAN" ]
     then
-        if [ $ALREADY_IN_VENV -gt 0 ] 
+        if [ $ALREADY_IN_VENV -gt 0 ]
         then
             # deactivate doesn't work unless sourcing
             if [ $SOURCING -lt 1 ]
@@ -198,7 +189,7 @@
     then
         return
     fi
-    
+
     make install-py-requirements
     make create-env
 
@@ -220,7 +211,7 @@
             exit 1
         fi
 
-    elif [ "$option" == "TESTPYTHON" ]
+    elif [ "$option" == "TEST_PYTHON" ]
     then
         echo "Running pytest"
         make py-test
@@ -299,8 +290,8 @@
              option="TEST"
              ;;
 
-           -p|--pytest)
-             option="TESTPYTHON"
+           -p|--py-test)
+             option="TEST_PYTHON"
              ;;
 
            -i|--install)
@@ -327,11 +318,11 @@
              option="BUILD_DOC"
              ;;
 
-            --testdocbuild)
+            --doc-build-test)
               option="TEST_DOC_BUILD"
               ;;
 
-            --livedoc)
+            --live-doc)
               option="LIVE_DOC"
               ;;
 
@@ -346,4 +337,4 @@
      setup_and_run
 fi
 
-popd > /dev/null
+popd > /dev/null