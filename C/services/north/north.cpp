/*
 * Fledge north service.
 *
 * Copyright (c) 2020 OSisoft, LLC
 *
 * Released under the Apache 2.0 Licence
 *
 * Author: Mark Riddoch
 */

#include <sys/timerfd.h>
#include <time.h>
#include <stdint.h>
#include <stdlib.h>
#include <signal.h>
#include <execinfo.h>
#include <dlfcn.h>    // for dladdr
#include <cxxabi.h>   // for __cxa_demangle
#include <unistd.h>
#include <north_service.h>
#include <management_api.h>
#include <storage_client.h>
#include <service_record.h>
#include <plugin_manager.h>
#include <plugin_api.h>
#include <plugin.h>
#include <logger.h>
#include <reading.h>
#include <data_load.h>
#include <data_sender.h>
#include <iostream>
#include <defaults.h>
#include <filter_plugin.h>
#include <config_handler.h>
#include <syslog.h>
#include <stdarg.h>

#define SERVICE_TYPE "Northbound"

extern int makeDaemon(void);
extern void handler(int sig);

static const char *defaultServiceConfig = QUOTE({
	"enable": {
		"description": "A switch that can be used to enable or disable execution of the sending process.",
		"type": "boolean",
		"default": "true" ,
		"readonly": "true"
		},
	"streamId": {
		"description": "Identifies the specific stream to handle and the related information, among them the ID of the last object streamed.",
		"type": "integer",
		"default": "0",
		"readonly": "true"
		 }
		});

using namespace std;

static NorthService *service;

/**
 * Callback function when a plugin wishes to perform a write operation
 *
 * @param name	The name of the value to write
 * @param value	The value to write
 * @param destination	Where to write the value
 */
static bool controlWrite(char *name, char *value, ControlDestination destination, ...)
{
	va_list ap;
	bool rval = false;

	switch (destination)
	{
		case DestinationAsset:
		case DestinationService:
		case DestinationScript:
		{
			va_start(ap, destination);
			char *arg1 = va_arg(ap, char *);
			va_end(ap);
			rval = service->write(name, value, destination, arg1);
			break;
		}
		case DestinationBroadcast:
			rval = service->write(name, value, destination);
			break;
		default:
			Logger::getLogger()->error("Unknown control write destination %d", destination);
	}
	return rval;
}

/**
 * Callback function when a plugin wishes to perform a control operation
 *
 * @param operation	The name of the operation to perform
 * @param paramCount	The count of the number of parameters
 * @param names		The names of the parameters
 * @param parameters	The values of the parameters
 * @param destiantion	The destiantion for the operation
 */
static int controlOperation(char *operation, int paramCount, char *names[], char *parameters[], ControlDestination destination, ...)
{
	va_list ap;
	int	rval = -1;

	switch (destination)
	{
		case DestinationAsset:
		case DestinationService:
			rval = service->operation(operation, paramCount, names, parameters, destination, va_arg(ap, char *));
			break;
		case DestinationBroadcast:
			rval = service->operation(operation, paramCount, names, parameters, destination);
			break;
		default:
			Logger::getLogger()->error("Unknown control operation destination %d for operation %s", destination, operation);
	}
	return rval;
}

/**
 * North service main entry point
 */
int main(int argc, char *argv[])
{
unsigned short corePort = 8082;
string	       coreAddress = "localhost";
bool	       daemonMode = true;
string	       myName = SERVICE_NAME;
string	       logLevel = "warning";
string		token = "";

	signal(SIGSEGV, handler);
	signal(SIGILL, handler);
	signal(SIGBUS, handler);
	signal(SIGFPE, handler);
	signal(SIGABRT, handler);

	for (int i = 1; i < argc; i++)
	{
		if (!strcmp(argv[i], "-d"))
		{
			daemonMode = false;
		}
		else if (!strncmp(argv[i], "--port=", 7))
		{
			corePort = (unsigned short)strtol(&argv[i][7], NULL, 10);
		}
		else if (!strncmp(argv[i], "--name=", 7))
		{
			myName = &argv[i][7];
		}
		else if (!strncmp(argv[i], "--address=", 10))
		{
			coreAddress = &argv[i][10];
		}
		else if (!strncmp(argv[i], "--logLevel=", 11))
		{
			logLevel = &argv[i][11];
		}
		else if (!strncmp(argv[i], "--token=", 8))
		{
			token = &argv[i][8];
		}
	}

	if (daemonMode && makeDaemon() == -1)
	{
		// Failed to run in daemon mode
		cout << "Failed to run as deamon - proceeding in interactive mode." << endl;
	}

	service = new NorthService(myName);
	Logger::getLogger()->setMinLevel(logLevel);
	service->start(coreAddress, corePort);
	return 0;
}

/**
 * Detach the process from the terminal and run in the background.
 */
int makeDaemon()
{
pid_t pid;

	/* Make the child process inherit the log level */
	int logmask = setlogmask(0);
	/* create new process */
	if ((pid = fork()  ) == -1)
	{
		return -1;  
	}
	else if (pid != 0)  
	{
		exit (EXIT_SUCCESS);  
	}
	setlogmask(logmask);

	// If we got here we are a child process

	// create new session and process group 
	if (setsid() == -1)  
	{
		return -1;  
	}

	// Close stdin, stdout and stderr
	close(0);
	close(1);
	close(2);
	// redirect fd's 0,1,2 to /dev/null
	(void)open("/dev/null", O_RDWR);  	// stdin
	(void)dup(0);  			// stdout	GCC bug 66425 produces warning
	(void)dup(0);  			// stderr	GCC bug 66425 produces warning
 	return 0;
}

void handler(int sig)
{
Logger	*logger = Logger::getLogger();
void	*array[20];
char	buf[1024];
int	size;

	// get void*'s for all entries on the stack
	size = backtrace(array, 20);

	// print out all the frames to stderr
	logger->fatal("Signal %d (%s) trapped:\n", sig, strsignal(sig));
	char **messages = backtrace_symbols(array, size);
	for (int i = 0; i < size; i++)
	{
		Dl_info info;
		if (dladdr(array[i], &info) && info.dli_sname)
		{
		    char *demangled = NULL;
		    int status = -1;
		    if (info.dli_sname[0] == '_')
		        demangled = abi::__cxa_demangle(info.dli_sname, NULL, 0, &status);
		    snprintf(buf, sizeof(buf), "%-3d %*p %s + %zd---------",
		             i, int(2 + sizeof(void*) * 2), array[i],
		             status == 0 ? demangled :
		             info.dli_sname == 0 ? messages[i] : info.dli_sname,
		             (char *)array[i] - (char *)info.dli_saddr);
		    free(demangled);
		} 
		else
		{
		    snprintf(buf, sizeof(buf), "%-3d %*p %s---------",
		             i, int(2 + sizeof(void*) * 2), array[i], messages[i]);
		}
		logger->fatal("(%d) %s", i, buf);
	}
	free(messages);
	exit(1);
}
		

/**
 * Constructor for the north service
 */
<<<<<<< HEAD
NorthService::NorthService(const string& myName, const string& token) :
	m_dataLoad(NULL),
	m_shutdown(false),
	m_storage(NULL),
	m_pluginData(NULL),
	m_restartPlugin(false),
	m_token(token)
=======
NorthService::NorthService(const string& myName) : m_dataLoad(NULL), m_name(myName),
	m_shutdown(false), m_storage(NULL), m_pluginData(NULL), m_restartPlugin(false),
	m_allowControl(true)
>>>>>>> 8fb29bb3
{
	m_name = myName;
	logger = new Logger(myName);
	logger->setMinLevel("warning");
}

/**
 * Destructor for the north service
 */
NorthService::~NorthService()
{
	if (m_storage)
		delete m_storage;
}

/**
 * Start the north service
 */
void NorthService::start(string& coreAddress, unsigned short corePort)
{
	unsigned short managementPort = (unsigned short)0;
	ManagementApi management(SERVICE_NAME, managementPort);	// Start managemenrt API
	logger->info("Starting north service...");
	management.registerService(this);

	// Listen for incomming managment requests
	management.start();

	// Allow time for the listeners to start before we register
	sleep(1);
	if (! m_shutdown)
	{
		// Now register our service
		// TODO proper hostname lookup
		unsigned short managementListener = management.getListenerPort();
		ServiceRecord record(m_name,		// Service name
				SERVICE_TYPE,		// Service type
				"http",			// Protocol
				"localhost",		// Listening address
				0,			// Service port
				managementListener,	// Management port
				m_token);		// Token);
		m_mgtClient = new ManagementClient(coreAddress, corePort);

		// Create an empty North category if one doesn't exist
		DefaultConfigCategory northConfig(string("North"), string("{}"));
		northConfig.setDescription("North");
		m_mgtClient->addCategory(northConfig, true);

		m_config = m_mgtClient->getCategory(m_name);
		if (!loadPlugin())
		{
			logger->fatal("Failed to load north plugin, exiting...");
			management.stop();
			return;
		}
		if (!m_mgtClient->registerService(record))
		{
			logger->error("Failed to register service %s", m_name.c_str());
		}
		ConfigHandler *configHandler = ConfigHandler::getInstance(m_mgtClient);
		configHandler->registerCategory(this, m_name);
		configHandler->registerCategory(this, m_name+"Advanced");

		// Get a handle on the storage layer
		ServiceRecord storageRecord("Fledge Storage");
		if (!m_mgtClient->getService(storageRecord))
		{
			logger->fatal("Unable to find storage service");
			m_mgtClient->unregisterService();
			return;
		}
		logger->info("Connect to storage on %s:%d",
				storageRecord.getAddress().c_str(),
				storageRecord.getPort());

		
		m_storage = new StorageClient(storageRecord.getAddress(),
						storageRecord.getPort());

		m_storage->registerManagement(m_mgtClient);

		// Fetch Confguration
		logger->debug("Initialise the asset tracker");
		m_assetTracker = new AssetTracker(m_mgtClient, m_name);
		AssetTracker::getAssetTracker()->populateAssetTrackingCache(m_name, "Egress");

		// If the plugin supports control register the callback functions
		if (northPlugin->hasControl())
		{
			northPlugin->pluginRegister(controlWrite, controlOperation);
		}

		// Deal with persisted data and start the plugin
		if (northPlugin->persistData())
		{
			logger->debug("Plugin %s requires persisted data", m_pluginName.c_str());
			m_pluginData = new PluginData(m_storage);
			string key = m_name + m_pluginName;
			string storedData = m_pluginData->loadStoredData(key);
			logger->debug("Starting plugin with storedData: %s", storedData.c_str());
			northPlugin->startData(storedData);
		}
		else
		{
			logger->debug("Start %s plugin", m_pluginName.c_str());
			northPlugin->start();
		}

		// Create default security category
		this->createSecurityCategories(m_mgtClient);

		// Setup the data loading
		long streamId = 0;
		if (m_config.itemExists("streamId"))
		{
			streamId = strtol(m_config.getValue("streamId").c_str(), NULL, 10);
		}
		logger->debug("Create threads for stream %d", streamId);
		m_dataLoad = new DataLoad(m_name, streamId, m_storage);
		if (m_config.itemExists("source"))
		{
			m_dataLoad->setDataSource(m_config.getValue("source"));
		}
		m_dataSender = new DataSender(northPlugin, m_dataLoad, this);
		logger->debug("North service is running");

		
		// wait for shutdown
		unique_lock<mutex> lck(m_mutex);
		while (!m_shutdown)
		{
			m_cv.wait(lck);
			logger->debug("North main thread woken up, shutdown %s", m_shutdown ? "true" : "false");
			if (m_shutdown == false && m_restartPlugin)
			{
				restartPlugin();
			}
		}
		logger->debug("North service is shutting down");

		m_dataLoad->shutdown();		// Forces the data load to return from any blocking fetch call
		delete m_dataSender;
		logger->debug("North service data sender has shut down");
		delete m_dataLoad;
		logger->debug("North service shutting down plugin");


		// Shutdown the north plugin
		if (northPlugin)
		{
			if (m_pluginData)
			{
				logger->debug("North service persist plugin data");
				string saveData = northPlugin->shutdownSaveData();
				string key = m_name + m_pluginName;
				logger->debug("Persist plugin data key %s is %s", key.c_str(), saveData.c_str());
				if (!m_pluginData->persistPluginData(key, saveData))
				{
					Logger::getLogger()->error("Plugin %s has failed to save data [%s] for key %s",
						m_pluginName.c_str(), saveData.c_str(), key.c_str());
				}
			}
			else
			{
				northPlugin->shutdown();
			}
		}
		
		// Clean shutdown, unregister the storage service
		logger->info("Unregistering service");
		m_mgtClient->unregisterService();
	}
	management.stop();
	logger->info("North service shutdown completed");
}

/**
 * Stop the storage service/
 */
void NorthService::stop()
{
	logger->info("Stopping north service...\n");
}

/**
 * Creates config categories and sub categories recursively, along with their parent-child relations
 */
void NorthService::createConfigCategories(DefaultConfigCategory configCategory, std::string parent_name, std::string current_name)
{

	// Deal with registering and fetching the configuration
	DefaultConfigCategory defConfig(configCategory);

	DefaultConfigCategory defConfigCategoryOnly(defConfig);
	defConfigCategoryOnly.keepItemsType(ConfigCategory::ItemType::CategoryType);
	defConfig.removeItemsType(ConfigCategory::ItemType::CategoryType);

	DefaultConfigCategory serviceConfig(current_name,
                                               defaultServiceConfig);
	defConfig += serviceConfig;

	defConfig.setDescription(current_name);	// TODO We do not have access to the description
	// Create/Update category name (we pass keep_original_items=true)
	m_mgtClient->addCategory(defConfig, true);

	// Add this service under 'North' parent category
	vector<string> children;
	children.push_back(current_name);
	m_mgtClient->addChildCategories(parent_name, children);

	// Adds sub categories to the configuration
	bool extracted = true;
	ConfigCategory subCategory;
	while (extracted) {

		extracted = subCategory.extractSubcategory(defConfigCategoryOnly);

		if (extracted) {
			DefaultConfigCategory defSubCategory(subCategory);

			createConfigCategories(defSubCategory, current_name, subCategory.getName());

			// Cleans the category
			subCategory.removeItems();
			subCategory = ConfigCategory() ;
		}
	}

}

/**
 * Load the configured north plugin
 */
bool NorthService::loadPlugin()
{
	try {
		PluginManager *manager = PluginManager::getInstance();

		if (! m_config.itemExists("plugin"))
		{
			logger->error("Unable to fetch plugin name from configuration.\n");
			return false;
		}
		m_pluginName = m_config.getValue("plugin");
		logger->info("Loading north plugin %s.", m_pluginName.c_str());
		PLUGIN_HANDLE handle;
		if ((handle = manager->loadPlugin(m_pluginName, PLUGIN_TYPE_NORTH)) != NULL)
		{
			// Adds categories and sub categories to the configuration
			DefaultConfigCategory defConfig(m_name, manager->getInfo(handle)->config);
			createConfigCategories(defConfig, string("North"), m_name);

			// Must now reload the configuration to obtain any items added from
			// the plugin
			// Removes all the m_items already present in the category
			m_config.removeItems();
			m_config = m_mgtClient->getCategory(m_name);

			try {
				northPlugin = new NorthPlugin(handle, m_config);
			} catch (...) {
				return false;
			}

			// Deal with registering and fetching the advanced configuration
			string advancedCatName = m_name+string("Advanced");
			DefaultConfigCategory defConfigAdvanced(advancedCatName, string("{}"));
			addConfigDefaults(defConfigAdvanced);
			defConfigAdvanced.setDescription(m_name+string(" advanced config params"));

			// Create/Update category name (we pass keep_original_items=true)
			m_mgtClient->addCategory(defConfigAdvanced, true);

			// Add this service under 'm_name' parent category
			vector<string> children1;
			children1.push_back(advancedCatName);
			m_mgtClient->addChildCategories(m_name, children1);

			// Must now reload the merged configuration
			m_configAdvanced = m_mgtClient->getCategory(advancedCatName);
			if (m_configAdvanced.itemExists("logLevel"))
			{
				logger->setMinLevel(m_configAdvanced.getValue("logLevel"));
			}
			if (m_configAdvanced.itemExists("control"))
			{
				string c = m_configAdvanced.getValue("control");
				if (c.compare("true") == 0)
				{
					m_allowControl = true;
					logger->warn("Control operations have been enabled");
				}
				else
				{
					m_allowControl = false;
					logger->warn("Control operations have been disabled");
				}
			}


			return true;
		}
	} catch (exception e) {
		logger->fatal("Failed to load north plugin: %s\n", e.what());
	}
	return false;
}

/**
 * Shutdown request
 */
void NorthService::shutdown()
{
	/* Stop recieving new requests and allow existing
	 * requests to drain.
	 */
	m_shutdown = true;
	logger->info("North service shutdown in progress.");

	// Signal main thread to shutdown
	m_cv.notify_all();
}

/**
 * Configuration change notification
 */
void NorthService::configChange(const string& categoryName, const string& category)
{
	logger->info("Configuration change in category %s: %s", categoryName.c_str(),
			category.c_str());
	if (categoryName.compare(m_name) == 0)
	{

		m_config = ConfigCategory(m_name, category);

		m_restartPlugin = true;
		m_cv.notify_all();

		if (m_dataLoad)
		{
			m_dataLoad->configChange(categoryName, category);
		}
	}
	if (categoryName.compare(m_name+"Advanced") == 0)
	{
		m_configAdvanced = ConfigCategory(m_name+"Advanced", category);
		if (m_configAdvanced.itemExists("logLevel"))
		{
			logger->setMinLevel(m_configAdvanced.getValue("logLevel"));
		}
		if (m_configAdvanced.itemExists("control"))
		{
			string c = m_configAdvanced.getValue("control");
			if (c.compare("true") == 0)
			{
				m_allowControl = true;
				logger->warn("Control operations have been enabled");
			}
			else
			{
				m_allowControl = false;
				logger->warn("Control operations have been disabled");
			}
		}
	}

	// Update the  Security category
	if (categoryName.compare(m_name+"Security") == 0)
	{
		this->updateSecurityCategory(category);
	}
}

/**
 * Restart the plugin with an updated configuration.
 * We need to do this as north plugins do not have a reconfigure method
 *
 * We need to make sure we are not sending data and the send data thread does not startup
 * whilst we are doing the restart.
 *
 * We also need to make sure the send data thread gets the new plugin.
 */
void NorthService::restartPlugin()
{
	m_restartPlugin = false;

	// Stop the send data thread
	m_dataSender->pause();

	if (m_pluginData)
	{
		string saveData = northPlugin->shutdownSaveData();
		string key = m_name + m_pluginName;
		logger->debug("Persist plugin data key %s is %s", key.c_str(), saveData.c_str());
		if (!m_pluginData->persistPluginData(key, saveData))
		{
			Logger::getLogger()->error("Plugin %s has failed to save data [%s] for key %s",
				m_pluginName.c_str(), saveData.c_str(), key.c_str());
		}
	}
	else
	{
		northPlugin->shutdown();
	}

	delete northPlugin;
	loadPlugin();
	// Deal with persisted data and start the plugin
	if (northPlugin->persistData())
	{
		logger->debug("Plugin %s requires persisted data", m_pluginName.c_str());
		m_pluginData = new PluginData(m_storage);
		string key = m_name + m_pluginName;
		string storedData = m_pluginData->loadStoredData(key);
		logger->debug("Starting plugin with storedData: %s", storedData.c_str());
		northPlugin->startData(storedData);
	}
	else
	{
		logger->debug("Start %s plugin", m_pluginName.c_str());
		northPlugin->start();
	}
	m_dataSender->updatePlugin(northPlugin);
	m_dataSender->release();

	// If the plugin supports control register the callback functions
	if (northPlugin->hasControl() && m_allowControl)
	{
		northPlugin->pluginRegister(controlWrite, controlOperation);
	}
}

/**
 * Add the generic north service configuration options to the advanced
 * category
 *
 * @param defaultConfiguration	The default configuration from the plugin
 */
void NorthService::addConfigDefaults(DefaultConfigCategory& defaultConfig)
{
	for (int i = 0; defaults[i].name; i++)
	{
		defaultConfig.addItem(defaults[i].name, defaults[i].description,
			defaults[i].type, defaults[i].value, defaults[i].value);
		defaultConfig.setItemDisplayName(defaults[i].name, defaults[i].displayName);
	}
	if (northPlugin->hasControl())
	{
		defaultConfig.addItem("control", "Allow write and control operations from the upstream system",
			"boolean", "true", "true");
		defaultConfig.setItemDisplayName("control", "Allow Control");
	}

	/* Add the set of logging levels to the service */
	vector<string>	logLevels = { "error", "warning", "info", "debug" };
	defaultConfig.addItem("logLevel", "Minimum logging level reported",
			"warning", "warning", logLevels);
	defaultConfig.setItemDisplayName("logLevel", "Minimum Log Level");
}

/**
 * Control write operation
 *
 * @param name		Name of the variable to write
 * @param value		Value to write to the variable
 * @param destination	Where to write the value
 */
bool NorthService::write(const string& name, const string& value, const ControlDestination destination)
{
	Logger::getLogger()->info("Control write %s with %s", name.c_str(), value.c_str());
	if (destination != DestinationBroadcast)
	{
		Logger::getLogger()->error("Write destination requires an argument that is not given");
		return -1;
	}
	// Build payload for dispatcher service
	string payload = "{ \"destination\" : \"broadcast\",";
	payload += "\"write\" : { \"";
	payload += name;
	payload += "\" : \"";
	payload += value;
	payload += "\" } }";
	return sendToDispatcher("/dispatch/write", payload);
}

/**
 * Control write operation
 *
 * @param name		Name of the variable to write
 * @param value		Value to write to the variable
 * @param destination	Where to write the value
 * @param arg		Argument used to determine destination
 */
bool NorthService::write(const string& name, const string& value, const ControlDestination destination, const string& arg)
{
	Logger::getLogger()->info("Control write %s with %s", name.c_str(), value.c_str());

	// Build payload for dispatcher service
	string payload = "{ \"destination\" : \"";
	switch (destination)
	{
		case DestinationService:
			payload += "service\", \"name\" : \"";
			payload += arg;
			payload += "\"";
			break;
		case DestinationAsset:
			payload += "asset\", \"name\" : \"";
			payload += arg;
			payload += "\"";
			break;
		case DestinationScript:
			payload += "script\", \"name\" : \"";
			payload += arg;
			payload += "\"";
			break;
		case DestinationBroadcast:
			payload += "broadcast\"";
			break;
	}
	payload += ", \"write\" : { \"";
	payload += name;
	payload += "\" : \"";
	payload += value;
	payload += "\" } }";
	return sendToDispatcher("/dispatch/write", payload);
}

/**
 * Control operation
 *
 * @param name		Name of the operation to perform
 * @param paramCount	The number of parameters
 * @param parameters	The parameters to the operation
 * @param destination	Where to write the value
 */
int  NorthService::operation(const string& name, int paramCount, char *names[], char *parameters[], const ControlDestination destination)
{
	Logger::getLogger()->info("Control operation %s with %d parameters", name.c_str(),
			paramCount);
	for (int i = 0; i < paramCount; i++)
		Logger::getLogger()->info("Parameter %d: %s", i, parameters[i]);
	if (destination != DestinationBroadcast)
	{
		Logger::getLogger()->error("Operation destination requires an argument that is not given");
		return -1;
	}
	// Build payload for dispatcher service
	string payload = "{ \"destination\" : \"broadcast\",";
	payload += "\"operation\" : { \"";
	payload += name;
	payload += "\" : { \"";
	for (int i = 0; i < paramCount; i++)
	{
		payload += "\"";
		payload += names[i];
		payload += "\": \"";
		payload += parameters[i];
		payload += "\"";
		if (i < paramCount -1)
			payload += ",";
	}
	payload += "\" } }";
	sendToDispatcher("/dispatch/operation", payload);
	return -1;
}

/**
 * Control write operation
 *
 * @param name		Name of the operation to perform
 * @param paramCount	The number of parameters
 * @param parameters	The parameters to the operation
 * @param destination	Where to write the value
 * @param arg		Argument used to determine destination
 */
int NorthService::operation(const string& name, int paramCount, char *names[], char *parameters[], const ControlDestination destination, const string& arg)
{
	Logger::getLogger()->info("Control operation %s with %d parameters", name.c_str(),
			paramCount);
	for (int i = 0; i < paramCount; i++)
		Logger::getLogger()->info("Parameter %d: %s", i, parameters[i]);
	// Build payload for dispatcher service
	string payload = "{ \"destination\" : \"";
	switch (destination)
	{
		case DestinationService:
			payload += "service\", \"name\" : \"";
			payload += arg;
			payload += "\"";
			break;
		case DestinationAsset:
			payload += "asset\", \"name\" : \"";
			payload += arg;
			payload += "\"";
			break;
		case DestinationScript:
			payload += "script\", \"name\" : \"";
			payload += arg;
			payload += "\"";
			break;
		case DestinationBroadcast:
			payload += "broadcast\"";
			break;
	}
	payload += ", \"operation\" : { \"";
	payload += name;
	payload += "\" : { \"";
	for (int i = 0; i < paramCount; i++)
	{
		payload += "\"";
		payload += names[i];
		payload += "\": \"";
		payload += parameters[i];
		payload += "\"";
		if (i < paramCount -1)
			payload += ",";
	}
	payload += "\" } }";
	sendToDispatcher("/dispatch/operation", payload);
	return -1;
}

/**
 * Send to a south service direct. This is temporary until we have the 
 * service dispatcher in place.
 */
bool NorthService::sendToService(const string& southService, const string& name, const string& value)
{
	std::string payload = "{ \"values\" : { \"";
	payload += name;
	payload += "\": \"";
	payload += value;
	payload += "\"} }";

	// Send the control message to the south service
	try {
		ServiceRecord service(southService);
		if (!m_mgtClient->getService(service))
		{
			Logger::getLogger()->error("Unable to find service '%s'", southService.c_str());
			return false;
		}
		string address = service.getAddress();
		unsigned short port = service.getPort();
		char addressAndPort[80];
		snprintf(addressAndPort, sizeof(addressAndPort), "%s:%d", address.c_str(), port);
		SimpleWeb::Client<SimpleWeb::HTTP> http(addressAndPort);

		string url = "/fledge/south/setpoint";
		try {
			SimpleWeb::CaseInsensitiveMultimap headers = {{"Content-Type", "application/json"}};
			auto res = http.request("PUT", url, payload, headers);
			if (res->status_code.compare("200 OK"))
			{
				Logger::getLogger()->error("Failed to send set point operation to service %s, %s",
							southService.c_str(), res->status_code.c_str());
				return false;
			}
		} catch (exception& e) {
			Logger::getLogger()->error("Failed to send set point operation to service %s, %s",
						southService.c_str(), e.what());
			return false;
		}

		return true;
	}
	catch (exception &e) {
		Logger::getLogger()->error("Failed to send set point operation to service %s, %s",
				southService.c_str(), e.what());
		return false;
	}

}

/**
 * Send to the control dispatcher service
 */
bool NorthService::sendToDispatcher(const string& path, const string& payload)
{
	// Send the control message to the south service
	try {
		ServiceRecord service("dispatcher");
		if (!m_mgtClient->getService(service))
		{
			Logger::getLogger()->error("Unable to find dispatcher service 'Dispatcher'");
			return false;
		}
		string address = service.getAddress();
		unsigned short port = service.getPort();
		char addressAndPort[80];
		snprintf(addressAndPort, sizeof(addressAndPort), "%s:%d", address.c_str(), port);
		SimpleWeb::Client<SimpleWeb::HTTP> http(addressAndPort);

		try {
			SimpleWeb::CaseInsensitiveMultimap headers = {{"Content-Type", "application/json"}};
			auto res = http.request("POST", path, payload, headers);
			if (res->status_code.compare("202 Accepted"))
			{
				Logger::getLogger()->error("Failed to send control operation to dispatcher service, %s",
							res->status_code.c_str());
				return false;
			}
		} catch (exception& e) {
			Logger::getLogger()->error("Failed to send control operation to dispatcher service, %s",
						e.what());
			return false;
		}

		return true;
	}
	catch (exception &e) {
		Logger::getLogger()->error("Failed to send control operation to dispatcher service, %s", e.what());
		return false;
	}

}<|MERGE_RESOLUTION|>--- conflicted
+++ resolved
@@ -262,19 +262,14 @@
 /**
  * Constructor for the north service
  */
-<<<<<<< HEAD
 NorthService::NorthService(const string& myName, const string& token) :
 	m_dataLoad(NULL),
 	m_shutdown(false),
 	m_storage(NULL),
 	m_pluginData(NULL),
 	m_restartPlugin(false),
-	m_token(token)
-=======
-NorthService::NorthService(const string& myName) : m_dataLoad(NULL), m_name(myName),
-	m_shutdown(false), m_storage(NULL), m_pluginData(NULL), m_restartPlugin(false),
+	m_token(token),
 	m_allowControl(true)
->>>>>>> 8fb29bb3
 {
 	m_name = myName;
 	logger = new Logger(myName);
