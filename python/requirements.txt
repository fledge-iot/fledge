# Common - REST interface
aiohttp==3.8.1
aiohttp_cors==0.7.0
cchardet==2.1.4
yarl==1.7.2

pyjwt==2.4.0
<<<<<<< HEAD
=======
# only required for Public Proxy multipart payload
requests-toolbelt==0.9.1
>>>>>>> a770aeba

# Transformation of data, Apply JqFilter
# Install pyjq based on python version
pyjq==2.3.1;python_version<"3.8"
pyjq==2.5.1;python_version>="3.8"

# Fledge discovery
zeroconf==0.27.0<|MERGE_RESOLUTION|>--- conflicted
+++ resolved
@@ -3,13 +3,10 @@
 aiohttp_cors==0.7.0
 cchardet==2.1.4
 yarl==1.7.2
+pyjwt==2.4.0
 
-pyjwt==2.4.0
-<<<<<<< HEAD
-=======
 # only required for Public Proxy multipart payload
 requests-toolbelt==0.9.1
->>>>>>> a770aeba
 
 # Transformation of data, Apply JqFilter
 # Install pyjq based on python version
