----------------------------------------------------------------------
-- Copyright (c) 2017 OSIsoft, LLC
--
-- Licensed under the Apache License, Version 2.0 (the "License");
-- you may not use this file except in compliance with the License.
-- You may obtain a copy of the License at
--
--     http://www.apache.org/licenses/LICENSE-2.0
--
-- Unless required by applicable law or agreed to in writing, software
-- distributed under the License is distributed on an "AS IS" BASIS,
-- WITHOUT WARRANTIES OR CONDITIONS OF ANY KIND, either express or implied.
-- See the License for the specific language governing permissions and
-- limitations under the License.
----------------------------------------------------------------------

--
-- init.sql
--
-- PostgreSQL script to create the FogLAMP persistent Layer
--

-- NOTE:
-- This script must be launched with:
-- psql -U postgres -d postgres -f init.sql


----------------------------------------------------------------------
-- DDL CONVENTIONS
--
-- Tables:
-- * Names are in plural, terms are separated by _
-- * Columns are, when possible, not null and have a default value.
--   For example, jsonb columns are '{}' by default.
--
-- Columns:
-- id      : It is commonly the PK of the table, a smallint, integer or bigint.
-- xxx_id  : It usually refers to a FK, where "xxx" is name of the table.
-- code    : Usually an AK, based on fixed lenght characters.
-- ts      : The timestamp with microsec precision and tz. It is updated at
--           every change.


-- This first part of the script must be executed by the postgres user

-- Disable the NOTICE notes
SET client_min_messages TO WARNING;

-- Dropping objects
DROP SCHEMA IF EXISTS foglamp CASCADE;
DROP DATABASE IF EXISTS foglamp;


-- Create the foglamp database
CREATE DATABASE foglamp WITH
    ENCODING = 'UTF8';

GRANT CONNECT ON DATABASE foglamp TO PUBLIC;


-- Connect to foglamp database
\connect foglamp

----------------------------------------------------------------------
-- SCHEMA CREATION
----------------------------------------------------------------------

-- Create the foglamp schema
CREATE SCHEMA foglamp;
GRANT USAGE ON SCHEMA foglamp TO PUBLIC;

------ SEQUENCES
CREATE SEQUENCE foglamp.asset_messages_id_seq
    INCREMENT 1
    START 1
    MINVALUE 1
    MAXVALUE 9223372036854775807
    CACHE 1;

CREATE SEQUENCE foglamp.asset_status_changes_id_seq
    INCREMENT 1
    START 1
    MINVALUE 1
    MAXVALUE 9223372036854775807
    CACHE 1;

CREATE SEQUENCE foglamp.asset_status_id_seq
    INCREMENT 1
    START 1
    MINVALUE 1
    MAXVALUE 9223372036854775807
    CACHE 1;

CREATE SEQUENCE foglamp.asset_types_id_seq
    INCREMENT 1
    START 1
    MINVALUE 1
    MAXVALUE 9223372036854775807
    CACHE 1;

CREATE SEQUENCE foglamp.assets_id_seq
    INCREMENT 1
    START 1
    MINVALUE 1
    MAXVALUE 9223372036854775807
    CACHE 1;

CREATE SEQUENCE foglamp.destinations_id_seq
    INCREMENT 1
    START 1
    MINVALUE 1
    MAXVALUE 9223372036854775807
    CACHE 1;

CREATE SEQUENCE foglamp.links_id_seq
    INCREMENT 1
    START 1
    MINVALUE 1
    MAXVALUE 9223372036854775807
    CACHE 1;

CREATE SEQUENCE foglamp.resources_id_seq
    INCREMENT 1
    START 1
    MINVALUE 1
    MAXVALUE 9223372036854775807
    CACHE 1;

CREATE SEQUENCE foglamp.roles_id_seq
    INCREMENT 1
    START 1
    MINVALUE 1
    MAXVALUE 9223372036854775807
    CACHE 1;

CREATE SEQUENCE foglamp.streams_id_seq
    INCREMENT 1
    START 5
    MINVALUE 1
    MAXVALUE 9223372036854775807
    CACHE 1;

CREATE SEQUENCE foglamp.user_pwd_history_id_seq
    INCREMENT 1
    START 1
    MINVALUE 1
    MAXVALUE 9223372036854775807
    CACHE 1;

CREATE SEQUENCE foglamp.user_logins_id_seq
    INCREMENT 1
    START 1
    MINVALUE 1
    MAXVALUE 9223372036854775807
    CACHE 1;

CREATE SEQUENCE foglamp.users_id_seq
    INCREMENT 1
    START 1
    MINVALUE 1
    MAXVALUE 9223372036854775807
    CACHE 1;

CREATE SEQUENCE foglamp.backups_id_seq
    INCREMENT 1
    START 1
    MINVALUE 1
    MAXVALUE 9223372036854775807
    CACHE 1;


----- TABLES & SEQUENCES

-- Log Codes Table
-- List of tasks that log info into foglamp.log.
CREATE TABLE foglamp.log_codes (
       code        character(5)          NOT NULL,   -- The process that logs actions
       description character varying(80) NOT NULL,
       CONSTRAINT log_codes_pkey PRIMARY KEY (code) );


-- Generic Log Table
-- General log table for FogLAMP.
CREATE SEQUENCE foglamp.log_id_seq
    INCREMENT 1
    START 1
    MINVALUE 1
    MAXVALUE 9223372036854775807
    CACHE 1;

CREATE TABLE foglamp.log (
       id    bigint                      NOT NULL DEFAULT nextval('foglamp.log_id_seq'::regclass),
       code  character(5)                NOT NULL,                                                -- The process that logged the action
       level smallint                    NOT NULL DEFAULT 0,                                      -- 0 Success - 1 Failure - 2 Warning - 4 Info
       log   jsonb                       NOT NULL DEFAULT '{}'::jsonb,                            -- Generic log structure
       ts    timestamp(6) with time zone NOT NULL DEFAULT now(),
       CONSTRAINT log_pkey PRIMARY KEY (id),
       CONSTRAINT log_fk1 FOREIGN KEY (code)
       REFERENCES foglamp.log_codes (code) MATCH SIMPLE
               ON UPDATE NO ACTION
               ON DELETE NO ACTION );

ALTER SEQUENCE foglamp.log_id_seq OWNED BY foglamp.log.id;

-- Index: log_ix1 - For queries by code
CREATE INDEX log_ix1
    ON foglamp.log USING btree (code, ts, level);


-- Asset status
-- List of status an asset can have.
CREATE TABLE foglamp.asset_status (
       id          integer                NOT NULL DEFAULT nextval('foglamp.asset_status_id_seq'::regclass),
       descriprion character varying(255) NOT NULL DEFAULT ''::character varying COLLATE pg_catalog."default",
        CONSTRAINT asset_status_pkey PRIMARY KEY (id) );


-- Asset Types
-- Type of asset (for example south, sensor etc.)
CREATE TABLE foglamp.asset_types (
       id          integer                NOT NULL DEFAULT nextval('foglamp.asset_types_id_seq'::regclass),
       description character varying(255) NOT NULL DEFAULT ''::character varying COLLATE pg_catalog."default",
        CONSTRAINT asset_types_pkey PRIMARY KEY (id) );


-- Assets table
-- This table is used to list the assets used in FogLAMP
-- Reading do not necessarily have an asset, but whenever possible this
-- table provides information regarding the data collected.
CREATE TABLE foglamp.assets (
       id           integer                     NOT NULL DEFAULT nextval('foglamp.assets_id_seq'::regclass),         -- The internal PK for assets
       code         character varying(50),                                                                           -- A unique code  (AK) used to match readings and assets. It can be anything.
       description  character varying(255)      NOT NULL DEFAULT ''::character varying COLLATE pg_catalog."default", -- A brief description of the asset
       type_id      integer                     NOT NULL,                                                            -- FK for the type of asset
       address      inet                        NOT NULL DEFAULT '0.0.0.0'::inet,                                    -- An IPv4 or IPv6 address, if needed. Default means "any address"
       status_id    integer                     NOT NULL,                                                            -- Status of the asset, FK to the asset_status table
       properties   jsonb                       NOT NULL DEFAULT '{}'::jsonb,                                        -- A generic JSON structure. Some elements (for example "labels") may be used in the rule to send messages to the south devices or data to the cloud
       has_readings boolean                     NOT NULL DEFAULT false,                                              -- A boolean column, when TRUE, it means that the asset may have rows in the readings table
       ts           timestamp(6) with time zone NOT NULL DEFAULT now(),
         CONSTRAINT assets_pkey PRIMARY KEY (id),
         CONSTRAINT assets_fk1 FOREIGN KEY (status_id)
         REFERENCES foglamp.asset_status (id) MATCH SIMPLE
                 ON UPDATE NO ACTION
                 ON DELETE NO ACTION,
         CONSTRAINT assets_fk2 FOREIGN KEY (type_id)
         REFERENCES foglamp.asset_types (id) MATCH SIMPLE
                 ON UPDATE NO ACTION
                 ON DELETE NO ACTION );

-- Index: fki_assets_fk1
CREATE INDEX fki_assets_fk1
    ON foglamp.assets USING btree (status_id);

-- Index: fki_assets_fk2
CREATE INDEX fki_assets_fk2
    ON foglamp.assets USING btree (type_id);

-- Index: assets_ix1
CREATE UNIQUE INDEX assets_ix1
    ON foglamp.assets USING btree (code);


-- Asset Status Changes
-- When an asset changes its status, the previous status is added here.
-- tart_ts contains the value of ts of the row in the asset table.
CREATE TABLE foglamp.asset_status_changes (
       id         bigint                      NOT NULL DEFAULT nextval('foglamp.asset_status_changes_id_seq'::regclass),
       asset_id   integer                     NOT NULL,
       status_id  integer                     NOT NULL,
       log        jsonb                       NOT NULL DEFAULT '{}'::jsonb,
       start_ts   timestamp(6) with time zone NOT NULL,
       ts         timestamp(6) with time zone NOT NULL DEFAULT now(),
       CONSTRAINT asset_status_changes_pkey PRIMARY KEY (id),
       CONSTRAINT asset_status_changes_fk1 FOREIGN KEY (asset_id)
       REFERENCES foglamp.assets (id) MATCH SIMPLE
               ON UPDATE NO ACTION
               ON DELETE NO ACTION,
       CONSTRAINT asset_status_changes_fk2 FOREIGN KEY (status_id)
       REFERENCES foglamp.asset_status (id) MATCH SIMPLE
               ON UPDATE NO ACTION
               ON DELETE NO ACTION );

CREATE INDEX fki_asset_status_changes_fk1
    ON foglamp.asset_status_changes USING btree (asset_id);

CREATE INDEX fki_asset_status_changes_fk2
    ON foglamp.asset_status_changes USING btree (status_id);


-- Links table
-- Links among assets in 1:M relationships.
CREATE TABLE foglamp.links (
       id         integer                     NOT NULL DEFAULT nextval('foglamp.links_id_seq'::regclass),
       asset_id   integer                     NOT NULL,
       properties jsonb                       NOT NULL DEFAULT '{}'::jsonb,
       ts         timestamp(6) with time zone NOT NULL DEFAULT now(),
       CONSTRAINT links_pkey PRIMARY KEY (id),
       CONSTRAINT links_fk1 FOREIGN KEY (asset_id)
       REFERENCES foglamp.assets (id) MATCH SIMPLE
               ON UPDATE NO ACTION
               ON DELETE NO ACTION );

CREATE INDEX fki_links_fk1
    ON foglamp.links USING btree (asset_id);


-- Assets Linked table
-- In links, relationship between an asset and other assets.
CREATE TABLE foglamp.asset_links (
       link_id  integer                     NOT NULL,
       asset_id integer                     NOT NULL,
       ts       timestamp(6) with time zone NOT NULL DEFAULT now(),
       CONSTRAINT asset_links_pkey PRIMARY KEY (link_id, asset_id) );

CREATE INDEX fki_asset_links_fk1
    ON foglamp.asset_links USING btree (link_id);

CREATE INDEX fki_asset_link_fk2
    ON foglamp.asset_links USING btree (asset_id);


-- Asset Message Status table
-- Status of the messages to send South
CREATE SEQUENCE foglamp.asset_message_status_id_seq
    INCREMENT 1
    START 1
    MINVALUE 1
    MAXVALUE 9223372036854775807
    CACHE 1;

CREATE TABLE foglamp.asset_message_status (
       id          integer                NOT NULL DEFAULT nextval('foglamp.asset_message_status_id_seq'::regclass),
       description character varying(255) NOT NULL DEFAULT ''::character varying COLLATE pg_catalog."default",
        CONSTRAINT asset_message_status_pkey PRIMARY KEY (id) );


-- Asset Messages table
-- Messages directed to the south devices.
CREATE TABLE foglamp.asset_messages (
       id        bigint                      NOT NULL DEFAULT nextval('foglamp.asset_messages_id_seq'::regclass),
       asset_id  integer                     NOT NULL,
       status_id integer                     NOT NULL,
       message   jsonb                       NOT NULL DEFAULT '{}'::jsonb,
       ts        timestamp(6) with time zone NOT NULL DEFAULT now(),
       CONSTRAINT asset_messages_pkey PRIMARY KEY (id),
       CONSTRAINT asset_messages_fk1 FOREIGN KEY (asset_id)
       REFERENCES foglamp.assets (id) MATCH SIMPLE
               ON UPDATE NO ACTION
               ON DELETE NO ACTION,
       CONSTRAINT asset_messages_fk2 FOREIGN KEY (status_id)
       REFERENCES foglamp.asset_message_status (id) MATCH SIMPLE
               ON UPDATE NO ACTION
               ON DELETE NO ACTION );

CREATE INDEX fki_asset_messages_fk1
    ON foglamp.asset_messages USING btree (asset_id);

CREATE INDEX fki_asset_messages_fk2
    ON foglamp.asset_messages USING btree (status_id);


-- Readings table
-- This tables contains the readings for assets.
-- An asset can be a south with multiple sensor, a single sensor,
-- a software or anything that generates data that is sent to FogLAMP
CREATE SEQUENCE foglamp.readings_id_seq
    INCREMENT 1
    START 1
    MINVALUE 1
    MAXVALUE 9223372036854775807
    CACHE 1;

CREATE TABLE foglamp.readings (
    id         bigint                      NOT NULL DEFAULT nextval('foglamp.readings_id_seq'::regclass),
    asset_code character varying(50)       NOT NULL,                      -- The provided asset code. Not necessarily located in the
                                                                          -- assets table.
    read_key   uuid                        UNIQUE,                        -- An optional unique key used to avoid double-loading.
    reading    jsonb                       NOT NULL DEFAULT '{}'::jsonb,  -- The json object received
    user_ts    timestamp(6) with time zone NOT NULL DEFAULT now(),        -- The user timestamp extracted by the received message
    ts         timestamp(6) with time zone NOT NULL DEFAULT now(),
    CONSTRAINT readings_pkey PRIMARY KEY (id) );

CREATE INDEX fki_readings_fk1
    ON foglamp.readings USING btree (asset_code, user_ts desc);

CREATE INDEX readings_ix1
    ON foglamp.readings USING btree (read_key);


-- Destinations table
-- Multiple destinations are allowed, for example multiple PI servers.
CREATE TABLE foglamp.destinations (
       id            integer                     NOT NULL DEFAULT nextval('foglamp.destinations_id_seq'::regclass),   -- Sequence ID
       type          smallint                    NOT NULL DEFAULT 1,                                                  -- Enum : 1: OMF, 2: Elasticsearch
       description   character varying(255)      NOT NULL DEFAULT ''::character varying COLLATE pg_catalog."default", -- A brief description of the destination entry
       properties    jsonb                       NOT NULL DEFAULT '{ "streaming" : "all" }'::jsonb,                   -- A generic set of properties
       active_window jsonb                       NOT NULL DEFAULT '[ "always" ]'::jsonb,                              -- The window of operations
       active        boolean                     NOT NULL DEFAULT true,                                               -- When false, all streams to this destination stop and are inactive
       ts            timestamp(6) with time zone NOT NULL DEFAULT now(),                                              -- Creation or last update
       CONSTRAINT destination_pkey PRIMARY KEY (id) );


-- Streams table
-- List of the streams to the Cloud.
CREATE TABLE foglamp.streams (
       id             integer                     NOT NULL DEFAULT nextval('foglamp.streams_id_seq'::regclass),         -- Sequence ID
       destination_id integer                     NOT NULL,                                                             -- FK to foglamp.destinations
       description    character varying(255)      NOT NULL DEFAULT ''::character varying COLLATE pg_catalog."default",  -- A brief description of the stream entry
       properties     jsonb                       NOT NULL DEFAULT '{}'::jsonb,                                         -- A generic set of properties
       object_stream  jsonb                       NOT NULL DEFAULT '{}'::jsonb,                                         -- Definition of what must be streamed
       object_block   jsonb                       NOT NULL DEFAULT '{}'::jsonb,                                         -- Definition of how the stream must be organised
       object_filter  jsonb                       NOT NULL DEFAULT '{}'::jsonb,                                         -- Any filter involved in selecting the data to stream
       active_window  jsonb                       NOT NULL DEFAULT '{}'::jsonb,                                         -- The window of operations
       active         boolean                     NOT NULL DEFAULT true,                                                -- When false, all data to this stream stop and are inactive
       last_object    bigint                      NOT NULL DEFAULT 0,                                                   -- The ID of the last object streamed (asset or reading, depending on the object_stream)
       ts             timestamp(6) with time zone NOT NULL DEFAULT now(),                                               -- Creation or last update
       CONSTRAINT strerams_pkey PRIMARY KEY (id),
       CONSTRAINT streams_fk1 FOREIGN KEY (destination_id)
       REFERENCES foglamp.destinations (id) MATCH SIMPLE
               ON UPDATE NO ACTION
               ON DELETE NO ACTION );

CREATE INDEX fki_streams_fk1
    ON foglamp.streams USING btree (destination_id);


-- Configuration table
-- The configuration in JSON format.
-- The PK is also used in the REST API
-- Values is a jsonb column
-- ts is set by default with now().
CREATE TABLE foglamp.configuration (
       key         character varying(255)      NOT NULL COLLATE pg_catalog."default", -- Primary key
       description character varying(255)      NOT NULL,                              -- Description, in plain text
       value       jsonb                       NOT NULL DEFAULT '{}'::jsonb,          -- JSON object containing the configuration values
       ts          timestamp(6) with time zone NOT NULL DEFAULT now(),                -- Timestamp, updated at every change
       CONSTRAINT configuration_pkey PRIMARY KEY (key) );


-- Configuration changes
-- This table has the same structure of foglamp.configuration, plus the timestamp that identifies the time it has changed
-- The table is used to keep track of the changes in the "value" column
CREATE TABLE foglamp.configuration_changes (
       key                 character varying(255)      NOT NULL COLLATE pg_catalog."default",
       configuration_ts    timestamp(6) with time zone NOT NULL,
       configuration_value jsonb                       NOT NULL,
       ts                  timestamp(6) with time zone NOT NULL DEFAULT now(),
       CONSTRAINT configuration_changes_pkey PRIMARY KEY (key, configuration_ts) );


-- Statistics table
-- The table is used to keep track of the statistics for FogLAMP
CREATE TABLE foglamp.statistics (
       key         character varying(56)       NOT NULL COLLATE pg_catalog."default", -- Primary key, all uppercase
       description character varying(255)      NOT NULL,                              -- Description, in plan text
       value       bigint                      NOT NULL DEFAULT 0,                    -- Integer value, the statistics
       previous_value       bigint             NOT NULL DEFAULT 0,                    -- Integer value, the prev stat to be updated by metrics collector
       ts          timestamp(6) with time zone NOT NULL DEFAULT now(),                -- Timestamp, updated at every change
       CONSTRAINT statistics_pkey PRIMARY KEY (key) );


-- Statistics history
-- Keeps history of the statistics in foglamp.statistics
-- The table is updated at startup
CREATE SEQUENCE foglamp.statistics_history_id_seq
    INCREMENT 1
    START 1
    MINVALUE 1
    MAXVALUE 9223372036854775807
    CACHE 1;

CREATE TABLE foglamp.statistics_history (
       id          bigint                      NOT NULL DEFAULT nextval('foglamp.statistics_history_id_seq'::regclass),
       key         character varying(56)       NOT NULL COLLATE pg_catalog."default",                         -- Coumpund primary key, all uppercase
       history_ts  timestamp(6) with time zone NOT NULL,                                                      -- Compound primary key, the highest value of statistics.ts when statistics are copied here.
       value       bigint                      NOT NULL DEFAULT 0,                                            -- Integer value, the statistics
       ts          timestamp(6) with time zone NOT NULL DEFAULT now(),                                        -- Timestamp, updated at every change
       CONSTRAINT statistics_history_pkey PRIMARY KEY (key, history_ts) );


-- Resources table
-- A resource and be anything that is available or can be done in FogLAMP. Examples:
-- - Access to assets
-- - Access to readings
-- - Access to streams
CREATE TABLE foglamp.resources (
    id          bigint                 NOT NULL DEFAULT nextval('foglamp.resources_id_seq'::regclass),
    code        character(10)          NOT NULL COLLATE pg_catalog."default",
    description character varying(255) NOT NULL DEFAULT ''::character varying COLLATE pg_catalog."default",
    CONSTRAINT  resources_pkey PRIMARY KEY (id) );

CREATE UNIQUE INDEX resource_ix1
    ON foglamp.resources USING btree (code COLLATE pg_catalog."default");


-- Roles table
CREATE TABLE foglamp.roles (
    id          integer                NOT NULL DEFAULT nextval('foglamp.roles_id_seq'::regclass),
    name        character varying(25)  NOT NULL COLLATE pg_catalog."default",
    description character varying(255) NOT NULL DEFAULT ''::character varying COLLATE pg_catalog."default",
    CONSTRAINT  roles_pkey PRIMARY KEY (id) );

CREATE UNIQUE INDEX roles_ix1
    ON foglamp.roles USING btree (name COLLATE pg_catalog."default");


-- Roles, Resources and Permssions table
-- For each role there are resources associated, with a given permission.
CREATE TABLE foglamp.role_resource_permission (
       role_id     integer NOT NULL,
       resource_id integer NOT NULL,
       access      jsonb   NOT NULL DEFAULT '{}'::jsonb,
       CONSTRAINT role_resource_permission_pkey PRIMARY KEY (role_id, resource_id),
       CONSTRAINT role_resource_permissions_fk1 FOREIGN KEY (role_id)
       REFERENCES foglamp.roles (id) MATCH SIMPLE
               ON UPDATE NO ACTION
               ON DELETE NO ACTION,
       CONSTRAINT role_resource_permissions_fk2 FOREIGN KEY (resource_id)
       REFERENCES foglamp.resources (id) MATCH SIMPLE
               ON UPDATE NO ACTION
               ON DELETE NO ACTION );

CREATE INDEX fki_role_resource_permissions_fk1
    ON foglamp.role_resource_permission USING btree (role_id);

CREATE INDEX fki_role_resource_permissions_fk2
    ON foglamp.role_resource_permission USING btree (resource_id);


-- Roles Assets Permissions table
-- Combination of roles, assets and access
CREATE TABLE foglamp.role_asset_permissions (
    role_id    integer NOT NULL,
    asset_id   integer NOT NULL,
    access     jsonb   NOT NULL DEFAULT '{}'::jsonb,
    CONSTRAINT role_asset_permissions_pkey PRIMARY KEY (role_id, asset_id),
    CONSTRAINT role_asset_permissions_fk1 FOREIGN KEY (role_id)
    REFERENCES foglamp.roles (id) MATCH SIMPLE
            ON UPDATE NO ACTION
            ON DELETE NO ACTION,
    CONSTRAINT role_asset_permissions_fk2 FOREIGN KEY (asset_id)
    REFERENCES foglamp.assets (id) MATCH SIMPLE
            ON UPDATE NO ACTION
            ON DELETE NO ACTION,
    CONSTRAINT user_asset_permissions_fk1 FOREIGN KEY (role_id)
    REFERENCES foglamp.roles (id) MATCH SIMPLE
            ON UPDATE NO ACTION
            ON DELETE NO ACTION );

CREATE INDEX fki_role_asset_permissions_fk1
    ON foglamp.role_asset_permissions USING btree (role_id);

CREATE INDEX fki_role_asset_permissions_fk2
    ON foglamp.role_asset_permissions USING btree (asset_id);


-- Users table
-- FogLAMP users table.
-- Authentication Method:
-- 0 - Disabled
-- 1 - PWD
-- 2 - Public Key
CREATE TABLE foglamp.users (
       id                integer                     NOT NULL DEFAULT nextval('foglamp.users_id_seq'::regclass),
       uname             character varying(80)       NOT NULL COLLATE pg_catalog."default",
       role_id           integer                     NOT NULL,
       description       character varying(255)      NOT NULL DEFAULT ''::character varying COLLATE pg_catalog."default",
       pwd               character varying(255)      COLLATE pg_catalog."default",
       public_key        character varying(255)      COLLATE pg_catalog."default",
       enabled           boolean                     NOT NULL DEFAULT TRUE,
       pwd_last_changed  timestamp(6) with time zone NOT NULL DEFAULT now(),
       access_method smallint                        NOT NULL DEFAULT 0,
          CONSTRAINT users_pkey PRIMARY KEY (id),
          CONSTRAINT users_fk1 FOREIGN KEY (role_id)
          REFERENCES foglamp.roles (id) MATCH SIMPLE
                  ON UPDATE NO ACTION
                  ON DELETE NO ACTION );

CREATE INDEX fki_users_fk1
    ON foglamp.users USING btree (role_id);

CREATE UNIQUE INDEX users_ix1
    ON foglamp.users USING btree (uname COLLATE pg_catalog."default");

-- User Login table
-- List of logins executed by the users.
CREATE TABLE foglamp.user_logins (
       id               integer                     NOT NULL DEFAULT nextval('foglamp.user_logins_id_seq'::regclass),
       user_id          integer                     NOT NULL,
       ip               inet                        NOT NULL DEFAULT '0.0.0.0'::inet,
       ts               timestamp(6) with time zone NOT NULL DEFAULT now(),
       token            character varying(255)      NOT NULL,
       token_expiration timestamp(6) with time zone NOT NULL,
       CONSTRAINT user_logins_pkey PRIMARY KEY (id),
       CONSTRAINT user_logins_fk1 FOREIGN KEY (user_id)
       REFERENCES foglamp.users (id) MATCH SIMPLE
               ON UPDATE NO ACTION
               ON DELETE NO ACTION );

CREATE INDEX fki_user_logins_fk1
    ON foglamp.user_logins USING btree (user_id);


-- User Password History table
-- Maintains a history of passwords
CREATE TABLE foglamp.user_pwd_history (
       id               integer                     NOT NULL DEFAULT nextval('foglamp.user_pwd_history_id_seq'::regclass),
       user_id          integer                     NOT NULL,
       pwd              character varying(255)      COLLATE pg_catalog."default",
       CONSTRAINT user_pwd_history_pkey PRIMARY KEY (id),
       CONSTRAINT user_pwd_history_fk1 FOREIGN KEY (user_id)
       REFERENCES foglamp.users (id) MATCH SIMPLE
               ON UPDATE NO ACTION
               ON DELETE NO ACTION );

CREATE INDEX fki_user_pwd_history_fk1
    ON foglamp.user_pwd_history USING btree (user_id);


-- User Resource Permissions table
-- Association of users with resources and given permissions for each resource.
CREATE TABLE foglamp.user_resource_permissions (
       user_id     integer NOT NULL,
       resource_id integer NOT NULL,
       access      jsonb NOT NULL DEFAULT '{}'::jsonb,
        CONSTRAINT user_resource_permissions_pkey PRIMARY KEY (user_id, resource_id),
        CONSTRAINT user_resource_permissions_fk1 FOREIGN KEY (user_id)
        REFERENCES foglamp.users (id) MATCH SIMPLE
                ON UPDATE NO ACTION
                ON DELETE NO ACTION,
        CONSTRAINT user_resource_permissions_fk2 FOREIGN KEY (resource_id)
        REFERENCES foglamp.resources (id) MATCH SIMPLE
                ON UPDATE NO ACTION
                ON DELETE NO ACTION );

CREATE INDEX fki_user_resource_permissions_fk1
    ON foglamp.user_resource_permissions USING btree (user_id);

CREATE INDEX fki_user_resource_permissions_fk2
    ON foglamp.user_resource_permissions USING btree (resource_id);


-- User Asset Permissions table
-- Association of users with assets
CREATE TABLE foglamp.user_asset_permissions (
       user_id    integer NOT NULL,
       asset_id   integer NOT NULL,
       access     jsonb NOT NULL DEFAULT '{}'::jsonb,
       CONSTRAINT user_asset_permissions_pkey PRIMARY KEY (user_id, asset_id),
       CONSTRAINT user_asset_permissions_fk1 FOREIGN KEY (user_id)
       REFERENCES foglamp.users (id) MATCH SIMPLE
               ON UPDATE NO ACTION
               ON DELETE NO ACTION,
       CONSTRAINT user_asset_permissions_fk2 FOREIGN KEY (asset_id)
       REFERENCES foglamp.assets (id) MATCH SIMPLE
               ON UPDATE NO ACTION
               ON DELETE NO ACTION );

CREATE INDEX fki_user_asset_permissions_fk1
    ON foglamp.user_asset_permissions USING btree (user_id);

CREATE INDEX fki_user_asset_permissions_fk2
    ON foglamp.user_asset_permissions USING btree (asset_id);


-- List of scheduled Processes
CREATE TABLE foglamp.scheduled_processes (
             name   character varying(255)  NOT NULL, -- Name of the process
             script jsonb,                            -- Full path of the process
  CONSTRAINT scheduled_processes_pkey PRIMARY KEY ( name ) );


-- List of schedules
CREATE TABLE foglamp.schedules (
             id                uuid                   NOT NULL, -- PK
             process_name      character varying(255) NOT NULL, -- FK process name
             schedule_name     character varying(255) NOT NULL, -- schedule name
             schedule_type     smallint               NOT NULL, -- 1 = startup,  2 = timed
                                                                -- 3 = interval, 4 = manual
             schedule_interval interval,                        -- Repeat interval
             schedule_time     time,                            -- Start time
             schedule_day      smallint,                        -- ISO day 1 = Monday, 7 = Sunday
             exclusive         boolean not null default true,   -- true = Only one task can run
                                                                -- at any given time
             enabled           boolean not null default false,  -- false = A given schedule is disabled by default
  CONSTRAINT schedules_pkey PRIMARY KEY  ( id ),
  CONSTRAINT schedules_fk1  FOREIGN KEY  ( process_name )
  REFERENCES foglamp.scheduled_processes ( name ) MATCH SIMPLE
             ON UPDATE NO ACTION
             ON DELETE NO ACTION );


-- List of tasks
CREATE TABLE foglamp.tasks (
             id           uuid                        NOT NULL,               -- PK
             process_name character varying(255)      NOT NULL,               -- Name of the task
             state        smallint                    NOT NULL,               -- 1-Running, 2-Complete, 3-Cancelled, 4-Interrupted
             start_time   timestamp(6) with time zone NOT NULL DEFAULT now(), -- The date and time the task started
             end_time     timestamp(6) with time zone,                        -- The date and time the task ended
             reason       character varying(255),                             -- The reason why the task ended
             pid          integer                     NOT NULL,               -- Linux process id
             exit_code    integer,                                            -- Process exit status code (negative means exited via signal)
  CONSTRAINT tasks_pkey PRIMARY KEY ( id ),
  CONSTRAINT tasks_fk1 FOREIGN KEY  ( process_name )
  REFERENCES foglamp.scheduled_processes ( name ) MATCH SIMPLE
             ON UPDATE NO ACTION
             ON DELETE NO ACTION );


-- Tracks types already created into PI Server
CREATE TABLE foglamp.omf_created_objects (
    configuration_key character varying(255)	NOT NULL,            -- FK to foglamp.configuration
    type_id           integer           	    NOT NULL,            -- Identifies the specific PI Server type
    asset_code        character varying(50)   NOT NULL,
    CONSTRAINT omf_created_objects_pkey PRIMARY KEY (configuration_key,type_id, asset_code),
    CONSTRAINT omf_created_objects_fk1 FOREIGN KEY (configuration_key)
    REFERENCES foglamp.configuration (key) MATCH SIMPLE
            ON UPDATE NO ACTION
            ON DELETE NO ACTION );


-- Backups information
-- Stores information about executed backups
CREATE TABLE foglamp.backups (
    id         bigint                      NOT NULL DEFAULT nextval('foglamp.backups_id_seq'::regclass),
    file_name  character varying(255)      NOT NULL DEFAULT ''::character varying COLLATE pg_catalog."default", -- Backup file name, expressed as absolute path
    ts         timestamp(6) with time zone NOT NULL DEFAULT now(),                                              -- Backup creation timestamp
    type       integer           	         NOT NULL,                                                            -- Backup type : 1-Full, 2-Incremental
    status     integer           	         NOT NULL,                                                            -- Backup status :
                                                                                                                --   1-Running
                                                                                                                --   2-Completed
                                                                                                                --   3-Cancelled
                                                                                                                --   4-Interrupted
                                                                                                                --   5-Failed
                                                                                                                --   6-Restored backup
    exit_code  integer,                                                                                         -- Process exit status code
    CONSTRAINT backups_pkey PRIMARY KEY (id) );

-- FogLAMP DB version
CREATE TABLE foglamp.version (id CHAR(10));

-- Grants to foglamp schema
GRANT SELECT, INSERT, UPDATE, DELETE ON ALL TABLES IN SCHEMA foglamp TO PUBLIC;



----------------------------------------------------------------------
-- Initialization phase - DML
----------------------------------------------------------------------

-- Roles
DELETE FROM foglamp.roles;
INSERT INTO foglamp.roles ( name, description )
     VALUES ('admin', 'All CRUD privileges'),
            ('user', 'All CRUD operations and self profile management');


-- Users
DELETE FROM foglamp.users;
INSERT INTO foglamp.users ( uname, pwd, role_id, description )
     VALUES ('admin', '3a86096e7a7c123ba0bc3dfb7a1d350541649f1ff1aff1f37e0dc1ee4175b112:3759bf3302f5481e8c9cc9472c6088ac', 1, 'admin user'),
            ('user', '3a86096e7a7c123ba0bc3dfb7a1d350541649f1ff1aff1f37e0dc1ee4175b112:3759bf3302f5481e8c9cc9472c6088ac', 2, 'normal user');

-- User password history
DELETE FROM foglamp.user_pwd_history;


-- User logins
DELETE FROM foglamp.user_logins;


-- Log Codes
DELETE FROM foglamp.log_codes;
INSERT INTO foglamp.log_codes ( code, description )
     VALUES ( 'PURGE', 'Data Purging Process' ),
            ( 'LOGGN', 'Logging Process' ),
            ( 'STRMN', 'Streaming Process' ),
            ( 'SYPRG', 'System Purge' ),
            ( 'START', 'System Startup' ),
            ( 'FSTOP', 'System Shutdown' ),
            ( 'CONCH', 'Configuration Change' ),
            ( 'CONAD', 'Configuration Addition' ),
            ( 'SCHCH', 'Schedule Change' ),
            ( 'SCHAD', 'Schedule Addition' ),
            ( 'SRVRG', 'Service Registered' ),
            ( 'SRVUN', 'Service Unregistered' ),
            ( 'SRVFL', 'Service Fail' ),
            ( 'NHCOM', 'North Process Complete' ),
            ( 'NHDWN', 'North Destination Unavailable' ),
            ( 'NHAVL', 'North Destination Available' ),
            ( 'UPEXC', 'Update Complete' ),
            ( 'BKEXC', 'Backup Complete' );


--
-- Configuration parameters
--
DELETE FROM foglamp.configuration;


-- North plugins

-- North_Readings_to_PI - OMF Translator for readings
INSERT INTO foglamp.configuration ( key, description, value )
     VALUES ( 'North_Readings_to_PI',
              'OMF North Plugin - C Code',
              ' { "plugin" : { "type" : "string", "value" : "omf", "default" : "omf", "description" : "Module that OMF North Plugin will load" } } '
            );

<<<<<<< HEAD
-- dht11 - South plugin for DHT11 - C
INSERT INTO foglamp.configuration ( key, description, value )
     VALUES ( 'dht11',
              'DHT11 South C Plugin',
              ' { "plugin" : { "type" : "string", "value" : "dht11", "default" : "dht11", "description" : "Module that DHT11 South Plugin will load" } } '
=======
-- North_Statistics_to_PI - OMF Translator for statistics
INSERT INTO foglamp.configuration ( key, description, value )
     VALUES ( 'North_Statistics_to_PI',
              'OMF North Plugin - C Code',
              ' { "plugin" : { "type" : "string", "value" : "omf", "default" : "omf", "description" : "Module that OMF North Plugin will load" } } '
>>>>>>> 791e86d0
            );

-- North Readings to PI - OMF Translator for readings
INSERT INTO foglamp.configuration ( key, description, value )
     VALUES ( 'North Readings to PI',
              'OMF North Plugin',
              ' { "plugin" : { "type" : "string", "value" : "omf", "default" : "omf", "description" : "Module that OMF North Plugin will load" } } '
            );

-- North Statistics to PI - OMF Translator for statistics
INSERT INTO foglamp.configuration ( key, description, value )
     VALUES ( 'North Statistics to PI',
              'OMF North Statistics Plugin',
              ' { "plugin" : { "type" : "string", "value" : "omf", "default" : "omf", "description" : "Module that OMF North Statistics Plugin will load" } } '
            );


-- North Readings to OCS - OSIsoft Cloud Services plugin for readings
INSERT INTO foglamp.configuration ( key, description, value )
     VALUES ( 'North Readings to OCS',
              'OCS North Plugin',
              ' { "plugin" : { "type" : "string", "value" : "ocs", "default" : "ocs", "description" : "Module that OCS North Plugin will load" } } '
            );

-- Statistics
INSERT INTO foglamp.statistics ( key, description, value, previous_value )
     VALUES ( 'READINGS',               'Readings received by FogLAMP', 0, 0 ),
            ( 'BUFFERED',               'Readings currently in the FogLAMP buffer', 0, 0 ),
            ( 'NORTH_READINGS_TO_PI',   'Readings sent to historian', 0, 0 ),
            ( 'NORTH_STATISTICS_TO_PI', 'Statistics sent to historian', 0, 0 ),
            ( 'SENT_1',                 'Readings sent to the historian', 0, 0 ),
            ( 'SENT_2',                 'Statistics data sent to the historian', 0, 0 ),
            ( 'SENT_4',                 'Readings sent to OCS', 0, 0 ),
            ( 'UNSENT',                 'Readings filtered out in the send process', 0, 0 ),
            ( 'PURGED',                 'Readings removed from the buffer by the purge process', 0, 0 ),
            ( 'UNSNPURGED',             'Readings that were purged from the buffer before being sent', 0, 0 ),
            ( 'DISCARDED',              'Readings discarded by the South Service before being  placed in the buffer. This may be due to an error in the readings themselves.', 0, 0 );


--
-- Scheduled processes
--
-- Use this to create guids: https://www.uuidgenerator.net/version1 */
-- Weekly repeat for timed schedules: set schedule_interval to 168:00:00

-- Core Tasks
--
INSERT INTO foglamp.scheduled_processes ( name, script ) VALUES ( 'purge',               '["tasks/purge"]'      );
INSERT INTO foglamp.scheduled_processes ( name, script ) VALUES ( 'stats collector',     '["tasks/statistics"]' );
INSERT INTO foglamp.scheduled_processes ( name, script ) VALUES ( 'FogLAMPUpdater',      '["tasks/update"]'     );
INSERT INTO foglamp.scheduled_processes ( name, script ) VALUES ( 'certificate checker', '["tasks/check_certs"]' );

-- Storage Tasks
--
INSERT INTO foglamp.scheduled_processes (name, script) VALUES ('backup',  '["tasks/backup"]'  );
INSERT INTO foglamp.scheduled_processes (name, script) VALUES ('restore', '["tasks/restore"]' );

-- North Tasks
--
INSERT INTO foglamp.scheduled_processes ( name, script ) VALUES ( 'North Readings to PI',   '["tasks/north", "--stream_id", "1", "--debug_level", "1"]' );
INSERT INTO foglamp.scheduled_processes ( name, script ) VALUES ( 'North Readings to OCS',  '["tasks/north", "--stream_id", "4", "--debug_level", "1"]' );
INSERT INTO foglamp.scheduled_processes ( name, script ) VALUES ( 'North Statistics to PI', '["tasks/north", "--stream_id", "2", "--debug_level", "1"]' );

-- North Tasks - C code
--
INSERT INTO foglamp.scheduled_processes ( name, script ) VALUES ( 'North_Readings_to_PI',   '["tasks/north_c"]' );
INSERT INTO foglamp.scheduled_processes ( name, script ) VALUES ( 'North_Statistics_to_PI', '["tasks/north_c"]' );

-- South Tasks - C code
--
INSERT INTO foglamp.scheduled_processes ( name, script ) VALUES ( 'dht11',   '["services/south_c"]' );

--
-- Schedules
--
-- Use this to create guids: https://www.uuidgenerator.net/version1 */
-- Weekly repeat for timed schedules: set schedule_interval to 168:00:00
--


-- Core Tasks
--

-- Purge
INSERT INTO foglamp.schedules ( id, schedule_name, process_name, schedule_type,
                                schedule_time, schedule_interval, exclusive, enabled )
       VALUES ( 'cea17db8-6ccc-11e7-907b-a6006ad3dba0', -- id
                'purge',                                -- schedule_name
                'purge',                                -- process_name
                3,                                      -- schedule_type (interval)
                NULL,                                   -- schedule_time
                '01:00:00',                             -- schedule_interval (evey hour)
                true,                                   -- exclusive
                true                                    -- enabled
              );

-- Statistics collection
INSERT INTO foglamp.schedules ( id, schedule_name, process_name, schedule_type,
                                schedule_time, schedule_interval, exclusive, enabled )
       VALUES ( '2176eb68-7303-11e7-8cf7-a6006ad3dba0', -- id
                'stats collection',                     -- schedule_name
                'stats collector',                      -- process_name
                3,                                      -- schedule_type (interval)
                NULL,                                   -- schedule_time
                '00:00:15',                             -- schedule_interval
                true,                                   -- exclusive
                true                                    -- enabled
              );


-- Check for expired certificates
INSERT INTO foglamp.schedules ( id, schedule_name, process_name, schedule_type,
                                schedule_time, schedule_interval, exclusive, enabled )
       VALUES ( '2176eb68-7303-11e7-8cf7-a6107ad3db21', -- id
                'certificate checker',                  -- schedule_name
                'certificate checker',                  -- process_name
                2,                                      -- schedule_type (interval)
                '00:05:00',                             -- schedule_time
                '12:00:00',                             -- schedule_interval
                true,                                   -- exclusive
                true                                    -- enabled
              );

-- Storage Tasks
--

-- Execute a Backup every 1 hour
INSERT INTO foglamp.schedules ( id, schedule_name, process_name, schedule_type,
                                schedule_time, schedule_interval, exclusive, enabled )
       VALUES ( 'd1631422-9ec6-11e7-abc4-cec278b6b50a', -- id
                'backup hourly',                        -- schedule_name
                'backup',                               -- process_name
                3,                                      -- schedule_type (interval)
                NULL,                                   -- schedule_time
                '01:00:00',                             -- schedule_interval
                true,                                   -- exclusive
                false                                   -- disabled
              );

-- On demand Backup
INSERT INTO foglamp.schedules ( id, schedule_name, process_name, schedule_type,
                                schedule_time, schedule_interval, exclusive, enabled )
       VALUES ( 'fac8dae6-d8d1-11e7-9296-cec278b6b50a', -- id
                'backup on demand',                     -- schedule_name
                'backup',                               -- process_name
                4,                                      -- schedule_type (manual)
                NULL,                                   -- schedule_time
                '00:00:00',                             -- schedule_interval
                true,                                   -- exclusive
                true                                    -- enabled
              );

-- On demand Restore
INSERT INTO foglamp.schedules ( id, schedule_name, process_name, schedule_type,
                                schedule_time, schedule_interval, exclusive, enabled )
       VALUES ( '8d4d3ca0-de80-11e7-80c1-9a214cf093ae', -- id
                'restore on demand',                    -- schedule_name
                'restore',                              -- process_name
                4,                                      -- schedule_type (manual)
                NULL,                                   -- schedule_time
                '00:00:00',                             -- schedule_interval
                true,                                   -- exclusive
                true                                    -- enabled
              );

--
-- North Tasks
--

-- Readings OMF to PI - C Code
INSERT INTO foglamp.schedules ( id, schedule_name, process_name, schedule_type,
                                schedule_time, schedule_interval, exclusive, enabled )
       VALUES ( '1cdf1ef8-7e02-11e8-adc0-fa7ae01bbebc', -- id
                'OMF_to_PI_north_C',                    -- schedule_name
                'North_Readings_to_PI',                 -- process_name
                3,                                      -- schedule_type (interval)
                NULL,                                   -- schedule_time
                '00:00:30',                             -- schedule_interval
                't',                                    -- exclusive
                'f'                                     -- disabled
              );

<<<<<<< HEAD
-- DHT11 sensor south plugin - C Code
INSERT INTO foglamp.schedules ( id, schedule_name, process_name, schedule_type,
                                schedule_time, schedule_interval, exclusive, enabled )
       VALUES ( '6b25f4d9-c7f3-4fc8-bd4a-4cf79f7055ca', -- id
                'dht11',                                -- schedule_name
                'dht11',                                -- process_name
                1,                                      -- schedule_type (interval)
                NULL,                                   -- schedule_time
                '01:00:00',                             -- schedule_interval (evey hour)
                true,                                   -- exclusive
                false                                   -- disabled
              );

=======
-- Statistics OMF to PI - C Code
INSERT INTO foglamp.schedules ( id, schedule_name, process_name, schedule_type,
                                schedule_time, schedule_interval, exclusive, enabled )
       VALUES ( 'f1e3b377-5acb-4bde-93d5-b6a792f76e07', -- id
                'Stats_OMF_to_PI_north_C',              -- schedule_name
                'North_Statistics_to_PI',               -- process_name
                3,                                      -- schedule_type (interval)
                NULL,                                   -- schedule_time
                '00:00:30',                             -- schedule_interval
                't',                                    -- exclusive
                'f'                                     -- disabled
              );


>>>>>>> 791e86d0
-- Readings OMF to PI
INSERT INTO foglamp.schedules ( id, schedule_name, process_name, schedule_type,
                                schedule_time, schedule_interval, exclusive, enabled )
       VALUES ( '2b614d26-760f-11e7-b5a5-be2e44b06b34', -- id
                'OMF to PI north',                      -- schedule_name
                'North Readings to PI',                 -- process_name
                3,                                      -- schedule_type (interval)
                NULL,                                   -- schedule_time
                '00:00:30',                             -- schedule_interval
                true,                                   -- exclusive
                false                                   -- disabled
              );

-- Readings OMF to OCS
INSERT INTO foglamp.schedules ( id, schedule_name, process_name, schedule_type,
                                schedule_time, schedule_interval, exclusive, enabled )
       VALUES ( '5d7fed92-fb9a-11e7-8c3f-9a214cf093ae', -- id
                'OMF to OCS north',                     -- schedule_name
                'North Readings to OCS',                -- process_name
                3,                                      -- schedule_type (interval)
                NULL,                                   -- schedule_time
                '00:00:30',                             -- schedule_interval
                true,                                   -- exclusive
                false                                   -- disabled
              );

-- Statistics OMF to PI
INSERT INTO foglamp.schedules ( id, schedule_name, process_name, schedule_type,
                                schedule_time, schedule_interval, exclusive, enabled )
       VALUES ( '1d7c327e-7dae-11e7-bb31-be2e44b06b34', -- id
                'Stats OMF to PI north',                -- schedule_name
                'North Statistics to PI',               -- process_name
                3,                                      -- schedule_type (interval)
                NULL,                                   -- schedule_time
                '00:00:30',                             -- schedule_interval
                true,                                   -- exclusive
                false                                   -- disabled
              );


--
-- Configuration for North Plugins OMF
--
-- WARNING : update the sequence foglamp.streams_id_seq accordingly

-- Readings to OMF to PI
INSERT INTO foglamp.destinations ( id, description, ts )
       VALUES ( 1, 'OMF', now() );
INSERT INTO foglamp.streams ( id, destination_id, description, last_object,ts )
       VALUES ( 1, 1, 'OMF north', 0, now() );

-- Stats to OMF to PI
INSERT INTO foglamp.streams ( id, destination_id, description, last_object,ts )
       VALUES ( 2, 1, 'FogLAMP statistics into PI', 0, now() );

-- Readings to OMF to OCS
INSERT INTO foglamp.destinations( id, description, ts ) VALUES ( 3, 'OCS', now() );
INSERT INTO foglamp.streams( id, destination_id, description, last_object, ts ) VALUES ( 4, 3, 'OCS north', 0, now() );<|MERGE_RESOLUTION|>--- conflicted
+++ resolved
@@ -807,19 +807,18 @@
               ' { "plugin" : { "type" : "string", "value" : "omf", "default" : "omf", "description" : "Module that OMF North Plugin will load" } } '
             );
 
-<<<<<<< HEAD
 -- dht11 - South plugin for DHT11 - C
 INSERT INTO foglamp.configuration ( key, description, value )
      VALUES ( 'dht11',
               'DHT11 South C Plugin',
               ' { "plugin" : { "type" : "string", "value" : "dht11", "default" : "dht11", "description" : "Module that DHT11 South Plugin will load" } } '
-=======
+            );
+
 -- North_Statistics_to_PI - OMF Translator for statistics
 INSERT INTO foglamp.configuration ( key, description, value )
      VALUES ( 'North_Statistics_to_PI',
               'OMF North Plugin - C Code',
               ' { "plugin" : { "type" : "string", "value" : "omf", "default" : "omf", "description" : "Module that OMF North Plugin will load" } } '
->>>>>>> 791e86d0
             );
 
 -- North Readings to PI - OMF Translator for readings
@@ -1002,7 +1001,6 @@
                 'f'                                     -- disabled
               );
 
-<<<<<<< HEAD
 -- DHT11 sensor south plugin - C Code
 INSERT INTO foglamp.schedules ( id, schedule_name, process_name, schedule_type,
                                 schedule_time, schedule_interval, exclusive, enabled )
@@ -1016,7 +1014,6 @@
                 false                                   -- disabled
               );
 
-=======
 -- Statistics OMF to PI - C Code
 INSERT INTO foglamp.schedules ( id, schedule_name, process_name, schedule_type,
                                 schedule_time, schedule_interval, exclusive, enabled )
@@ -1030,8 +1027,6 @@
                 'f'                                     -- disabled
               );
 
-
->>>>>>> 791e86d0
 -- Readings OMF to PI
 INSERT INTO foglamp.schedules ( id, schedule_name, process_name, schedule_type,
                                 schedule_time, schedule_interval, exclusive, enabled )
