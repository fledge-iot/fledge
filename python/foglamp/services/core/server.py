--- conflicted
+++ resolved
@@ -397,27 +397,23 @@
                 _logger.info('Loading certificates %s and key %s', cert, key)
                 ssl_ctx.load_cert_chain(cert, key)
 
-<<<<<<< HEAD
-            cls.service_server, cls.service_server_handler = cls._start_app(loop, cls.service_app,
-=======
-            # Get the service data and advertise the management port of the core to allow other microservices to find FogLAMP
+            # Get the service data and advertise the management port of the core
+            # to allow other microservices to find FogLAMP
             loop.run_until_complete(cls.service_config())
             _logger.info('Announce management API service')
             cls.management_announcer = ServiceAnnouncer('core.{}'.format(cls._service_name), cls._MANAGEMENT_SERVICE, cls.core_management_port,
-                                                    ['The FogLAMP Core REST API'])
-
-            service_server, service_server_handler = cls._start_app(loop, service_app,
->>>>>>> 793cffb9
-                                                                    host, cls.rest_server_port, ssl_ctx=ssl_ctx)
+                                                        ['The FogLAMP Core REST API'])
+
+            cls.service_server, cls.service_server_handler = cls._start_app(loop, cls.service_app, host, cls.rest_server_port, ssl_ctx=ssl_ctx)
             address, service_server_port = cls.service_server.sockets[0].getsockname()
             _logger.info('REST API Server started on %s://%s:%s', 'http' if cls.is_rest_server_http_enabled else 'https',
                          address, service_server_port)
 
             # All services are up so now we can advertise the Admin and User REST API's
             cls.admin_announcer = ServiceAnnouncer(cls._service_name, cls._ADMIN_API_SERVICE, service_server_port,
-                                              [cls._service_description])
+                                                   [cls._service_description])
             cls.user_announcer = ServiceAnnouncer(cls._service_name, cls._USER_API_SERVICE, service_server_port,
-                                              [cls._service_description])
+                                                  [cls._service_description])
             # register core
             # a service with 2 web server instance,
             # registering now only when service_port is ready to listen the request
@@ -560,17 +556,11 @@
     async def register(cls, request):
         """ Register a service
 
-<<<<<<< HEAD
         :Example:
             curl -d '{"type": "Storage", "name": "Storage Services", "address": "127.0.0.1", "service_port": 8090,
                 "management_port": 1090, "protocol": "https"}' -X POST http://localhost:<core mgt port>/foglamp/service
 
             service_port in payload is optional
-=======
-        :Example: curl -d '{"type": "Storage", "name": "Storage Services", "address": "127.0.0.1", "service_port": 8090,
-                "management_port": 1090, "protocol": "https"}' -X POST http://localhost:{core_mgt_port}/foglamp/service
-        service_port is optional
->>>>>>> 793cffb9
         """
 
         try:
@@ -623,12 +613,8 @@
     async def unregister(cls, request):
         """ Unregister a service
 
-<<<<<<< HEAD
         :Example:
             curl -X DELETE  http://localhost:<core mgt port>/foglamp/service/dc9bfc01-066a-4cc0-b068-9c35486db87f
-=======
-        :Example: curl -X DELETE  http://localhost:{core_mgt_port}/foglamp/service/dc9bfc01-066a-4cc0-b068-9c35486db87f
->>>>>>> 793cffb9
         """
 
         try:
@@ -654,14 +640,9 @@
     async def get_service(cls, request):
         """ Returns a list of all services or as per name &|| type filter
 
-<<<<<<< HEAD
         :Example:
             curl -X GET  http://localhost:<core mgt port>/foglamp/service
             curl -X GET  http://localhost:<core mgt port>/foglamp/service?name=X&type=Storage
-=======
-        :Example: curl -X GET  http://localhost:{core_mgt_port}/foglamp/service
-        :Example: curl -X GET  http://localhost:{core_mgt_port}/foglamp/service?name=X&type=Storage
->>>>>>> 793cffb9
         """
         service_name = request.query['name'] if 'name' in request.query else None
         service_type = request.query['type'] if 'type' in request.query else None
@@ -748,12 +729,8 @@
     async def register_interest(cls, request):
         """ Register an interest in a configuration category
 
-<<<<<<< HEAD
         :Example:
             curl -d '{"category": "COAP", "service": "x43978x8798x"}' -X POST http://localhost:<core mgt port>/foglamp/interest
-=======
-        :Example: curl -d '{"category": "COAP", "service": "x43978x8798x"}' -X POST http://localhost:{core_mgt_port}/foglamp/interest
->>>>>>> 793cffb9
         """
 
         try:
@@ -788,12 +765,8 @@
     async def unregister_interest(cls, request):
         """ Unregister an interest
 
-<<<<<<< HEAD
         :Example:
             curl -X DELETE  http://localhost:<core mgt port>/foglamp/interest/dc9bfc01-066a-4cc0-b068-9c35486db87f
-=======
-        :Example: curl -X DELETE  http://localhost:{core_mgt_port}/foglamp/interest/dc9bfc01-066a-4cc0-b068-9c35486db87f
->>>>>>> 793cffb9
         """
 
         try:
