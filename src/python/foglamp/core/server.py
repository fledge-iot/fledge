--- conflicted
+++ resolved
@@ -9,18 +9,12 @@
 
 import asyncio
 import os
-<<<<<<< HEAD
-import sys
-import asyncio
-from aiohttp import web
-=======
-import signal
->>>>>>> d3c4431d
 import subprocess
 import sys
 import http.client
 import json
 from aiohttp import web
+
 from foglamp import logger
 from foglamp.core import routes as admin_routes
 from foglamp.microservice_management import routes as management_routes
@@ -221,17 +215,8 @@
         conn = http.client.HTTPConnection(management_api_url)
         # TODO: need to set http / https based on service protocol
 
-<<<<<<< HEAD
         conn.request('POST', url='/foglamp/service/shutdown', body=None)
         r = conn.getresponse()
-=======
-            # TODO: FOGL-615
-            # log error with message if status is 4xx or 5xx
-            if r.status in range(400, 500):
-                _logger.error("Client error code: %d", r.status)
-            if r.status in range(500, 600):
-                _logger.error("Server error code: %d", r.status)
->>>>>>> d3c4431d
 
         # TODO: FOGL-615
         # log error with message if status is 4xx or 5xx
