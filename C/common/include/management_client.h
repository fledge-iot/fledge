#ifndef _MANAGEMENT_CLIENT_H
#define _MANAGEMENT_CLIENT_H
/*
 * Fledge storage service.
 *
 * Copyright (c) 2017-2018 OSisoft, LLC
 *
 * Released under the Apache 2.0 Licence
 *
 * Author: Mark Riddoch, Massimiliano Pinto
 */

#include <client_http.hpp>
#include <server_http.hpp>
#include <config_category.h>
#include <service_record.h>
#include <logger.h>
#include <string>
#include <map>
#include <vector>
#include <rapidjson/document.h>
#include <asset_tracking.h>
#include <json_utils.h>
#include <thread>
#include <bearer_token.h>

using HttpClient = SimpleWeb::Client<SimpleWeb::HTTP>;
using HttpServer = SimpleWeb::Server<SimpleWeb::HTTP>;
using namespace rapidjson;

class AssetTrackingTuple;

/**
 * The management client class used by services and tasks to communicate
 * with the management API of the Fledge core microservice.
 *
 * The class encapsulates the management REST API and provides methods for accessing each
 * of those APIs.
 */
class ManagementClient {
	public:
		ManagementClient(const std::string& hostname, const unsigned short port);
		~ManagementClient();
		bool 			registerService(const ServiceRecord& service);
		bool 			unregisterService();
		bool 			getService(ServiceRecord& service);
		bool			getServices(std::vector<ServiceRecord *>& services);
		bool			getServices(std::vector<ServiceRecord *>& services, const std::string& type);
		bool 			registerCategory(const std::string& categoryName);
		bool 			unregisterCategory(const std::string& categoryName);
		ConfigCategories	getCategories();
		ConfigCategory		getCategory(const std::string& categoryName);
                std::string             setCategoryItemValue(const std::string& categoryName,
                                                             const std::string& itemName,
                                                             const std::string& itemValue);
		std::string		addChildCategories(const std::string& parentCategory,
							   const std::vector<std::string>& children);
		std::vector<AssetTrackingTuple*>&
					getAssetTrackingTuples(const std::string serviceName = "");
		bool addAssetTrackingTuple(const std::string& service, 
					   const std::string& plugin, 
					   const std::string& asset, 
					   const std::string& event);
		ConfigCategories	getChildCategories(const std::string& categoryName);
		HttpClient		*getHttpClient();
		bool			addAuditEntry(const std::string& serviceName,
						      const std::string& severity,
						      const std::string& details);
<<<<<<< HEAD
		std::string&		getRegistrationBearerToken()
		{
					std::lock_guard<std::mutex> guard(m_bearer_token_mtx);
					return m_bearer_token;
		};
		void			setNewBearerToken(const std::string& bearerToken)
					{
						std::lock_guard<std::mutex> guard(m_bearer_token_mtx);
						m_bearer_token = bearerToken;
					};
		bool			verifyBearerToken(BearerToken& token);
		bool			verifyAccessBearerToken(BearerToken& bToken);
		bool			verifyAccessBearerToken(std::shared_ptr<HttpServer::Request> request);
		bool			refreshBearerToken(const std::string& currentToken,
							std::string& newToken);
=======
		std::string&		getBearerToken() { return m_bearer_token; };
		bool			addProxy(const std::string& serviceName,
						const std::string& operation,
						const std::string& publicEnpoint,
						const std::string& privateEndpoint);
		bool			addProxy(const std::string& serviceName,
				const std::map<std::string, std::vector<std::pair<std::string, std::string> > >& endpoints);
		bool			deleteProxy(const std::string& serviceName);
>>>>>>> ed0d703a

	private:
		std::ostringstream 			m_urlbase;
		std::map<std::thread::id, HttpClient *> m_client_map;
		HttpClient				*m_client;
		std::string				*m_uuid;
		Logger					*m_logger;
		std::map<std::string, std::string>	m_categories;
		// Bearer token returned by service registration
		// if the service startup token has been passed in registration payload
		std::string				m_bearer_token;
		// Map of received and verified access bearer tokens from other microservices
		std::map<std::string, std::string>	m_received_tokens;
		// m_received_tokens lock
		std::mutex 				m_mtx_rTokens;
		// m_client_map lock
		std::mutex				m_mtx_client_map;
		// Get and set bearer token mutex
		std::mutex				m_bearer_token_mtx;
  
	public:
		// member template must be here and not in .cpp file
		template<class T> bool	addCategory(const T& t, bool keepOriginalItems = false)
		{
			try {
				std::string url = "/fledge/service/category";

                                // Build the JSON payload
                                std::ostringstream payload;
                                payload << "{ \"key\" : \"" << JSONescape(t.getName());
                                payload << "\", \"description\" : \"" << JSONescape(t.getDescription());
                                if (! t.getDisplayName().empty() ) {
                                	payload << "\", \"display_name\" : \"" << JSONescape(t.getDisplayName());
                                }
                                payload << "\", \"value\" : " << t.itemsToJSON();


				/**
				 * Note:
				 * At the time being the keep_original_items is added into payload
				 * and configuration manager in the Fledge handles it.
				 *
				 * In the near future keep_original_items will be passed
				 * as URL modifier, i.e: 'URL?keep_original_items=true'
				 */
				if (keepOriginalItems)
				{
					url += "?keep_original_items=true";
				}

				// Terminate JSON string
				payload << " }";

				auto res = this->getHttpClient()->request("POST", url.c_str(), payload.str());

				Document doc;
				std::string response = res->content.string();

				doc.Parse(response.c_str());
				if (doc.HasParseError())
				{
					m_logger->error("Failed to parse result of adding a category: %s\n",
							response.c_str());
					return false;
				}
				else if (doc.HasMember("message"))
				{
					m_logger->error("Failed to add configuration category: %s.",
							doc["message"].GetString());
					return false;
				}
				else
				{
					return true;
				}
			} catch (const SimpleWeb::system_error &e) {
				m_logger->error("Add config category failed %s.", e.what());
			}
			return false;
		};
};

#endif<|MERGE_RESOLUTION|>--- conflicted
+++ resolved
@@ -66,7 +66,6 @@
 		bool			addAuditEntry(const std::string& serviceName,
 						      const std::string& severity,
 						      const std::string& details);
-<<<<<<< HEAD
 		std::string&		getRegistrationBearerToken()
 		{
 					std::lock_guard<std::mutex> guard(m_bearer_token_mtx);
@@ -82,16 +81,15 @@
 		bool			verifyAccessBearerToken(std::shared_ptr<HttpServer::Request> request);
 		bool			refreshBearerToken(const std::string& currentToken,
 							std::string& newToken);
-=======
 		std::string&		getBearerToken() { return m_bearer_token; };
 		bool			addProxy(const std::string& serviceName,
 						const std::string& operation,
 						const std::string& publicEnpoint,
 						const std::string& privateEndpoint);
 		bool			addProxy(const std::string& serviceName,
-				const std::map<std::string, std::vector<std::pair<std::string, std::string> > >& endpoints);
+						const std::map<std::string,
+						std::vector<std::pair<std::string, std::string> > >& endpoints);
 		bool			deleteProxy(const std::string& serviceName);
->>>>>>> ed0d703a
 
 	private:
 		std::ostringstream 			m_urlbase;
