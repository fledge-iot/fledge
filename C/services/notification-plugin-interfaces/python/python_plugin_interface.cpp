--- conflicted
+++ resolved
@@ -17,12 +17,6 @@
 
 #include <python_plugin_common_interface.h>
 
-<<<<<<< HEAD
-#define SHIM_SCRIPT_REL_PATH  "/python/fledge/plugins/common/shim/"
-#define SHIM_SCRIPT_NAME "notification_shim"
-
-=======
->>>>>>> 4deb754a
 using namespace std;
 
 extern "C" {
@@ -32,7 +26,7 @@
 extern PLUGIN_INFORMATION *plugin_info_fn();
 extern PLUGIN_HANDLE plugin_init_fn(ConfigCategory *);
 extern void plugin_shutdown_fn(PLUGIN_HANDLE);
-extern void setImportParameters(string& shimLayerPath, string& foglampPythonDir);
+extern void setImportParameters(string& shimLayerPath, string& fledgePythonDir);
 
 // Reconfigure entry point for rule and delivery plugings
 void notification_plugin_reconfigure_fn(PLUGIN_HANDLE,
@@ -67,35 +61,21 @@
 	bool initPython = false;
 	// Set plugin name for common-plugin-interfaces/python
 	gPluginName = pluginName;
-<<<<<<< HEAD
-	// Get FLEDGE_ROOT dir
-	string fledgeRootDir(getenv("FLEDGE_ROOT"));
-
-	string path = fledgeRootDir + SHIM_SCRIPT_REL_PATH;
-	string name(SHIM_SCRIPT_NAME);
-=======
 
 	string name("notification" + string(SHIM_SCRIPT_POSTFIX));
 
 	string shimLayerPath;
-	string foglampPythonDir;
->>>>>>> 4deb754a
+	string fledgePythonDir;
 
 	// Python 3.x set parameters for import
-	setImportParameters(shimLayerPath, foglampPythonDir);
+	setImportParameters(shimLayerPath, fledgePythonDir);
 
 	// Embedded Python 3.x program name
 	wchar_t *programName = Py_DecodeLocale(name.c_str(), NULL);
 	Py_SetProgramName(programName);
 	PyMem_RawFree(programName);
 
-<<<<<<< HEAD
-	string fledgePythonDir = fledgeRootDir + "/python";
-
-	// Embedded Python 3.5 initialisation
-=======
 	// Embedded Python 3.x initialisation
->>>>>>> 4deb754a
 	if (!Py_IsInitialized())
 	{
 		Py_Initialize();
@@ -109,11 +89,6 @@
 	 // Acquire GIL
 	PyGILState_STATE state = PyGILState_Ensure();
 
-<<<<<<< HEAD
-	Logger::getLogger()->info("NotificationPlugin PythonInterface %s:%d: "
-				  "shimLayerPath=%s, shimFile=%s, "
-				  "fledgePythonDir=%s, plugin '%s",
-=======
 	// New Python interpreter
 	if (!initPython)
 	{
@@ -138,17 +113,11 @@
 
 	Logger::getLogger()->debug("NotificationPlugin PythonInterface %s:%d: "
 				  "shimLayerPath=%s, shimFile=%s, plugin '%s",
->>>>>>> 4deb754a
 				   __FUNCTION__,
 				   __LINE__,
 				   shimLayerPath.c_str(),
 				   name.c_str(),
-<<<<<<< HEAD
-				   fledgePythonDir.c_str(),
-				   gPluginName.c_str());
-=======
 				   pluginName);
->>>>>>> 4deb754a
 
 	// Set Python path for embedded Python 3.x
 	// Get current sys.path - borrowed reference
