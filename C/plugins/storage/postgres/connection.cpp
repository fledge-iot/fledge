/*
 * Fledge storage service.
 *
 * Copyright (c) 2017 OSisoft, LLC
 *
 * Released under the Apache 2.0 Licence
 *
 * Author: Mark Riddoch
 */
#include <connection.h>
#include <connection_manager.h>
#include <sql_buffer.h>
#include <iostream>
#include <libpq-fe.h>
#include "rapidjson/document.h"
#include "rapidjson/writer.h"
#include "rapidjson/stringbuffer.h"
#include "rapidjson/error/error.h"
#include "rapidjson/error/en.h"
#include <string>
#include <vector>
#include <stdarg.h>
#include <stdlib.h>
#include <sstream>
#include <logger.h>
#include <time.h>
#include <algorithm>
#include <math.h>
#include <sys/time.h>

#include <iostream>
#include <chrono>
#include <thread>

using namespace std;
using namespace rapidjson;

static time_t connectErrorTime = 0;
#define CONNECT_ERROR_THRESHOLD		5*60	// 5 minutes

//
// Used for the purge operation - start
//
#define PURGE_DELETE_BLOCK_SIZE	    10000
#define MIN_PURGE_DELETE_BLOCK_SIZE	1000
#define MAX_PURGE_DELETE_BLOCK_SIZE	10000

#define TARGET_PURGE_BLOCK_DEL_TIME	(70*1000) 	// 70 msec
#define PURGE_BLOCK_SZ_GRANULARITY	5 	// 5 rows
#define RECALC_PURGE_BLOCK_SIZE_NUM_BLOCKS	30	// recalculate purge block size after every 30 blocks

#define START_TIME std::chrono::high_resolution_clock::time_point t1 = std::chrono::high_resolution_clock::now();
#define END_TIME std::chrono::high_resolution_clock::time_point t2 = std::chrono::high_resolution_clock::now(); \
				 auto usecs = std::chrono::duration_cast<std::chrono::microseconds>( t2 - t1 ).count();
//
// Used for the purge operation - end


#define LEN_BUFFER_DATE 100
// Format timestamp having microseconds
#define F_DATEH24_US    	"YYYY-MM-DD HH24:MI:SS.US"

static int purgeBlockSize = PURGE_DELETE_BLOCK_SIZE;

const vector<string>  pg_column_reserved_words = {
	"user"
};

/**
 * Check whether to compute timebucket query with min,max,avg for all datapoints
 *
 * @param    payload	JSON payload
 * @return		True if aggregation is 'all'
 */
bool aggregateAll(const Value& payload)
{
	if (payload.HasMember("aggregate") &&
	    payload["aggregate"].IsObject())
	{       
		const Value& agg = payload["aggregate"];
		if (agg.HasMember("operation") &&
		    strcmp(agg["operation"].GetString(), "all") == 0)
		{
			return true;
		}
	}
	return false;
}

/**
 * Build, exucute and return data of a timebucket query with min,max,avg for all datapoints
 *
 * @param    payload	JSON object for timebucket query
 * @param    resultSet	JSON Output buffer
 * @return		True of success, false on any error
 */
bool Connection::aggregateQuery(const Value& payload, string& resultSet)
{
	if (!payload.HasMember("where") ||
	    !payload.HasMember("timebucket"))
	{
		raiseError("retrieve", "aggregateQuery is missing "
			   "'where' and/or 'timebucket' properties");
		return false;
	}

	SQLBuffer sql;

	sql.append("SELECT asset_code, ");

	double size = 1;
	string timeColumn;

	// Check timebucket object
	if (payload.HasMember("timebucket"))
	{
		const Value& bucket = payload["timebucket"];
		if (!bucket.HasMember("timestamp"))
		{
			raiseError("retrieve", "aggregateQuery is missing "
				   "'timestamp' property for 'timebucket'");
			return false;
		}

		// Time column
		timeColumn = bucket["timestamp"].GetString();

		// Bucket size
		if (bucket.HasMember("size"))
		{
			size = atof(bucket["size"].GetString());
			if (!size)
			{
				size = 1;
			}
		}

		// Time format for output
		if (bucket.HasMember("format") && size >= 1)
		{
			sql.append("to_char(");
			sql.append("\"");
			sql.append("timestamp");
			sql.append("\"");
			sql.append(", '");
			sql.append(bucket["format"].GetString());
			sql.append("')");
		}
		else
		{
			if (size < 1)
			{
				// sub-second granularity to time bucket size:
				// force output formatting with microseconds
				sql.append("to_char(");
				sql.append("\"");
				sql.append("timestamp");
				sql.append("\"");
				sql.append(", '");
				sql.append("YYYY-MM-DD HH24:MI:SS.US");
				sql.append("')");
			}
			else
			{
				sql.append("timestamp");
			}
		}

		// Time output alias
		if (bucket.HasMember("alias"))
		{
			sql.append(" AS ");
			sql.append(bucket["alias"].GetString());
		}
	}

	// JSON format aggregated data
	sql.append(", (('{' || string_agg('\"' || x || '\" : ' || resd, ', ') || '}')::jsonb) AS reading ");

	// subquery
	sql.append("FROM ( SELECT  x, asset_code, max(timestamp) AS timestamp, ");
	// Add mon
	sql.append("'{\"min\" : ' || min((reading->>x)::float) || ', ");
	// Add max
	sql.append("\"max\" : ' || max((reading->>x)::float) || ', ");
	// Add avg
	sql.append("\"average\" : ' || avg((reading->>x)::float) || ', ");
	// Add count
	sql.append("\"count\" : ' || count(reading->>x) || ', ");
	// Add sum
	sql.append("\"sum\" : ' || sum((reading->>x)::float) || '}' AS resd ");

	// subquery
	sql.append("FROM ( SELECT asset_code, ");
	sql.append(timeColumn);
	sql.append(", to_timestamp(");

	// Size formatted string
	string size_format;
	if (fmod(size, 1.0) == 0.0)
	{
		size_format = to_string(int(size));
	}
	else
	{
		size_format = to_string(size);
	}

	// Add timebucket size
	if (size != 1)
	{
		sql.append(size_format);
		if (size > 1)
		{
			sql.append(" * round(extract(epoch from ");
		}
		else
		{
			sql.append(" * round((extract(epoch from ");
		}
		sql.append(timeColumn);
		sql.append(" ) / ");
		sql.append(size_format);
		sql.append(')');
		if (size > 1)
		{
			sql.append(')');
		}
		else
		{
			sql.append("::numeric, 6))");
		}
	}
	else
	{
		sql.append(" round(extract(epoch from ");
		sql.append(timeColumn);
		sql.append(") / 1)) ");
	}
	sql.append(" AS \"timestamp\", reading, ");

	// Get all datapoints in 'reading' field
	sql.append("jsonb_object_keys(reading) AS x FROM fledge.readings ");

	// Add where condition
	sql.append("WHERE ");
	if (!jsonWhereClause(payload["where"], sql))
	{
		raiseError("retrieve", "aggregateQuery: failure while building WHERE clause");
		return false;
	}

	// sort results
	sql.append(" ORDER BY ");
	sql.append(timeColumn);
	sql.append(" DESC) tmp ");

	// Add group by
	sql.append("GROUP BY x, asset_code, ");

	sql.append("round(extract(epoch from ");
	sql.append(timeColumn);
	sql.append(") / ");
	if (size != 1)
	{
		sql.append(size_format);
	}
	else
	{
		sql.append('1'); 
	}
	sql.append(") ");

	// sort results
	sql.append("ORDER BY timestamp DESC) tbl ");

	// Add final group and sort
	sql.append("GROUP BY timestamp, asset_code ORDER BY timestamp DESC");

	// Add limit
	if (payload.HasMember("limit"))
	{
		if (!payload["limit"].IsInt())
		{
			raiseError("retrieve", "aggregateQuery: limit must be specfied as an integer");
			return false;
		}
		sql.append(" LIMIT ");
		try {
			sql.append(payload["limit"].GetInt());
		} catch (exception e) {
			raiseError("retrieve", "aggregateQuery: bad value for limit parameter: %s", e.what());
			return false;
		}
	}
	sql.append(';');

	// Execute query
	const char *query = sql.coalesce();

	logSQL("CommonRetrieve", query);

	PGresult *res = PQexec(dbConnection, query);

	delete[] query;

	if (PQresultStatus(res) == PGRES_TUPLES_OK)
	{
		mapResultSet(res, resultSet);
		PQclear(res);
		return true;
	}
	char *SQLState = PQresultErrorField(res, PG_DIAG_SQLSTATE);
	if (!strcmp(SQLState, "22P02")) // Conversion error
	{
		raiseError("retrieve", "Unable to convert data to the required type");
	}
	else
	{
		raiseError("retrieve", PQerrorMessage(dbConnection));
	}
	PQclear(res);
	return false;
}

/**
 * Create a database connection
 */
Connection::Connection()
{
	const char *defaultConninfo = "dbname = fledge";
	char *connInfo = NULL;
	
	if ((connInfo = getenv("DB_CONNECTION")) == NULL)
	{
		connInfo = (char *)defaultConninfo;
	}
 
	/* Make a connection to the database */
	dbConnection = PQconnectdb(connInfo);

	/* Check to see that the backend connection was successfully made */
	if (PQstatus(dbConnection) != CONNECTION_OK)
	{
		if (connectErrorTime == 0 || (time(0) - connectErrorTime > CONNECT_ERROR_THRESHOLD))
		{
			Logger::getLogger()->error("Failed to connect to the database: %s",
				PQerrorMessage(dbConnection));
			connectErrorTime = time(0);
		}
	}
}

/**
 * Destructor for the database connection. Close the connection
 * to Postgres
 */
Connection::~Connection()
{
	PQfinish(dbConnection);
}

/**
 * Perform a query against a common table
 *
 */
bool Connection::retrieve(const string& table, const string& condition, string& resultSet)
{
Document document;  // Default template parameter uses UTF8 and MemoryPoolAllocator.
SQLBuffer	sql;
SQLBuffer	jsonConstraints;	// Extra constraints to add to where clause

	try {
		if (condition.empty())
		{
			sql.append("SELECT * FROM fledge.");
			sql.append(table);
		}
		else
		{
			if (document.Parse(condition.c_str()).HasParseError())
			{
				raiseError("retrieve", "Failed to parse JSON payload");
				return false;
			}
			if (document.HasMember("aggregate"))
			{
				sql.append("SELECT ");
				if (document.HasMember("modifier"))
				{
					sql.append(document["modifier"].GetString());
					sql.append(' ');
				}
				if (!jsonAggregates(document, document["aggregate"], sql, jsonConstraints, false))
				{
					return false;
				}
				sql.append(" FROM fledge.");
			}
			else if (document.HasMember("return"))
			{
				int col = 0;
				Value& columns = document["return"];
				if (! columns.IsArray())
				{
					raiseError("retrieve", "The property return must be an array");
					return false;
				}
				sql.append("SELECT ");
				if (document.HasMember("modifier"))
				{
					sql.append(document["modifier"].GetString());
					sql.append(' ');
				}
				for (Value::ConstValueIterator itr = columns.Begin(); itr != columns.End(); ++itr)
				{
					if (col)
						sql.append(", ");
					if (!itr->IsObject())	// Simple column name
					{
						sql.append("\"");
						sql.append(itr->GetString());
						sql.append("\"");
					}
					else
					{
						if (itr->HasMember("column"))
						{
							if (! (*itr)["column"].IsString())
							{
								raiseError("rerieve", "column must be a string");
								return false;
							}
							if (itr->HasMember("format"))
							{
								if (! (*itr)["format"].IsString())
								{
									raiseError("rerieve", "format must be a string");
									return false;
								}
								sql.append("to_char(");
								sql.append("\"");
								sql.append((*itr)["column"].GetString());
								sql.append("\"");
								sql.append(", '");
								sql.append((*itr)["format"].GetString());
								sql.append("')");
							}
							else if (itr->HasMember("timezone"))
							{
								if (! (*itr)["timezone"].IsString())
								{
									raiseError("rerieve", "timezone must be a string");
									return false;
								}
								sql.append("\"");
								sql.append((*itr)["column"].GetString());
								sql.append("\"");
								sql.append(" AT TIME ZONE '");
								sql.append((*itr)["timezone"].GetString());
								sql.append("' ");
							}
							else
							{
								sql.append("\"");
								sql.append((*itr)["column"].GetString());
								sql.append("\"");
							}
							sql.append(' ');
						}
						else if (itr->HasMember("json"))
						{
							const Value& json = (*itr)["json"];
							if (! returnJson(json, sql, jsonConstraints))
								return false;
						}
						else
						{
							raiseError("retrieve", "return object must have either a column or json property");
							return false;
						}

						if (itr->HasMember("alias"))
						{
							sql.append(" AS \"");
							sql.append((*itr)["alias"].GetString());
							sql.append('"');
						}
					}
					col++;
				}
				sql.append(" FROM fledge.");
			}
			else
			{
				sql.append("SELECT ");
				if (document.HasMember("modifier"))
				{
					sql.append(document["modifier"].GetString());
					sql.append(' ');
				}
				sql.append(" * FROM fledge.");
			}
			sql.append(table);
			if (document.HasMember("where"))
			{
				sql.append(" WHERE ");
			 
				if (document.HasMember("where"))
				{
					if (!jsonWhereClause(document["where"], sql))
					{
						return false;
					}
				}
				else
				{
					raiseError("retrieve", "JSON does not contain where clause");
					return false;
				}
				if (! jsonConstraints.isEmpty())
				{
					sql.append(" AND ");
					const char *jsonBuf =  jsonConstraints.coalesce();
					sql.append(jsonBuf);
					delete[] jsonBuf;
				}
			}
			if (!jsonModifiers(document, sql))
			{
				return false;
			}
		}
		sql.append(';');

		const char *query = sql.coalesce();
		logSQL("CommonRetrieve", query);

		PGresult *res = PQexec(dbConnection, query);
		delete[] query;
		if (PQresultStatus(res) == PGRES_TUPLES_OK)
		{
			mapResultSet(res, resultSet);
			PQclear(res);

			return true;
		}
		char *SQLState = PQresultErrorField(res, PG_DIAG_SQLSTATE);
		if (!strcmp(SQLState, "22P02"))	// Conversion error
		{
			raiseError("retrieve", "Unable to convert data to the required type");
		}
		else
		{
			raiseError("retrieve", PQerrorMessage(dbConnection));
		}
		PQclear(res);
		return false;
	} catch (exception e) {
		raiseError("retrieve", "Internal error: %s", e.what());
	}
	return false;
}

/**
 * Perform a query against the readings table
 *
 */
bool Connection::retrieveReadings(const string& condition, string& resultSet)
{
	Document document;  // Default template parameter uses UTF8 and MemoryPoolAllocator.
	SQLBuffer	sql;
	SQLBuffer	jsonConstraints;	// Extra constraints to add to where clause

	const string table = "readings";

	try {
		if (condition.empty())
		{
			const char *sql_cmd = R"(
					SELECT
						id,
						asset_code,
						reading,
						to_char(user_ts, ')" F_DATEH24_US R"(') as user_ts,
						to_char(ts, ')" F_DATEH24_US R"(') as ts
					FROM fledge.)";

			sql.append(sql_cmd);
			sql.append(table);
		}
		else
		{
			if (document.Parse(condition.c_str()).HasParseError())
			{
				raiseError("retrieve", "Failed to parse JSON payload");
				return false;
			}

			// timebucket aggregate all datapoints
			if (aggregateAll(document))
			{
				return aggregateQuery(document, resultSet);
			}

			if (document.HasMember("aggregate"))
			{
				sql.append("SELECT ");
				if (document.HasMember("modifier"))
				{
					sql.append(document["modifier"].GetString());
					sql.append(' ');
				}
				if (!jsonAggregates(document, document["aggregate"], sql, jsonConstraints, true))
				{
					return false;
				}
				sql.append(" FROM fledge.");
			}
			else if (document.HasMember("return"))
			{
				int col = 0;
				Value& columns = document["return"];
				if (! columns.IsArray())
				{
					raiseError("retrieve", "The property return must be an array");
					return false;
				}
				sql.append("SELECT ");
				if (document.HasMember("modifier"))
				{
					sql.append(document["modifier"].GetString());
					sql.append(' ');
				}
				for (Value::ConstValueIterator itr = columns.Begin(); itr != columns.End(); ++itr)
				{
					if (col)
						sql.append(", ");

					if (!itr->IsObject())	// Simple column name
					{
						if (strcmp(itr->GetString() ,"user_ts") == 0)
						{
							// Display without TZ expression and microseconds also
							sql.append("to_char(user_ts, '" F_DATEH24_US "') as user_ts");
						}
						else if (strcmp(itr->GetString() ,"ts") == 0)
						{
							// Display without TZ expression and microseconds also
							sql.append("to_char(ts, '" F_DATEH24_US "') as ts");
						}
						else
						{
							sql.append("\"");
							sql.append(itr->GetString());
							sql.append("\"");
						}
					}
					else
					{
						if (itr->HasMember("column"))
						{
							if (! (*itr)["column"].IsString())
							{
								raiseError("rerieve", "column must be a string");
								return false;
							}
							if (itr->HasMember("format"))
							{
								if (! (*itr)["format"].IsString())
								{
									raiseError("rerieve", "format must be a string");
									return false;
								}
								sql.append("to_char(");
								sql.append("\"");
								sql.append((*itr)["column"].GetString());
								sql.append("\"");
								sql.append(", '");
								sql.append((*itr)["format"].GetString());
								sql.append("')");
							}
							else if (itr->HasMember("timezone"))
							{
								if (! (*itr)["timezone"].IsString())
								{
									raiseError("rerieve", "timezone must be a string");
									return false;
								}
								sql.append("\"");
								sql.append((*itr)["column"].GetString());
								sql.append("\"");
								sql.append(" AT TIME ZONE '");
								sql.append((*itr)["timezone"].GetString());
								sql.append("' ");
							}
							else
							{
								if (strcmp((*itr)["column"].GetString() ,"user_ts") == 0)
								{
									// Display without TZ expression and microseconds also
									sql.append("to_char(user_ts, '" F_DATEH24_US "')");
									if (! itr->HasMember("alias"))
									{
										sql.append(" AS \"user_ts\" ");
									}
								}
								else if (strcmp((*itr)["column"].GetString() ,"ts") == 0)
								{
									// Display without TZ expression and microseconds also
									sql.append("to_char(ts, '" F_DATEH24_US "')");
									if (! itr->HasMember("alias"))
									{
										sql.append(" AS \"ts\" ");
									}
								}
								else
								{
									sql.append("\"");
									sql.append((*itr)["column"].GetString());
									sql.append("\"");
								}
							}
							sql.append(' ');
						}
						else if (itr->HasMember("json"))
						{
							const Value& json = (*itr)["json"];
							if (! returnJson(json, sql, jsonConstraints))
								return false;
						}
						else
						{
							raiseError("retrieve", "return object must have either a column or json property");
							return false;
						}

						if (itr->HasMember("alias"))
						{
							sql.append(" AS \"");
							sql.append((*itr)["alias"].GetString());
							sql.append('"');
						}
					}
					col++;
				}
				sql.append(" FROM fledge.");
			}
			else
			{
				sql.append("SELECT ");
				if (document.HasMember("modifier"))
				{
					sql.append(document["modifier"].GetString());
					sql.append(' ');
				}

				const char *sql_cmd = R"(
						id,
						asset_code,
						reading,
						to_char(user_ts, ')" F_DATEH24_US R"(') as user_ts,
						to_char(ts, ')" F_DATEH24_US R"(') as ts
					FROM fledge.)";

				sql.append(sql_cmd);
			}
			sql.append(table);
			if (document.HasMember("where"))
			{
				sql.append(" WHERE ");

				if (document.HasMember("where"))
				{
					if (!jsonWhereClause(document["where"], sql))
					{
						return false;
					}
				}
				else
				{
					raiseError("retrieve", "JSON does not contain where clause");
					return false;
				}
				if (! jsonConstraints.isEmpty())
				{
					sql.append(" AND ");
					const char *jsonBuf =  jsonConstraints.coalesce();
					sql.append(jsonBuf);
					delete[] jsonBuf;
				}
			}
			if (!jsonModifiers(document, sql))
			{
				return false;
			}
		}
		sql.append(';');

		const char *query = sql.coalesce();
		logSQL("CommonRetrieve", query);

		PGresult *res = PQexec(dbConnection, query);
		delete[] query;
		if (PQresultStatus(res) == PGRES_TUPLES_OK)
		{
			mapResultSet(res, resultSet);
			PQclear(res);
			return true;
		}
		char *SQLState = PQresultErrorField(res, PG_DIAG_SQLSTATE);
		if (!strcmp(SQLState, "22P02"))	// Conversion error
		{
			raiseError("retrieve", "Unable to convert data to the required type");
		}
		else
		{
			raiseError("retrieve", PQerrorMessage(dbConnection));
		}
		PQclear(res);
		return false;
	} catch (exception e) {
		raiseError("retrieve", "Internal error: %s", e.what());
	}
	return false;
}


/**
 * Insert data into a table
 */
int Connection::insert(const std::string& table, const std::string& data)
{
SQLBuffer	sql;
Document	document;
ostringstream convert;
std::size_t arr = data.find("inserts");

	// Check first the 'inserts' property in JSON data
	bool stdInsert = (arr == std::string::npos || arr > 8);
	// If input data is not an array of iserts
	// create an array with one element
	if (stdInsert)
	{
		convert << "{ \"inserts\" : [ ";
		convert << data;
		convert << " ] }";
	}

	if (document.Parse(stdInsert ? convert.str().c_str() : data.c_str()).HasParseError())
	{
		raiseError("insert", "Failed to parse JSON payload\n");
		return -1;
	}

	// Get the array with row(s)
	Value &inserts = document["inserts"];
	if (!inserts.IsArray())
	{
		raiseError("insert", "Payload is missing the inserts array");
		return -1;
	}

	// Number of inserts
	int ins = 0;

	// Iterate through insert array
	for (Value::ConstValueIterator iter = inserts.Begin();
					iter != inserts.End();
					++iter)
	{
		if (!iter->IsObject())
		{
			raiseError("insert",
				   "Each entry in the insert array must be an object");
			return -1;
		}

		int col = 0;
		SQLBuffer values;

	 	sql.append("INSERT INTO fledge.");
		sql.append(table);
		sql.append(" (");

		for (Value::ConstMemberIterator itr = (*iter).MemberBegin();
						itr != (*iter).MemberEnd();
						++itr)
		{
			// Append column name
			if (col)
			{
				sql.append(", ");
			}
			string field_name = double_quote_reserved_column_name(itr->name.GetString());
			sql.append(field_name);

			// Append column value
			if (col)
			{
				values.append(", ");
			}
			if (itr->value.IsString())
			{
				const char *str = itr->value.GetString();
				// Check if the string is a function
				if (isFunction(str))
				{
					values.append(str);
				}
				else
				{
					values.append('\'');
					values.append(escape(str));
					values.append('\'');
				}
			}
			else if (itr->value.IsDouble())
				values.append(itr->value.GetDouble());
			else if (itr->value.IsNumber())
				values.append(itr->value.GetInt());
			else if (itr->value.IsObject())
			{
				StringBuffer buffer;
				Writer<StringBuffer> writer(buffer);
				itr->value.Accept(writer);
				values.append('\'');
				values.append(escape(buffer.GetString()));
				values.append('\'');
			}
			col++;
		}
		sql.append(") VALUES (");
		const char *vals = values.coalesce();
		sql.append(vals);
		delete[] vals;
		sql.append(");");

		// Increment row count
		ins++;
	}

	const char *query = sql.coalesce();
	logSQL("CommonInsert", query);
	PGresult *res = PQexec(dbConnection, query);
	delete[] query;
	if (PQresultStatus(res) == PGRES_COMMAND_OK)
	{
		PQclear(res);
		return atoi(PQcmdTuples(res));
	}
 	raiseError("insert", PQerrorMessage(dbConnection));
	PQclear(res);
	return -1;
}

/**
 * Perform an update against a common table
 *
 */
int Connection::update(const string& table, const string& payload)
{
// Default template parameter uses UTF8 and MemoryPoolAllocator.
Document	document;
SQLBuffer	sql;

	int 	row = 0;
	ostringstream convert;

	std::size_t arr = payload.find("updates");
	bool changeReqd = (arr == std::string::npos || arr > 8);
	if (changeReqd)
	{
		convert << "{ \"updates\" : [ ";
		convert << payload;
		convert << " ] }";
	}

	if (document.Parse(changeReqd?convert.str().c_str():payload.c_str()).HasParseError())
	{
		raiseError("update", "Failed to parse JSON payload");
		return -1;
	}
	else
	{
		Value &updates = document["updates"];
		if (!updates.IsArray())
		{
			raiseError("update", "Payload is missing the updates array");
			return -1;
		}
		
		int i=0;
		for (Value::ConstValueIterator iter = updates.Begin(); iter != updates.End(); ++iter,++i)
		{
			if (!iter->IsObject())
			{
				raiseError("update",
					   "Each entry in the update array must be an object");
				return -1;
			}
			sql.append("UPDATE fledge.");
			sql.append(table);
			sql.append(" SET ");

			int 	col = 0;
			if ((*iter).HasMember("values"))
			{
				const Value& values = (*iter)["values"];
				for (Value::ConstMemberIterator itr = values.MemberBegin();
						itr != values.MemberEnd(); ++itr)
				{
					if (col != 0)
					{
						sql.append( ", ");
					}
					sql.append("\"");
					sql.append(itr->name.GetString());
					sql.append("\"");
					sql.append(" = ");
		 
					if (itr->value.IsString())
					{
						const char *str = itr->value.GetString();
						// Check if the string is a function
						if (isFunction(str))
						{
							sql.append(str);
						}
						else
						{
							sql.append('\'');
							sql.append(escape(str));
							sql.append('\'');
						}
					}
					else if (itr->value.IsDouble())
						sql.append(itr->value.GetDouble());
					else if (itr->value.IsNumber())
						sql.append(itr->value.GetInt());
					else if (itr->value.IsObject())
					{
						StringBuffer buffer;
						Writer<StringBuffer> writer(buffer);
						itr->value.Accept(writer);
						sql.append('\'');
						sql.append(escape(buffer.GetString()));
						sql.append('\'');
					}
					col++;
				}
			}
			if ((*iter).HasMember("expressions"))
			{
				const Value& exprs = (*iter)["expressions"];
				if (!exprs.IsArray())
				{
					raiseError("update", "The property exressions must be an array");
					return -1;
				}
				for (Value::ConstValueIterator itr = exprs.Begin(); itr != exprs.End(); ++itr)
				{
					if (col != 0)
					{
						sql.append( ", ");
					}
					if (!itr->IsObject())
					{
						raiseError("update",
							   "expressions must be an array of objects");
						return -1;
					}
					if (!itr->HasMember("column"))
					{
						raiseError("update",
							   "Missing column property in expressions array item");
						return -1;
					}
					if (!itr->HasMember("operator"))
					{
						raiseError("update",
							   "Missing operator property in expressions array item");
						return -1;
					}
					if (!itr->HasMember("value"))
					{
						raiseError("update",
							   "Missing value property in expressions array item");
						return -1;
					}
					sql.append("\"");
					sql.append((*itr)["column"].GetString());
					sql.append("\"");
					sql.append(" = ");
					sql.append("\"");
					sql.append((*itr)["column"].GetString());
					sql.append("\"");
					sql.append(' ');
					sql.append((*itr)["operator"].GetString());
					sql.append(' ');
					const Value& value = (*itr)["value"];
		 
					if (value.IsString())
					{
						const char *str = value.GetString();
						// Check if the string is a function
						if (isFunction(str))
						{
							sql.append(str);
						}
						else
						{
							sql.append('\'');
							sql.append(str);
							sql.append('\'');
						}
					}
					else if (value.IsDouble())
						sql.append(value.GetDouble());
					else if (value.IsNumber())
						sql.append(value.GetInt());
					else if (value.IsObject())
					{
						StringBuffer buffer;
						Writer<StringBuffer> writer(buffer);
						value.Accept(writer);
						sql.append('\'');
						sql.append(escape(buffer.GetString()));
						sql.append('\'');
					}
					col++;
				}
			}
			if ((*iter).HasMember("json_properties"))
			{
				const Value& exprs = (*iter)["json_properties"];
				if (!exprs.IsArray())
				{
					raiseError("update",
						   "The property json_properties must be an array");
					return -1;
				}
				for (Value::ConstValueIterator itr = exprs.Begin(); itr != exprs.End(); ++itr)
				{
					if (col != 0)
					{
						sql.append( ", ");
					}
					if (!itr->IsObject())
					{
						raiseError("update",
							   "json_properties must be an array of objects");
						return -1;
					}
					if (!itr->HasMember("column"))
					{
						raiseError("update",
							   "Missing column property in json_properties array item");
						return -1;
					}
					if (!itr->HasMember("path"))
					{
						raiseError("update",
							   "Missing path property in json_properties array item");
						return -1;
					}
					if (!itr->HasMember("value"))
					{
						raiseError("update",
							  "Missing value property in json_properties array item");
						return -1;
					}
					sql.append("\"");
					sql.append((*itr)["column"].GetString());
					sql.append("\"");
					sql.append(" = jsonb_set(");
					sql.append((*itr)["column"].GetString());
					sql.append(", '{");

					const Value& path = (*itr)["path"];
					if (!path.IsArray())
					{
						raiseError("update",
							   "The property path must be an array");
						return -1;
					}
					int pathElement = 0;
					for (Value::ConstValueIterator itr2 = path.Begin();
						itr2 != path.End(); ++itr2)
					{
						if (pathElement > 0)
						{
							sql.append(',');
						}
						if (itr2->IsString())
						{
							sql.append(itr2->GetString());
						}
						else
						{
							raiseError("update",
								   "The elements of path must all be strings");
							return -1;
						}
						pathElement++;
					}
					sql.append("}', ");
					const Value& value = (*itr)["value"];
		 
					if (value.IsString())
					{
						const char *str = value.GetString();
						// Check if the string is a function
						if (isFunction(str))
						{
							sql.append("'\"");
							sql.append(str);
							sql.append("\"'");
						}
						else
						{
							sql.append("'\"");
							sql.append(escape(str));
							sql.append("\"'");
						}
					}
					else if (value.IsDouble())
					{
						sql.append(value.GetDouble());
					}
					else if (value.IsNumber())
					{
						sql.append(value.GetInt());
					}
					else if (value.IsObject())
					{
						StringBuffer buffer;
						Writer<StringBuffer> writer(buffer);
						value.Accept(writer);

						std::string buffer_escaped = "\"";
						buffer_escaped.append(escape_double_quotes(buffer.GetString()));
						buffer_escaped.append( "\"");

						sql.append('\'');
						sql.append(buffer_escaped);
						sql.append('\'');
					}
					sql.append(")");
					col++;
				}
			}
			if (col == 0)
			{
				raiseError("update",
					   "Missing values or expressions object in payload");
				return -1;
			}
			if ((*iter).HasMember("condition"))
			{
				sql.append(" WHERE ");
				if (!jsonWhereClause((*iter)["condition"], sql))
				{
					return false;
				}
			}
			else if ((*iter).HasMember("where"))
			{
				sql.append(" WHERE ");
				if (!jsonWhereClause((*iter)["where"], sql))
				{
					return false;
				}
			}
		sql.append(';');
		}
	}

	const char *query = sql.coalesce();
	logSQL("CommonUpdate", query);
	PGresult *res = PQexec(dbConnection, query);
	delete[] query;
	if (PQresultStatus(res) == PGRES_COMMAND_OK)
	{
		if (atoi(PQcmdTuples(res)) == 0)
		{
 			raiseError("update", "No rows where updated");
			return -1;
		}
		PQclear(res);
		return atoi(PQcmdTuples(res));
	}
 	raiseError("update", PQerrorMessage(dbConnection));
	PQclear(res);
	return -1;
}

/**
 * Perform a delete against a common table
 *
 */
int Connection::deleteRows(const string& table, const string& condition)
{
Document document;  // Default template parameter uses UTF8 and MemoryPoolAllocator.
SQLBuffer	sql;
 
	sql.append("DELETE FROM fledge.");
	sql.append(table);
	if (! condition.empty())
	{
		sql.append(" WHERE ");
		if (document.Parse(condition.c_str()).HasParseError())
		{
			raiseError("delete", "Failed to parse JSON payload");
			return -1;
		}
		else
		{
			if (document.HasMember("where"))
			{
				if (!jsonWhereClause(document["where"], sql))
				{
					return -1;
				}
			}
			else
			{
				raiseError("delete", "JSON does not contain where clause");
				return -1;
			}
		}
	}
	sql.append(';');

	const char *query = sql.coalesce();
	logSQL("CommonDelete", query);
	PGresult *res = PQexec(dbConnection, query);
	delete[] query;
	if (PQresultStatus(res) == PGRES_COMMAND_OK)
	{
		PQclear(res);
		return atoi(PQcmdTuples(res));
	}
 	raiseError("delete", PQerrorMessage(dbConnection));
	PQclear(res);
	return -1;
}

/**
 * Format a date to a fixed format with milliseconds, microseconds and
 * timezone expressed, examples :
 *
 *   case - formatted |2019-01-01 10:01:01.000000+00:00| date |2019-01-01 10:01:01|
 *   case - formatted |2019-02-01 10:02:01.000000+00:00| date |2019-02-01 10:02:01.0|
 *   case - formatted |2019-02-02 10:02:02.841000+00:00| date |2019-02-02 10:02:02.841|
 *   case - formatted |2019-02-03 10:02:03.123456+00:00| date |2019-02-03 10:02:03.123456|
 *   case - formatted |2019-03-01 10:03:01.100000+00:00| date |2019-03-01 10:03:01.1+00:00|
 *   case - formatted |2019-03-02 10:03:02.123000+00:00| date |2019-03-02 10:03:02.123+00:00|
 *   case - formatted |2019-03-03 10:03:03.123456+00:00| date |2019-03-03 10:03:03.123456+00:00|
 *   case - formatted |2019-03-04 10:03:04.123456+01:00| date |2019-03-04 10:03:04.123456+01:00|
 *   case - formatted |2019-03-05 10:03:05.123456-01:00| date |2019-03-05 10:03:05.123456-01:00|
 *   case - formatted |2019-03-04 10:03:04.123456+02:30| date |2019-03-04 10:03:04.123456+02:30|
 *   case - formatted |2019-03-05 10:03:05.123456-02:30| date |2019-03-05 10:03:05.123456-02:30|
 *
 * @param out	false if the date is invalid
 *
 */
bool Connection::formatDate(char *formatted_date, size_t buffer_size, const char *date) {

	struct timeval tv = {0};
	struct tm tm  = {0};
	char *valid_date = nullptr;

	// Extract up to seconds
	memset(&tm, 0, sizeof(tm));
	valid_date = strptime(date, "%Y-%m-%d %H:%M:%S", &tm);

	if (! valid_date)
	{
		return (false);
	}

	strftime (formatted_date, buffer_size, "%Y-%m-%d %H:%M:%S", &tm);

	// Work out the microseconds from the fractional part of the seconds
	char fractional[10] = {0};
	sscanf(date, "%*d-%*d-%*d %*d:%*d:%*d.%[0-9]*", fractional);
	// Truncate to max 6 digits
	fractional[6] = 0;
	int multiplier = 6 - (int)strlen(fractional);
	if (multiplier < 0)
		multiplier = 0;
	while (multiplier--)
		strcat(fractional, "0");

	strcat(formatted_date ,".");
	strcat(formatted_date ,fractional);

	// Handles timezone
	char timezone_hour[5] = {0};
	char timezone_min[5] = {0};
	char sign[2] = {0};

	sscanf(date, "%*d-%*d-%*d %*d:%*d:%*d.%*d-%2[0-9]:%2[0-9]", timezone_hour, timezone_min);
	if (timezone_hour[0] != 0)
	{
		strcat(sign, "-");
	}
	else
	{
		memset(timezone_hour, 0, sizeof(timezone_hour));
		memset(timezone_min,  0, sizeof(timezone_min));

		sscanf(date, "%*d-%*d-%*d %*d:%*d:%*d.%*d+%2[0-9]:%2[0-9]", timezone_hour, timezone_min);
		if  (timezone_hour[0] != 0)
		{
			strcat(sign, "+");
		}
		else
		{
			// No timezone is expressed in the source date
			// the default UTC is added
			strcat(formatted_date, "+00:00");
		}
	}

	if (sign[0] != 0)
	{
		if (timezone_hour[0] != 0)
		{
			strcat(formatted_date, sign);

			// Pad with 0 if an hour having only 1 digit was provided
			// +1 -> +01
			if (strlen(timezone_hour) == 1)
				strcat(formatted_date, "0");

			strcat(formatted_date, timezone_hour);
			strcat(formatted_date, ":");
		}

		if (timezone_min[0] != 0)
		{
			strcat(formatted_date, timezone_min);

			// Pad with 0 if minutes having only 1 digit were provided
			// 3 -> 30
			if (strlen(timezone_min) == 1)
				strcat(formatted_date, "0");

		}
		else
		{
			// Minutes aren't expressed in the source date
			strcat(formatted_date, "00");
		}
	}


	return (true);


}


/**
 * Append a set of readings to the readings table
 */
int Connection::appendReadings(const char *readings)
{
Document 	doc;
SQLBuffer	sql;
int		row = 0;
bool 		add_row = false;

	ParseResult ok = doc.Parse(readings);
	if (!ok)
	{
 		raiseError("appendReadings", GetParseError_En(doc.GetParseError()));
		return -1;
	}

	sql.append("INSERT INTO fledge.readings ( user_ts, asset_code, reading ) VALUES ");

	if (!doc.HasMember("readings"))
	{
		raiseError("appendReadings", "Payload is missing a readings array");
	return -1;
	}
	Value &rdings = doc["readings"];
	if (!rdings.IsArray())
	{
		raiseError("appendReadings", "Payload is missing the readings array");
		return -1;
	}
	for (Value::ConstValueIterator itr = rdings.Begin(); itr != rdings.End(); ++itr)
	{
		if (!itr->IsObject())
		{
			raiseError("appendReadings",
					"Each reading in the readings array must be an object");
			return -1;
		}
		add_row = true;

		const char *str = (*itr)["user_ts"].GetString();
		// Check if the string is a function
		if (isFunction(str))
		{
			if (row)
				sql.append(", (");
			else
				sql.append('(');

			sql.append(str);
		}
		else
		{
			char formatted_date[LEN_BUFFER_DATE] = {0};
			if (! formatDate(formatted_date, sizeof(formatted_date), str) )
			{
				raiseError("appendReadings", "Invalid date |%s|", str);
				add_row = false;
			}
			else
			{
				if (row)
				{
					sql.append(", (");
				}
				else
				{
					sql.append('(');
				}

				sql.append('\'');
				sql.append(formatted_date);
				sql.append('\'');
			}
		}

		if (add_row)
		{
			row++;

			// Handles - asset_code
			sql.append(",\'");
			sql.append((*itr)["asset_code"].GetString());
			sql.append("', '");

			// Handles - reading
			StringBuffer buffer;
			Writer<StringBuffer> writer(buffer);
			(*itr)["reading"].Accept(writer);
			sql.append(escape(buffer.GetString()));
			sql.append("\' ");

			sql.append(')');
		}
	}
	sql.append(';');

	const char *query = sql.coalesce();

	logSQL("ReadingsAppend", query);
	PGresult *res = PQexec(dbConnection, query);
	delete[] query;
	if (PQresultStatus(res) == PGRES_COMMAND_OK)
	{
		PQclear(res);
		return atoi(PQcmdTuples(res));
	}
 	raiseError("appendReadings", PQerrorMessage(dbConnection));
	PQclear(res);
	return -1;
}

/**
 * Fetch a block of readings from the reading table
 */
bool Connection::fetchReadings(unsigned long id, unsigned int blksize, std::string& resultSet)
{
char	sqlbuffer[200];

	snprintf(sqlbuffer, sizeof(sqlbuffer),
		"SELECT id, asset_code, reading, user_ts AT TIME ZONE 'UTC' as \"user_ts\", ts AT TIME ZONE 'UTC' as \"ts\" FROM fledge.readings WHERE id >= %ld ORDER BY id LIMIT %d;", id, blksize);

	logSQL("ReadingsFetch", sqlbuffer);
	PGresult *res = PQexec(dbConnection, sqlbuffer);
	if (PQresultStatus(res) == PGRES_TUPLES_OK)
	{
		mapResultSet(res, resultSet);
		PQclear(res);
		return true;
	}
 	raiseError("retrieve", PQerrorMessage(dbConnection));
	PQclear(res);
	return false;
}



/**
 * Purge readings from the reading table
 */
unsigned int  Connection::purgeReadings(unsigned long age, unsigned int flags, unsigned long sent, std::string& result)
{
	unsigned long rowidLimit = 0, minrowidLimit = 0, maxrowidLimit = 0, rowidMin;

	string sqlCommand;
	SQLBuffer sql;
	long unsentPurged = 0;
	long unsentRetained = 0;
	long numReadings = 0;
	bool flag_retain;
	int blocks = 0;
	struct timeval startTv{}, endTv{};

	const char *logSection="ReadingsPurgeByAge";

	Logger *logger = Logger::getLogger();

	flag_retain = false;

	if ( (flags & STORAGE_PURGE_RETAIN_ANY) || (flags & STORAGE_PURGE_RETAIN_ALL) )
	{
		flag_retain = true;
	}
	Logger::getLogger()->debug("%s - flags :%X: flag_retain :%d: sent :%lu:", __FUNCTION__, flags, flag_retain, sent);

	// Prepare empty result
	result = "{ \"removed\" : 0, ";
	result += " \"unsentPurged\" : 0, ";
	result += " \"unsentRetained\" : 0, ";
	result += " \"readings\" : 0 }";

	logger->info("Purge starting...");
	gettimeofday(&startTv, NULL);

	/*
	 * We fetch the current rowid and limit the purge process to work on just
	 * those rows present in the database when the purge process started.
	 * This prevents us looping in the purge process if new readings become
	 * eligible for purging at a rate that is faster than we can purge them.
	 */
	rowidLimit = purgeOperation("SELECT max(id) from fledge.readings;", logSection,
						   "ReadingsPurgeByAge - phase 1, fetching maximum id",
						   true);
	if (rowidLimit == -1) {
		return 0;
	}
	maxrowidLimit = rowidLimit;

	minrowidLimit = purgeOperation("SELECT min(id) from fledge.readings;", logSection,
						   "ReadingsPurgeByAge - phase 1, fetching minimum id", true);
	if (minrowidLimit == -1) {
		return 0;
	}
	//###   #########################################################################################:

	if (age == 0)
	{
		/*
		 * An age of 0 means remove the oldest hours data.
		 * So set age based on the data we have and continue.
		 */

		sqlCommand = "SELECT round(extract(epoch FROM (now() - min(user_ts)))/360) FROM fledge.readings WHERE id <=" + to_string (rowidLimit) + ";";
		age = purgeOperation(sqlCommand.c_str() , logSection,
					   "ReadingsPurgeByAge - phase 1, calculating age", true);
		if (age == -1) {
			return 0;
		}
	}

	Logger::getLogger()->debug("%s - rowidLimit :%lu: maxrowidLimit :%lu: maxrowidLimit :%lu: age :%lu:", __FUNCTION__, rowidLimit, maxrowidLimit, minrowidLimit, age);

	{
		/*
		 * Refine rowid limit to just those rows older than age hours.
		 */
		unsigned long l = minrowidLimit;
		unsigned long r;
		if (flag_retain) {

			r = min(sent, rowidLimit);
		} else {
			r = rowidLimit;
		}

		r = max(r, l);
		logger->debug   ("%s - l=%u, r=%u, sent=%u, rowidLimit=%u, minrowidLimit=%u, flags=%u", __FUNCTION__, l, r, sent, rowidLimit, minrowidLimit, flags);

		if (l == r)
		{
			logger->info("V2 No data to purge: min_id == max_id == %u", minrowidLimit);
			return 0;
		}

		unsigned long m=l;

		while (l <= r)
		{
			unsigned long midRowId = 0;
			unsigned long prev_m = m;
			m = l + (r - l) / 2;
			if (prev_m == m) break;

			// e.g. select id from readings where rowid = 219867307 AND user_ts < datetime('now' , '-24 hours', 'utc');
			sqlCommand = "SELECT id FROM fledge.readings WHERE id = " + to_string (m) + " AND user_ts < (now() - INTERVAL '" + to_string (age) + " hours');";
			midRowId = purgeOperation(sqlCommand.c_str() , logSection, "ReadingsPurgeByAge - phase 2, fetching midRowId", true);
			if (midRowId == -1) {
				return 0;
			}

			if (midRowId == 0) // mid row doesn't satisfy given condition for user_ts, so discard right/later half and look in left/earlier half
			{
				// search in earlier/left half
				r = m - 1;

				// The m position should be skipped as midRowId is 0
				m = r;
			}
			else //if (l != m)
			{
				// search in later/right half
				l = m + 1;
			}
		}


		rowidLimit = m;

		Logger::getLogger()->debug("%s - s1 rowidLimit :%lu: minrowidLimit :%lu: maxrowidLimit :%lu:", __FUNCTION__, rowidLimit, minrowidLimit, maxrowidLimit);

		sqlCommand = "SELECT max(id) FROM fledge.readings WHERE id <= " + to_string (rowidLimit) + " AND user_ts < (now() - INTERVAL '" + to_string (age) + " hours');";
		rowidLimit = purgeOperation(sqlCommand.c_str() , logSection, "ReadingsPurgeByAge - phase 2, checking rowidLimit", true);

		if (rowidLimit == -1) {
			return 0;
		}

		Logger::getLogger()->debug("%s - s2 rowidLimit :%lu: minrowidLimit :%lu: maxrowidLimit :%lu:", __FUNCTION__, rowidLimit, minrowidLimit, maxrowidLimit);

		if (minrowidLimit == rowidLimit)
		{
			logger->info("No data to purge");
			return 0;
		}

		rowidMin = minrowidLimit;
		Logger::getLogger()->debug("%s - m :%lu: rowidMin :%lu: ",__FUNCTION__ ,m,  rowidMin);
	}

	
	if ( ! flag_retain )
	{
		unsigned long lastPurgedId;

		sqlCommand = "SELECT id FROM fledge.readings WHERE id = " + to_string (rowidLimit) + ";";
		lastPurgedId = purgeOperation(sqlCommand.c_str() , logSection, "ReadingsPurgeByAge - phase 2, fetching unsentPurged", true);
		if (lastPurgedId == -1) {
			return 0;
		}

		if (sent != 0 && lastPurgedId > sent)	// Unsent readings will be purged
		{
			// Get number of unsent rows we are about to remove
			unsentPurged = rowidLimit - sent;
		}
		Logger::getLogger()->debug("%s - lastPurgedId :%d: unsentPurged :%ld:" ,__FUNCTION__, lastPurgedId, unsentPurged);
	}

	unsigned int deletedRows = 0;
	unsigned int rowsAffected, totTime=0, prevBlocks=0, prevTotTime=0;

	logger->info("Purge about to delete readings # %ld to %ld", rowidMin, rowidLimit);
	while (rowidMin < rowidLimit)
	{
		blocks++;
		rowidMin += purgeBlockSize;
		if (rowidMin > rowidLimit)
		{
			rowidMin = rowidLimit;
		}

		{
			sqlCommand = "DELETE FROM fledge.readings WHERE id <=" + to_string(rowidMin) + ";" ;

			START_TIME;
			rowsAffected = purgeOperation(sqlCommand.c_str() , logSection, "ReadingsPurgeByAge - phase 3, deleting readings", false);
			END_TIME;

			logger->debug("%s - DELETE sql :%s: rowsAffected :%ld:",  __FUNCTION__, sqlCommand.c_str() ,rowsAffected);

			if (rowsAffected == -1) {
				return 0;
			}
			totTime += usecs;

			if(usecs>150000)
			{
				std::this_thread::sleep_for(std::chrono::milliseconds(100+usecs/10000));
			}
		}

		deletedRows += rowsAffected;
		logger->debug("Purge delete block #%d with %d readings", blocks, rowsAffected);

		if(blocks % RECALC_PURGE_BLOCK_SIZE_NUM_BLOCKS == 0)
		{
			int prevAvg = prevTotTime/(prevBlocks?prevBlocks:1);
			int currAvg = (totTime-prevTotTime)/(blocks-prevBlocks);
			int avg = ((prevAvg?prevAvg:currAvg)*5 + currAvg*5) / 10; // 50% weightage for long term avg and 50% weightage for current avg
			prevBlocks = blocks;
			prevTotTime = totTime;
			int deviation = abs(avg - TARGET_PURGE_BLOCK_DEL_TIME);
			logger->debug("blocks=%d, totTime=%d usecs, prevAvg=%d usecs, currAvg=%d usecs, avg=%d usecs, TARGET_PURGE_BLOCK_DEL_TIME=%d usecs, deviation=%d usecs",
						  blocks, totTime, prevAvg, currAvg, avg, TARGET_PURGE_BLOCK_DEL_TIME, deviation);
			if (deviation > TARGET_PURGE_BLOCK_DEL_TIME/10)
			{
				float ratio = (float)TARGET_PURGE_BLOCK_DEL_TIME / (float)avg;
				if (ratio > 2.0) ratio = 2.0;
				if (ratio < 0.5) ratio = 0.5;
				purgeBlockSize = (float)purgeBlockSize * ratio;
				purgeBlockSize = purgeBlockSize / PURGE_BLOCK_SZ_GRANULARITY * PURGE_BLOCK_SZ_GRANULARITY;
				if (purgeBlockSize < MIN_PURGE_DELETE_BLOCK_SIZE)
					purgeBlockSize = MIN_PURGE_DELETE_BLOCK_SIZE;
				if (purgeBlockSize > MAX_PURGE_DELETE_BLOCK_SIZE)
					purgeBlockSize = MAX_PURGE_DELETE_BLOCK_SIZE;
				logger->debug("Changed purgeBlockSize to %d", purgeBlockSize);
			}
			std::this_thread::sleep_for(std::chrono::milliseconds(100));
		}
		//Logger::getLogger()->debug("Purge delete block #%d with %d readings", blocks, rowsAffected);
	} while (rowidMin  < rowidLimit);

	logger->debug   ("%s - sent=%u, minrowidLimit=%u, maxrowidLimit=%u, rowidLimit=%u deletedRows=%u", __FUNCTION__, sent, minrowidLimit, maxrowidLimit, rowidLimit, deletedRows);

	unsentRetained = maxrowidLimit - rowidLimit;

	numReadings = maxrowidLimit +1 - minrowidLimit - deletedRows;

	if (sent == 0)	// Special case when not north process is used
	{
		unsentPurged = deletedRows;
	}

	ostringstream convert;

	convert << "{ \"removed\" : "       << deletedRows    << ", ";
	convert << " \"unsentPurged\" : "   << unsentPurged   << ", ";
	convert << " \"unsentRetained\" : " << unsentRetained << ", ";
	convert << " \"readings\" : "       << numReadings    << " }";

	result = convert.str();

	{ // Timing
		unsigned long duration;
		gettimeofday(&endTv, NULL);
		duration = (1000000 * (endTv.tv_sec - startTv.tv_sec)) + endTv.tv_usec - startTv.tv_usec;
		duration = duration / 1000; // milliseconds
		logger->info("Purge process complete in %d blocks in %ld milliseconds", blocks, duration);
	}

	Logger::getLogger()->debug("%s - age :%lu: flag_retain :%x: sent :%lu: result :%s:", __FUNCTION__, age, flags, flag_retain, result.c_str() );

	return deletedRows;
}

/**
 * Execute a SQL command for the purge task
 */
unsigned long Connection::purgeOperation(const char *sql, const char *logSection, const char *phase, bool retrieve)
{
	SQLBuffer sqlBuffer;
	const char *query;
	unsigned long value;
	PGresult *res;
	bool error;
	char *PGValue {};

	error = false;
	value = 0;

	Logger::getLogger()->debug("%s - sql :%s: logSection :%s: phase :%s:", __FUNCTION__, sql, logSection, phase);

	sqlBuffer.append(sql);
	query = sqlBuffer.coalesce();
	logSQL(logSection, query);
	res = PQexec(dbConnection, query);
	delete[] query;

	if (retrieve) {
		if (PQresultStatus(res) == PGRES_TUPLES_OK) {

			PGValue = PQgetvalue(res, 0, 0);
			if (PGValue)
				value = (unsigned long) atol(PGValue);

		} else {
			error = true;
		}
	} else {
		if (PQresultStatus(res) == PGRES_COMMAND_OK) {
			value = (unsigned long)atoi(PQcmdTuples(res));
		} else {
			error = true;
		}
	}

	if (error)
	{
		raiseError(phase, PQerrorMessage(dbConnection));
		value = -1;
	}

	PQclear(res);

	return value;
}

/**
 * Purge readings from the reading table leaving a number of rows equal to the parameter rows
 */
unsigned int  Connection::purgeReadingsByRows(unsigned long rows,
					unsigned int flags,
					unsigned long sent,
					std::string& result)
{
	unsigned long deletedRows = 0, unsentPurged = 0, unsentRetained = 0, numReadings = 0;
	unsigned long limit = 0;
	unsigned long rowcount, minId, maxId;
	unsigned long rowsAffectedLastComand;
	unsigned long deletePoint;

	string sqlCommand;
	bool flag_retain;

	const char *logSection="ReadingsPurgeByRows";

	Logger *logger = Logger::getLogger();

	flag_retain = false;

	if ( (flags & STORAGE_PURGE_RETAIN_ANY) || (flags & STORAGE_PURGE_RETAIN_ALL) )
	{
		flag_retain = true;
	}
	Logger::getLogger()->debug(" %s - flags :%X: flag_retain :%s: sent :%ld:", __FUNCTION__, flags, flag_retain ? "true" : "false", sent);

	logger->info("Purge by Rows called");
	if (flag_retain)
	{
		limit = sent;
		logger->info("Sent is %lu", sent);
	}
	logger->info("Purge by Rows called with flag_retain %X, rows %lu, limit %lu", flag_retain, rows, limit);


	rowcount = purgeOperation("SELECT count(*) from fledge.readings;", logSection,
							  "ReadingsPurgeByRows - phase 1, fetching row count", true);
	if (rowcount == -1) {
		return 0;
	}

	maxId = purgeOperation("SELECT max(id) from fledge.readings;", logSection,
						   "ReadingsPurgeByRows - phase 1, fetching maximum id",
						   true);
	if (maxId == -1) {
		return 0;
	}

	numReadings = rowcount;
	rowsAffectedLastComand = 0;
	deletedRows = 0;

	do
	{
		if (rowcount <= rows)
		{
			logger->info("Row count %d is less than required rows %d", rowcount, rows);
			break;
		}

		minId = purgeOperation("SELECT min(id) from fledge.readings;", logSection,
							   "ReadingsPurgeByRows - phase 2, fetching minimum id", true);
		if (minId == -1) {
			return 0;
		}

		deletePoint = minId + 10000;
		if (maxId - deletePoint < rows || deletePoint > maxId)
			deletePoint = maxId - rows;

		// Do not delete
		if (flag_retain) {

			if (limit < deletePoint)
			{
				deletePoint = limit;
			}
		}

		{
			logger->info("RowCount %lu, Max Id %lu, min Id %lu, delete point %lu", rowcount, maxId, minId, deletePoint);

			sqlCommand = "DELETE FROM fledge.readings WHERE id <= " +  to_string(deletePoint);
			rowsAffectedLastComand = purgeOperation(sqlCommand.c_str(), logSection, "ReadingsPurgeByRows - phase 2, deleting readings", false);

			deletedRows += rowsAffectedLastComand;
			numReadings -= rowsAffectedLastComand;
			rowcount    -= rowsAffectedLastComand;

			logger->debug("Deleted %lu rows", rowsAffectedLastComand);
			if (rowsAffectedLastComand == 0)
			{
				break;
			}
			if (limit != 0 && sent != 0)
			{
				unsentPurged = deletePoint - sent;
			}
			else if (!limit)
			{
				unsentPurged += rowsAffectedLastComand;
			}
		}
	} while (rowcount > rows);

	if (limit)
	{
		unsentRetained = numReadings - rows;
	}

	ostringstream convert;

	convert << "{ \"removed\" : " << deletedRows << ", ";
	convert << " \"unsentPurged\" : " << unsentPurged << ", ";
	convert << " \"unsentRetained\" : " << unsentRetained << ", ";
	convert << " \"readings\" : " << numReadings << " }";

	result = convert.str();

	Logger::getLogger()->debug("%s - Purge by Rows complete - rows :%lu: flag :%x: sent :%lu:  numReadings :%lu:  rowsAffected :%u:  result :%s:", __FUNCTION__, rows, flags, sent, numReadings, rowsAffectedLastComand, result.c_str() );

	return deletedRows;

}

/**
 * Map a SQL result set to a JSON document
 */
void Connection::mapResultSet(PGresult *res, string& resultSet)
{
int nFields, i, j;
Document doc;

	doc.SetObject();    // Create the JSON document
	Document::AllocatorType& allocator = doc.GetAllocator();
	nFields = PQnfields(res); // No. of columns in resultset
	Value rows(kArrayType);   // Setup a rows array
	Value count;
	count.SetInt(PQntuples(res)); // Create the count
	doc.AddMember("count", count, allocator);

	// Iterate over the rows
	for (i = 0; i < PQntuples(res); i++)
	{
		Value row(kObjectType); // Create a row
		for (j = 0; j < nFields; j++)
		{
			/**
			 * TODO Improve handling of Oid's
			 *
			 * Current OID detection is based on
			 *
			 * SELECT oid, typname FROM pg_type;
			 */

			/**
			 * If PQgetvalue() is pointer to an empty string,
			 * we assume that is a NULL and we return
			 * the "" value no matter the OID value
			 */
			if (!strlen(PQgetvalue(res, i, j)))
			{
				Value value("", allocator);
				Value name(PQfname(res, j), allocator);
				row.AddMember(name, value, allocator);

				// Get the next column
				continue;
			}

			/* PQgetvalue() has a value, check OID */	
			Oid oid = PQftype(res, j);
			switch (oid)
			{
				case 3802: // JSON type hard coded in this example: jsonb
				{
					Document d;
					if (d.Parse(PQgetvalue(res, i, j)).HasParseError())
					{
						raiseError("resultSet", "Failed to parse: %s\n", PQgetvalue(res, i, j));
						continue;
					}
					Value value(d, allocator);
					Value name(PQfname(res, j), allocator);
					row.AddMember(name, value, allocator);
					break;
				}
				case 23:    //INT 4 bytes: int4
				{
					int32_t intVal = atoi(PQgetvalue(res, i, j));
					Value name(PQfname(res, j), allocator);
					row.AddMember(name, intVal, allocator);
					break;
				}
				case 21:    //SMALLINT 2 bytes: int2
				{
					int16_t intVal = (short)atoi(PQgetvalue(res, i, j));
					Value name(PQfname(res, j), allocator);
					row.AddMember(name, intVal, allocator);
					break;
				}
				case 20:    //BIG INT 8 bytes: int8
				{
					int64_t intVal = atol(PQgetvalue(res, i, j));
					Value name(PQfname(res, j), allocator);
					row.AddMember(name, intVal, allocator);
					break;
				}
				case 700: // float4
				case 701: // float8
				case 710: // this OID doesn't exist
				{
					double dblVal = atof(PQgetvalue(res, i, j));
					Value name(PQfname(res, j), allocator);
					row.AddMember(name, dblVal, allocator);
					break;
				}
				case 1184: // Timestamp: timestamptz
				{
					char *str = PQgetvalue(res, i, j);
					Value value(str, allocator);
					Value name(PQfname(res, j), allocator);
					row.AddMember(name, value, allocator);
					break;
				}
				default:
				{
					char *str = PQgetvalue(res, i, j);
					if (oid == 1042) // char(x) rather than varchar so trim white space
					{
						str = trim(str);
					}
					Value value(str, allocator);
					Value name(PQfname(res, j), allocator);
					row.AddMember(name, value, allocator);
					break;
				}
			}
		}
		rows.PushBack(row, allocator);  // Add the row
	}
	doc.AddMember("rows", rows, allocator); // Add the rows to the JSON
	/* Write out the JSON document we created */
	StringBuffer buffer;
	Writer<StringBuffer> writer(buffer);
	doc.Accept(writer);
	resultSet = buffer.GetString();
}

/**
 * Process the aggregate options and return the columns to be selected
 *
 * @param payload           To evaluate for the generation of the SQLcommands
 * @param aggregates        To evaluate for the generation of the SQL commands
 * @param jsonConstraint    To evaluate for the generation of the SQL commands
 * @param isTableReading    True if the handled table is the readings for which
 *                          a specific format should be applied
 * @param sql		    The sql commands relates to payload, aggregates
 *                          and jsonConstraint
 *
 */
bool Connection::jsonAggregates(const Value& payload,
				const Value& aggregates,
				SQLBuffer& sql,
				SQLBuffer& jsonConstraint,
				bool isTableReading)
{
	if (aggregates.IsObject())
	{
		if (! aggregates.HasMember("operation"))
		{
			raiseError("Select aggregation", "Missing property \"operation\"");
			return false;
		}
		if ((! aggregates.HasMember("column")) && (! aggregates.HasMember("json")))
		{
			raiseError("Select aggregation", "Missing property \"column\" or \"json\"");
			return false;
		}

		string column_name = aggregates["column"].GetString();

		sql.append(aggregates["operation"].GetString());
		sql.append('(');
		if (aggregates.HasMember("column"))
		{
			if (strcmp(aggregates["operation"].GetString(), "count") != 0)
			{
				// an operation different from the 'count' is requested
				if (isTableReading && (column_name.compare("user_ts") == 0) )
				{
					sql.append("to_char(user_ts, '" F_DATEH24_US "')");
				}
				else
				{
					sql.append("\"");
					sql.append(column_name);
					sql.append("\"");
				}
			}
			else
			{
				// 'count' operation is requested
				sql.append(column_name);
			}
		}
		else if (aggregates.HasMember("json"))
		{
			const Value& json = aggregates["json"];
			if (! json.IsObject())
			{
				raiseError("Select aggregation", "The json property must be an object");
				return false;
			}
			if (!json.HasMember("column"))
			{
				raiseError("retrieve", "The json property is missing a column property");
				return false;
			}
			sql.append('(');
			sql.append("\"");

			sql.append(json["column"].GetString());
			sql.append("\"");
			sql.append("->");
			if (!json.HasMember("properties"))
			{
				raiseError("retrieve", "The json property is missing a properties property");
				return false;
			}
			const Value& jsonFields = json["properties"];
			if (jsonFields.IsArray())
			{
				if (! jsonConstraint.isEmpty())
				{
					jsonConstraint.append(" AND ");
				}
				jsonConstraint.append(json["column"].GetString());
				int field = 0;
				string prev;
				for (Value::ConstValueIterator itr = jsonFields.Begin(); itr != jsonFields.End(); ++itr)
				{
					if (field)
					{
						sql.append("->>");
					}
					if (prev.length() > 0)
					{
						jsonConstraint.append("->>'");
						jsonConstraint.append(prev);
						jsonConstraint.append("'");
					}
					prev = itr->GetString();
					field++;
					sql.append('\'');
					sql.append(itr->GetString());
					sql.append('\'');
				}
				jsonConstraint.append(" ? '");
				jsonConstraint.append(prev);
				jsonConstraint.append("'");
			}
			else
			{
				sql.append('\'');
				sql.append(jsonFields.GetString());
				sql.append('\'');
				if (! jsonConstraint.isEmpty())
				{
					jsonConstraint.append(" AND ");
				}
				jsonConstraint.append(json["column"].GetString());
				jsonConstraint.append(" ? '");
				jsonConstraint.append(jsonFields.GetString());
				jsonConstraint.append("'");
			}
			sql.append(")::float");
		}
		sql.append(") AS \"");
		if (aggregates.HasMember("alias"))
		{
			sql.append(aggregates["alias"].GetString());
		}
		else
		{
			sql.append(aggregates["operation"].GetString());
			sql.append('_');
			sql.append(aggregates["column"].GetString());
		}
		sql.append("\"");
	}
	else if (aggregates.IsArray())
	{
		int index = 0;
		for (Value::ConstValueIterator itr = aggregates.Begin(); itr != aggregates.End(); ++itr)
		{
			if (!itr->IsObject())
			{
				raiseError("select aggregation",
						"Each element in the aggregate array must be an object");
				return false;
			}
			if ((! itr->HasMember("column")) && (! itr->HasMember("json")))
			{
				raiseError("Select aggregation", "Missing property \"column\"");
				return false;
			}
			if (! itr->HasMember("operation"))
			{
				raiseError("Select aggregation", "Missing property \"operation\"");
				return false;
			}

			if (index)
				sql.append(", ");
			index++;
			sql.append((*itr)["operation"].GetString());
			sql.append('(');
			if (itr->HasMember("column"))
			{

				string column_name= (*itr)["column"].GetString();
				if (isTableReading && (column_name.compare("user_ts") == 0) )
				{
					sql.append("to_char(user_ts, '" F_DATEH24_US "')");
				}
				else
				{
					sql.append("\"");
					sql.append(column_name);
					sql.append("\"");
				}
			}
			else if (itr->HasMember("json"))
			{
				const Value& json = (*itr)["json"];
				if (! json.IsObject())
				{
					raiseError("Select aggregation", "The json property must be an object");
					return false;
				}
				if (!json.HasMember("column"))
				{
					raiseError("retrieve", "The json property is missing a column property");
					return false;
				}
				sql.append('(');
				sql.append("\"");
				sql.append(json["column"].GetString());
				sql.append("\"");
				if (!json.HasMember("properties"))
				{
					raiseError("retrieve", "The json property is missing a properties property");
					return false;
				}
				const Value& jsonFields = json["properties"];
				if (! jsonConstraint.isEmpty())
				{
					jsonConstraint.append(" AND ");
				}
				jsonConstraint.append(json["column"].GetString());
				if (jsonFields.IsArray())
				{
					string prev;
					for (Value::ConstValueIterator itr = jsonFields.Begin(); itr != jsonFields.End(); ++itr)
					{
						if (prev.length() > 0)
						{
							jsonConstraint.append("->>'");
							jsonConstraint.append(prev);
							jsonConstraint.append("'");
						}
						prev = itr->GetString();
						sql.append("->>'");
						sql.append(itr->GetString());
						sql.append('\'');
					}
					jsonConstraint.append(" ? '");
					jsonConstraint.append(prev);
					jsonConstraint.append("'");
				}
				else
				{
					sql.append("->>'");
					sql.append(jsonFields.GetString());
					sql.append('\'');
					jsonConstraint.append(" ? '");
					jsonConstraint.append(jsonFields.GetString());
					jsonConstraint.append("'");
				}
				sql.append(")::float");
			}
			sql.append(") AS \"");
			if (itr->HasMember("alias"))
			{
				sql.append((*itr)["alias"].GetString());
			}
			else
			{
				sql.append((*itr)["operation"].GetString());
				sql.append('_');
				sql.append((*itr)["column"].GetString());
			}
			sql.append("\"");
		}
	}
	if (payload.HasMember("group"))
	{
		sql.append(", ");
		if (payload["group"].IsObject())
		{
			const Value& grp = payload["group"];
			if (grp.HasMember("format"))
			{
				sql.append("to_char(");
				sql.append("\"");
				sql.append(grp["column"].GetString());
				sql.append("\"");
				sql.append(", '");
				sql.append(grp["format"].GetString());
				sql.append("')");
			}
			else
			{
				sql.append("\"");
				sql.append(grp["column"].GetString());
				sql.append("\"");
			}
			if (grp.HasMember("alias"))
			{
				sql.append(" AS \"");
				sql.append(grp["alias"].GetString());
				sql.append("\"");
			}
			else
			{
				sql.append(" AS \"");
				sql.append(grp["column"].GetString());
				sql.append("\"");
			}
		}
		else
		{
			// Double quotes commented to allow a group by of the type : date(history_ts), key
			//sql.append("\"");
			sql.append(payload["group"].GetString());
			//sql.append("\"");
		}
	}
	if (payload.HasMember("timebucket"))
	{
		const Value& tb = payload["timebucket"];
		if (! tb.IsObject())
		{
			raiseError("Select data", "The \"timebucket\" property must be an object");
			return false;
		}
		if (! tb.HasMember("timestamp"))
		{
			raiseError("Select data", "The \"timebucket\" object must have a timestamp property");
			return false;
		}
		if (tb.HasMember("format"))
		{
			sql.append(", to_char(to_timestamp(");
		}
		else
		{
			sql.append(", to_timestamp(");
		}
		if (tb.HasMember("size"))
		{
			sql.append(tb["size"].GetString());
			sql.append(" * ");
		}
		sql.append("floor(extract(epoch from ");
		sql.append(tb["timestamp"].GetString());
		sql.append(") / ");
		if (tb.HasMember("size"))
		{
			sql.append(tb["size"].GetString());
		}
		else
		{
			sql.append(1);
		}
		sql.append("))");
		if (tb.HasMember("format"))
		{
			sql.append(", '");
			sql.append(tb["format"].GetString());
			sql.append("')");
		}
		sql.append(" AS \"");
		if (tb.HasMember("alias"))
		{
			sql.append(tb["alias"].GetString());
		}
		else
		{
			sql.append("timestamp");
		}
		sql.append('"');
	}
	return true;
}

/**
 * Process the modifers for limit, skip, sort and group
 */
bool Connection::jsonModifiers(const Value& payload, SQLBuffer& sql)
{
	if (payload.HasMember("timebucket") && payload.HasMember("sort"))
	{
		raiseError("query modifiers", "Sort and timebucket modifiers can not be used in the same payload");
		return false;
	}

	// Count columns
	unsigned int nAggregates = 0;
	if (payload.HasMember("aggregate") &&
	    payload["aggregate"].IsArray())
	{
		nAggregates = payload["aggregate"].Size();
	}

	string groupColumn;
	if (payload.HasMember("group"))
	{
		sql.append(" GROUP BY ");
		if (payload["group"].IsObject())
		{
			const Value& grp = payload["group"];
			if (grp.HasMember("format"))
			{
				sql.append("to_char(");
				sql.append("\"");
				sql.append(grp["column"].GetString());
				sql.append("\"");
				sql.append(", '");
				sql.append(grp["format"].GetString());
				sql.append("')");

				// Get the column name in GROUP BY
				groupColumn = grp["column"].GetString();
			}
		}
		else
		{
			// Double quotes commented to allow a group by of the type : date(history_ts), key
			//sql.append("\"");
			sql.append(payload["group"].GetString());
			//sql.append("\"");

			// Get the column name in GROUP BY
			groupColumn = payload["group"].GetString();
		}
	}

	if (payload.HasMember("sort"))
	{
		sql.append(" ORDER BY ");
		const Value& sortBy = payload["sort"];
		if (sortBy.IsObject())
		{
			if (! sortBy.HasMember("column"))
			{
				raiseError("Select sort", "Missing property \"column\"");
				return false;
			}

			// Check wether column name in GROUP BY is the same
			// of column name in ORDER BY
			if (!groupColumn.empty() &&
			    groupColumn.compare(sortBy["column"].GetString()) == 0 &&
			    nAggregates)
			{
				// Note that the GROUP BY column is added as last one
				// in the column names for SELECT
				// The ORDER BY column name is now replaced by a column
				// number, without double quotes
				// The column number is nAggregates + 1
				// Example: SELECT MIN(id), MAX(id), AVG(id) ..
				// nAggregates value is 3
				// Final SQL statement is: SELECT ... ORDER BY 4
				sql.append(nAggregates + 1);
			}
			else
			{
				sql.append("\"");
				sql.append(sortBy["column"].GetString());
				sql.append("\"");
			}
			sql.append(' ');
			if (! sortBy.HasMember("direction"))
			{
				sql.append("ASC");
			}
			else
			{
				sql.append(sortBy["direction"].GetString());
			}
		}
		else if (sortBy.IsArray())
		{
			int index = 0;
			for (Value::ConstValueIterator itr = sortBy.Begin(); itr != sortBy.End(); ++itr)
			{
				if (!itr->IsObject())
				{
					raiseError("select sort",
							"Each element in the sort array must be an object");
					return false;
				}
				if (! itr->HasMember("column"))
				{
					raiseError("Select sort", "Missing property \"column\"");
					return false;
				}
				if (index)
					sql.append(", ");
				index++;
				sql.append("\"");
				sql.append((*itr)["column"].GetString());
				sql.append("\"");
				sql.append(' ');
				if (! itr->HasMember("direction"))
				{
					 sql.append("ASC");
				}
				else
				{
					sql.append((*itr)["direction"].GetString());
				}
			}
		}
	}

	if (payload.HasMember("timebucket"))
	{
		const Value& tb = payload["timebucket"];
		if (! tb.IsObject())
		{
			raiseError("Select data", "The \"timebucket\" property must be an object");
			return false;
		}
		if (! tb.HasMember("timestamp"))
		{
			raiseError("Select data", "The \"timebucket\" object must have a timestamp property");
			return false;
		}
		if (payload.HasMember("group"))
		{
			sql.append(", ");
		}
		else
		{
			sql.append(" GROUP BY ");
		}
		sql.append("floor(extract(epoch from ");
		sql.append(tb["timestamp"].GetString());
		sql.append(") / ");
		if (tb.HasMember("size"))
		{
			sql.append(tb["size"].GetString());
		}
		else
		{
			sql.append(1);
		}
		sql.append(") ORDER BY ");
		sql.append("floor(extract(epoch from ");
		sql.append(tb["timestamp"].GetString());
		sql.append(") / ");
		if (tb.HasMember("size"))
		{
			sql.append(tb["size"].GetString());
		}
		else
		{
			sql.append(1);
		}
		sql.append(") DESC");
	}

	if (payload.HasMember("skip"))
	{
		if (!payload["skip"].IsInt())
		{
			raiseError("skip", "Skip must be specfied as an integer");
			return false;
		}
		sql.append(" OFFSET ");
		sql.append(payload["skip"].GetInt());
	}

	if (payload.HasMember("limit"))
	{
		if (!payload["limit"].IsInt())
		{
			raiseError("limit", "Limit must be specfied as an integer");
			return false;
		}
		sql.append(" LIMIT ");
		try {
			sql.append(payload["limit"].GetInt());
		} catch (exception e) {
			raiseError("limit", "Bad value for limit parameter: %s", e.what());
			return false;
		}
	}
	return true;
}

/**
 * Convert a JSON where clause into a PostresSQL where clause
 *
 */
bool Connection::jsonWhereClause(const Value& whereClause, SQLBuffer& sql, const string& prefix)
{
	if (!whereClause.IsObject())
	{
		raiseError("where clause", "The \"where\" property must be a JSON object");
		return false;
	}
	if (!whereClause.HasMember("column"))
	{
		raiseError("where clause", "The \"where\" object is missing a \"column\" property");
		return false;
	}
	if (!whereClause.HasMember("condition"))
	{
		raiseError("where clause", "The \"where\" object is missing a \"condition\" property");
		return false;
	}
	if (!whereClause.HasMember("value"))
	{
		raiseError("where clause", "The \"where\" object is missing a \"value\" property");
		return false;
	}

	// Handle WHERE 1 = 1, 0.55 = 0.55 etc
	string whereColumnName = whereClause["column"].GetString();
	char* p;
	double converted = strtod(whereColumnName.c_str(), &p);
	if (*p)
	{
		// Quote column name
		sql.append("\"");
		if (!prefix.empty())
			sql.append(prefix);
		sql.append(whereClause["column"].GetString());
		sql.append("\"");
	}
	else
	{
		// Use converted numeric value
		sql.append(whereClause["column"].GetString());
	}

	sql.append(' ');
	string cond = whereClause["condition"].GetString();
	if (!cond.compare("older"))
	{
		if (!whereClause["value"].IsInt())
		{
			raiseError("where clause", "The \"value\" of an \"older\" condition must be an integer");
			return false;
		}
		sql.append("< now() - INTERVAL '");
		sql.append(whereClause["value"].GetInt());
		sql.append(" seconds'");
	}
	else if (!cond.compare("newer"))
	{
		if (!whereClause["value"].IsInt())
		{
			raiseError("where clause", "The \"value\" of an \"newer\" condition must be an integer");
			return false;
		}
		sql.append("> now() - INTERVAL '");
		sql.append(whereClause["value"].GetInt());
		sql.append(" seconds'");
	}
	else if (!cond.compare("in") || !cond.compare("not in"))
	{
		// Check we have a non empty array
		if (whereClause["value"].IsArray() &&
		    whereClause["value"].Size())
		{
			sql.append(cond);
			sql.append(" ( ");
			int field = 0;
			for (Value::ConstValueIterator itr = whereClause["value"].Begin();
							itr != whereClause["value"].End();
							++itr)
			{
				if (field)
				{
					sql.append(", ");
				}
				field++;
				if (itr->IsNumber())
				{
					if (itr->IsInt())
					{
						sql.append(itr->GetInt());
					}
					else if (itr->IsInt64())
					{
						sql.append((long)itr->GetInt64());
					}
					else
					{
						sql.append(itr->GetDouble());
					}
				}
				else if (itr->IsString())
				{
					sql.append('\'');
					sql.append(escape(itr->GetString()));
					sql.append('\'');
				}
				else
				{
					string message("The \"value\" of a \"" + \
							cond + \
							"\" condition array element must be " \
							"a string, integer or double.");
					raiseError("where clause", message.c_str());
					return false;
				}
			}
			sql.append(" )");
		}
		else
		{
			string message("The \"value\" of a \"" + \
					cond + "\" condition must be an array " \
					"and must not be empty.");
			raiseError("where clause", message.c_str());
			return false;
		}
	}
	else
	{
		sql.append(cond);
		sql.append(' ');
		if (whereClause["value"].IsInt())
		{
			sql.append(whereClause["value"].GetInt());
		} else if (whereClause["value"].IsString())
		{
			sql.append('\'');
			sql.append(escape(whereClause["value"].GetString()));
			sql.append('\'');
		}
	}
 
	if (whereClause.HasMember("and"))
	{
		sql.append(" AND ");
		if (!jsonWhereClause(whereClause["and"], sql))
		{
			return false;
		}
	}
	if (whereClause.HasMember("or"))
	{
		sql.append(" OR ");
		if (!jsonWhereClause(whereClause["or"], sql))
		{
			return false;
		}
	}

	return true;
}

bool Connection::returnJson(const Value& json, SQLBuffer& sql, SQLBuffer& jsonConstraint)
{
	if (! json.IsObject())
	{
		raiseError("retrieve", "The json property must be an object");
		return false;
	}
	if (!json.HasMember("column"))
	{
		raiseError("retrieve", "The json property is missing a column property");
		return false;
	}
	sql.append(json["column"].GetString());
	sql.append("->");
	if (!json.HasMember("properties"))
	{
		raiseError("retrieve", "The json property is missing a properties property");
		return false;
	}
	const Value& jsonFields = json["properties"];
	if (jsonFields.IsArray())
	{
		if (! jsonConstraint.isEmpty())
		{
			jsonConstraint.append(" AND ");
		}
		jsonConstraint.append(json["column"].GetString());
		int field = 0;
		string prev;
		for (Value::ConstValueIterator itr = jsonFields.Begin(); itr != jsonFields.End(); ++itr)
		{
			if (field)
			{
				sql.append("->");
			}
			if (prev.length())
			{
				jsonConstraint.append("->'");
				jsonConstraint.append(prev);
				jsonConstraint.append('\'');
			}
			field++;
			sql.append('\'');
			sql.append(itr->GetString());
			sql.append('\'');
			prev = itr->GetString();
		}
		jsonConstraint.append(" ? '");
		jsonConstraint.append(prev);
		jsonConstraint.append("'");
	}
	else
	{
		sql.append('\'');
		sql.append(jsonFields.GetString());
		sql.append('\'');
		if (! jsonConstraint.isEmpty())
		{
			jsonConstraint.append(" AND ");
		}
		jsonConstraint.append(json["column"].GetString());
		jsonConstraint.append(" ? '");
		jsonConstraint.append(jsonFields.GetString());
		jsonConstraint.append("'");
	}

	return true;
}

/**
 * Remove whitespace at both ends of a string
 */
char *Connection::trim(char *str)
{
char *ptr;

	while (*str && *str == ' ')
		str++;

	ptr = str + strlen(str) - 1;
	while (ptr > str && *ptr == ' ')
	{
		*ptr = 0;
		ptr--;
	}
	return str;
}

/**
 * Raise an error to return from the plugin
 */
void Connection::raiseError(const char *operation, const char *reason, ...)
{
ConnectionManager *manager = ConnectionManager::getInstance();
char	tmpbuf[512];

	va_list ap;
	va_start(ap, reason);
	vsnprintf(tmpbuf, sizeof(tmpbuf), reason, ap);
	va_end(ap);
	Logger::getLogger()->error("PostgreSQL storage plugin raising error: %s", tmpbuf);
	manager->setError(operation, tmpbuf, false);
}

/**
 * Return the sie of a given table in bytes
 */
long Connection::tableSize(const string& table)
{
SQLBuffer buf;

	buf.append("SELECT pg_total_relation_size(relid) FROM pg_catalog.pg_statio_user_tables WHERE relname = '");
	buf.append(table);
	buf.append("'");
	const char *query = buf.coalesce();
	PGresult *res = PQexec(dbConnection, query);
	delete[] query;
	if (PQresultStatus(res) == PGRES_TUPLES_OK)
	{
		long tSize = atol(PQgetvalue(res, 0, 0));
		PQclear(res);
		return tSize;
	}
 	raiseError("tableSize", PQerrorMessage(dbConnection));
	PQclear(res);
	return -1;
}

/**
  * Add double quotes for words that are reserved as a column name
  * Sample : user to "user"
  *
  * @param column_name  Column name to be evaluated
  * @param out	        Final name of the column
  */
const string Connection::double_quote_reserved_column_name(const string &column_name)
{
	string final_column_name;

	if ( std::find(pg_column_reserved_words.begin(),
		       pg_column_reserved_words.end(),
		       column_name)
	     != pg_column_reserved_words.end()
		)
	{
		final_column_name = "\"" + column_name + "\"";
	}
	else
	{
		final_column_name = column_name;
	}

	return(final_column_name);
}

/**
  * Converts the input string quoting the double quotes : "  to \"
  *
  * @param str   String to convert
  * @param out	Converted string
  */
const string Connection::escape_double_quotes(const string& str)
{
	char		*buffer;
	const char	*p1;
	char  		*p2;
	string		newString;

	if (str.find_first_of('\"') == string::npos)
	{
		return str;
	}

	buffer = (char *)malloc(str.length() * 2);

	p1 = str.c_str();
	p2 = buffer;
	while (*p1)
	{
		if (*p1 == '\"')
		{
			*p2++ = '\\';
			*p2++ = '\"';
			p1++;
		}
		else
		{
			*p2++ = *p1++;
		}
	}
	*p2 = 0;
	newString = string(buffer);
	free(buffer);
	return newString;
}

const string Connection::escape(const string& str)
{
char    *buffer;
const char    *p1;
char  *p2;
string  newString;

    if (str.find_first_of('\'') == string::npos)
    {
        return str;
    }

    buffer = (char *)malloc(str.length() * 2);

    p1 = str.c_str();
    p2 = buffer;
    while (*p1)
    {
        if (*p1 == '\'')
        {
            *p2++ = '\'';
            *p2++ = '\'';
            p1++;
        }
        else
        {
            *p2++ = *p1++;
        }
    }
    *p2 = 0;
    newString = string(buffer);
    free(buffer);
    return newString;
}

/**
 * Optionally log SQL statement execution
 *
 * @param	tag	A string tag that says why the SQL is being executed
 * @param	stmt	The SQL statement itself
 */
void Connection::logSQL(const char *tag, const char *stmt)
{
	if (m_logSQL)
	{
		Logger::getLogger()->info("%s: %s", tag, stmt);
	}
}

/**
 * Create snapshot of a common table
 *
 * @param table		The table to snapshot
 * @param id		The snapshot id
 * @return		-1 on error, >= 0 on success
 *
 * The new created table name has the name:
 * $table_snap$id
 */
int Connection::create_table_snapshot(const string& table, const string& id)
{
	string query = "SELECT * INTO TABLE fledge.";
	query += table + "_snap" +  id + " FROM fledge." + table;

	logSQL("CreateTableSnapshot", query.c_str());

	PGresult *res = PQexec(dbConnection, query.c_str());
	if (PQresultStatus(res) == PGRES_COMMAND_OK)
	{
		PQclear(res);
		return 1;
	}

	raiseError("create_table_snapshot", PQerrorMessage(dbConnection));
	PQclear(res);
	return -1;
}

/**
 * Set the contents of a common table from a snapshot
 *
 * @param table		The table to fill
 * @param id		The snapshot id of the table
 * @return		-1 on error, >= 0 on success
 *
 */
int Connection::load_table_snapshot(const string& table, const string& id)
{
	string purgeQuery = "DELETE FROM fledge." + table;
	string query = "START TRANSACTION; " + purgeQuery;
	query += "; INSERT INTO fledge." + table;
	query += " SELECT * FROM fledge." + table + "_snap" + id;
	query += "; COMMIT;";

	logSQL("LoadTableSnapshot", query.c_str());

	PGresult *res = PQexec(dbConnection, query.c_str());
	if (PQresultStatus(res) == PGRES_COMMAND_OK)
	{
		PQclear(res);
		return 1;
	}
	else
	{
		PGresult *resRollback = PQexec(dbConnection, "ROLLBACK;");
		if (PQresultStatus(resRollback) != PGRES_COMMAND_OK)
		{
			raiseError(" rollback load_table_snapshot",
				   PQerrorMessage(dbConnection));
		}
		PQclear(resRollback);
	}

	raiseError("load_table_snapshot", PQerrorMessage(dbConnection));
	PQclear(res);
	return -1;
}

/**
 * Delete a snapshot of a common table
 *
 * @param table		The table to snapshot
 * @param id		The snapshot id
 * @return		-1 on error, >= 0 on success
 */
int Connection::delete_table_snapshot(const string& table, const string& id)
{
	string query = "DROP TABLE fledge." + table + "_snap" + id;

	logSQL("DeleteTableSnapshot", query.c_str());

	PGresult *res = PQexec(dbConnection, query.c_str());
	if (PQresultStatus(res) == PGRES_COMMAND_OK)
	{
		PQclear(res);
		return 1;
	}

	raiseError("delete_table_snapshot", PQerrorMessage(dbConnection));
	PQclear(res);
	return -1;
}

/**
 * Get list of snapshots for a given common table
 *
 * @param table         The given table name
 * @param resultSet	Output data buffer
 * @return		True on success, false on database errors
 */
bool Connection::get_table_snapshots(const string& table,
                                     string& resultSet)
{               
SQLBuffer sql;  
	try
	{
		sql.append("SELECT REPLACE(table_name, '");
		sql.append(table);
		sql.append("_snap', '') AS id FROM information_schema.tables ");
		sql.append("WHERE table_schema = 'fledge' AND table_name LIKE '");
		sql.append(table);
		sql.append("_snap%';");

		const char *query = sql.coalesce();
		logSQL("GetTableSnapshots", query);

		PGresult *res = PQexec(dbConnection, query);
		delete[] query;
		if (PQresultStatus(res) == PGRES_TUPLES_OK)
		{
			mapResultSet(res, resultSet);
			PQclear(res);

			return true;
		}
		char *SQLState = PQresultErrorField(res, PG_DIAG_SQLSTATE);
		if (!strcmp(SQLState, "22P02")) // Conversion error
		{
			raiseError("get_table_snapshots", "Unable to convert data to the required type");
		}
		else
		{
			raiseError("get_table_snapshots", PQerrorMessage(dbConnection));
		}
		PQclear(res);
		return false;
	} catch (exception e) {
		raiseError("get_table_snapshots", "Internal error: %s", e.what());
	}
	return false;
}

/**
 * Check to see if the str is a function
 *
 * @param str   The string to check
 * @return true if the string contains a function call
 */
bool Connection::isFunction(const char *str) const
{
const char *p;

	p = str + strlen(str) - 1;
	// A function would have a closing bracket followed pnly by white space at the end
	while (p > str && isspace(*p))
		p--;
	if (*p != ')')
		return false;

	// We found the closing bracket now check for the opening bracket
	while (p > str && *p != '(')
		p--;
	if (*p == '(')
		return true;
	return false;
}

/**
<<<<<<< HEAD
 * Find existing payload schema from the DB fledge.service_schema table 
 *
 * @param service   The string containing service name 
 * @param name      The string containing schema name
 * @return 	    resultSet string containing the output of the sql query executed
 */

bool Connection::findSchemaFromDB(const std::string &service, const std::string &schema, std::string &resultSet)
{

	SQLBuffer sql;
        try
        {
		sql.append("select * from fledge.service_schema where service = '");
		sql.append(service);
		sql.append("'");
		sql.append(" and name = '");
	        sql.append(schema);
	      	sql.append("';");
                const char *query = sql.coalesce();
                logSQL("findSchemaFromDB", query);

                PGresult *res = PQexec(dbConnection, query);
                delete[] query;
                if (PQresultStatus(res) == PGRES_TUPLES_OK)
                {
                        mapResultSet(res, resultSet);
                        PQclear(res);

                        return true;
		}
		else
		{
			char *SQLState = PQresultErrorField(res, PG_DIAG_SQLSTATE);
                	if (!strcmp(SQLState, "22P02")) // Conversion error
                 	{
                        	raiseError("findSchemaFromDB", "Unable to convert data to the required type");
                 	}
                 	else
                 	{
                        	raiseError("findSchemaFromDB", PQerrorMessage(dbConnection));
                 	}
                 	PQclear(res);
                 	return false;
         	}
	}catch (exception e) {
                	raiseError("findSchemaFromDB", "Internal error: %s", e.what());
        }
         
	return false;
}

/**
 * This function parses the fledge.service_schema table payload retrieved in 
 * and outputs a set of data structures containg the information about the tables
 * and their columns and indexes
 *
 * @param[out] 	version   version retrieved form payload  
 * @param[in]   res       output containing payload information
 * @param[out]  tableColumnMap map[tablename ---> set of columns]
 * @param[out]  tableIndexMap  map[tablename ---> indexes] where each index is a comma separated string of columns
 * @param[ouy]  schemaCreationRequest which is like this is first schema creation request or
 *              schema already exist in the DB
 * @return      true if parsing is successful else false 
 */

bool Connection::parseDatabaseStorageSchema(int &version,const std::string &res, 
		 std::unordered_map<std::string, std::unordered_set<columnRec, columnRecHasher, columnRecComparator> > &tableColumnMap,
		 std::unordered_map<std::string, std::vector<std::string> > &tableIndexMap,
		 bool &schemaCreationRequest)
{
	Document document;

	if (document.Parse(res.c_str()).HasParseError())
        {
       		Logger::getLogger()->error("%s:%d Failed to parse JSON payload (DB query response) %s at %d",__FUNCTION__, __LINE__, GetParseError_En(document.GetParseError()), document.GetErrorOffset());

	        return false;
        }
	if (!document.HasMember("count"))
	{
		Logger::getLogger()->error("%s:%d count absent from database query response to fledge.service_schema",__FUNCTION__, __LINE__);
                return false;
	}
	int count = document["count"].GetInt();
	if ( count == 0)
	{
		Logger::getLogger()->debug("%s:%d count = 0, returning from function parseDatabaseStorageSchema", __FUNCTION__, __LINE__);
		schemaCreationRequest = true;
		return true;
	}
        if (!document.HasMember("rows"))
        {
        	Logger::getLogger()->error("%s:%d rows absent from database query reponse to fledge.service_schema", __FUNCTION__, __LINE__);
        	return false;
        }
        else
	{
		Value& rows = document["rows"];
                if (!rows.IsArray())
                {
                	Logger::getLogger()->error("%s:%d The property rows in database query reponse to fledge.service_schema must be an array", __FUNCTION__, __LINE__);
                        return false;
                }
                else
                {
			if (rows.Size() < 1)
			{
				Logger::getLogger()->error("%s:%d rows array from database query reponse to fledge.service_schema has size 0", __FUNCTION__, __LINE__);
		                return false;
			}
			// The above check ensures rows[0] can be accessed
			Value& firstRow = rows[0];

			if (!firstRow.HasMember("version"))
			{
				 Logger::getLogger()->error("%s:%d rows[0] in fledge.service_schema does not have version", __FUNCTION__, __LINE__);
				 return false;
			}

			if(!firstRow["version"].IsInt())
                        {
                        	Logger::getLogger()->error("%s %d extracting version in rows[0],expecting an int value here", __FUNCTION__, __LINE__);
				return false;
                        }
			version = firstRow["version"].GetInt();

			if (!firstRow.HasMember("definition"))
                        {
                                 Logger::getLogger()->error("%s:%d rows[0] in fledge.service_schema does not have definition", __FUNCTION__, __LINE__);
                                 return false;
                        }
			if (!firstRow["definition"].IsString())
			{
				Logger::getLogger()->error("%s:%d The property definition in rows[0] in fledge.service_schema must be a string", __FUNCTION__, __LINE__);
				return false;
			}
			std::string defStr = firstRow["definition"].GetString();
			if (defStr.empty())
			{
				Logger::getLogger()->error("%s:%d The rows[0][definition] in fledge.service_schema is empty", __FUNCTION__, __LINE__);
				return false;
			}

			Document docDefStr;
			if (docDefStr.Parse(defStr.c_str()).HasParseError())
        		{
                		Logger::getLogger()->error("%s:%d Failed to parse JSON starting at definition in database query reponse to fledge.service_schema %s:%d ", __FUNCTION__, __LINE__, GetParseError_En(docDefStr.GetParseError()),docDefStr.GetErrorOffset());
                		return false;
        		}

			if (!docDefStr.HasMember("tables"))
                        {
                                Logger::getLogger()->error("%s:%d tables section not present in payload obtained from fledge.service_schema ",__FUNCTION__, __LINE__);
                                return false;
                        }

			Value& tables = docDefStr["tables"];
			if (!tables.IsArray())
			{
				Logger::getLogger()->error("%s:%d The tables section obtained from payload in fledge.service_schema must be anarray", __FUNCTION__, __LINE__);
				return false;
			}

			// Iterate over the table s list and prepare the data structures
			for (rapidjson::SizeType i = 0; i < tables.Size(); i++)
                        {
				if (!tables[i].HasMember("name"))
				{
					Logger::getLogger()->error("%s:%d The tables[%d] section in payload in fledge.service_schema does not have name field", __FUNCTION__, __LINE__, i);
                                	return false;
				}
				if (!tables[i]["name"].IsString())
                        	{
                                	Logger::getLogger()->error("%s:%d The property name in tables[%d] in fledge.service_schema must be a string", __FUNCTION__, __LINE__, i);
                                	return false;
                        	}
                        	std::string name = tables[i]["name"].GetString();

				if (!tables[i].HasMember("columns"))
                                {
                                        Logger::getLogger()->error("%s:%d The tables[%d] section in payload in fledge.service_schema does not have columns field", __FUNCTION__, __LINE__, i);
                                        return false;
                                }

                        	Value& columns = tables[i]["columns"];

				std::unordered_set<columnRec, columnRecHasher, columnRecComparator> columnSet;
				std::vector<std::string> indexesVec;

	                        if (!columns.IsArray())
                        	{
 	                       		Logger::getLogger()->error("%s:%d The property columns in table %s must be an array", __FUNCTION__, __LINE__, name.c_str());
                                	return false;
                        	}

				Logger::getLogger()->debug("%s:%d Extracting the columns of table name %s", __FUNCTION__, __LINE__, name.c_str());

                        	for (auto& v : columns.GetArray())
                        	{
       	                		if (v.IsObject())
					{
						if (v.HasMember("column"))
                                                {
                                                	if (!v["column"].IsString())
                                                        {
                                                        	Logger::getLogger()->error("%s :%d, table %s,extracting column name, expecting a string value here", __FUNCTION__, __LINE__, name.c_str());
                                                        }
                                                        else
                                                        {
								columnRec c;
								c.column = v["column"].GetString();
								if ( c.column.empty())
								{
									Logger::getLogger()->error("%s :%d, table %s, column name empty,inconsistent DB", __FUNCTION__, __LINE__, name.c_str());
									return false;
								}
								if (v.HasMember("type"))
								{
									if (!v["type"].IsString())
                                                        		{
                                                                		Logger::getLogger()->error("%s:%d tablename %s, column = %s, extracting column type, expecting a string value here", __FUNCTION__, __LINE__,name.c_str(), c.column.c_str());
                                                        		}
									c.type = v["type"].GetString();
								}

								if (v.HasMember("size"))
								{
									if (!v["size"].IsInt())
                                                                        {       
                                                                                Logger::getLogger()->error("%s:%d, tableName = %s, column = %s,extracting column size, expecting an int value here", __FUNCTION__, __LINE__,name.c_str(), c.column.c_str());
                                                                        }
									c.sz = v["size"].GetInt();
								}

								if (v.HasMember("key"))
                                                		{
		                                                        if (!v["key"].IsBool())
                                                        		{
		                                                                Logger::getLogger()->error("%s:%d, tableName = %s, column = %s,extracting column key, expecting a bool value here", __FUNCTION__, __LINE__, name.c_str(), c.column.c_str());
                                                        		}
		                                                        else
                 		                                        {
                                                                		if (v["key"].GetBool())
										{
											c.key = true;
										}
                                                        		}
								}

								columnSet.insert(c);
							}
                                                }

					}
				}

				Logger::getLogger()->debug("%s:%d Extracting the indexes of tables[%d]", __FUNCTION__, __LINE__, i);

				if (!tables[i].HasMember("indexes"))
                                {
                                        Logger::getLogger()->debug("%s:%d The tables[%d] section in payload in fledge.service_schema does not have indexes field", __FUNCTION__, __LINE__, i);
                                }
				else
				{

					Value& indexes = tables[i]["indexes"];
					if (!indexes.IsArray())
                                	{
                                        	Logger::getLogger()->error("%s:%d The property indexes under tablename = %s must be an array", __FUNCTION__, __LINE__, name.c_str());
                                        	return false;
                                	}


					for (auto& v : indexes.GetArray())
                                	{
						std::vector<std::string> indexVec;
						std::string s;
                                        	if (v.IsObject())
                                        	{
                                                	if (v.HasMember("index"))
                                                	{
                                                        	if (!v["index"].IsArray())
                                                        	{
                                                                	Logger::getLogger()->error("%s:%d, tableName = %s, extracting index values, expecting an array here", __FUNCTION__, __LINE__, name.c_str());
									return false;
                                                        	}
                                                        	else
                                                        	{
									for (auto& i : v["index"].GetArray())
									{
										if (!i.IsString())
                                                                		{
                                                                        		Logger::getLogger()->error("%s:%d, tableName = %s, extracting index ,expecting a string here", __FUNCTION__, __LINE__, name.c_str());
                                                                        		return false;
                                                                		}
										indexVec.push_back(i.GetString());
									}

									std::sort(indexVec.begin(), indexVec.end());
									for ( int i = 0; i < indexVec.size(); ++i)
									{
										s.append(indexVec[i]);
										if ( i < indexVec.size() -1 ) s.append(",");
									}
                                                        	}
                                                	}
                                        	}
						indexesVec.push_back(s);
                                	}
				}

				tableColumnMap[name] = columnSet;
				tableIndexMap[name] = indexesVec;
			}
		}

	}

	return true;
}
/**
 * Create schema of tables
 *
 * @param payload   The  payload containing information about schema of 
 *                  tables to create
 * @return true if the tables can be crated successfully
 */
int Connection::create_schema(const std::string &payload)
{
	Document document;
	std::string schema;
	int version;
	const char *logSection="CreatingSchema";
	unsigned long rowsAffectedLastCommand = 0;
	std::unordered_map<std::string, std::unordered_set<columnRec, columnRecHasher, columnRecComparator> > columnMapFromDB;
        std::unordered_map<std::string, std::vector<std::string> > indexMapFromDB;
	bool schemaCreationReq = false;
	std::vector<sqlQuery> queries;

	try 
	{
                if (payload.empty())
                {
			Logger::getLogger()->error("%s:%d function's input parameter payload empty", __FUNCTION__, __LINE__);
                        return -1;
                }
                else
                {
                        if (document.Parse(payload.c_str()).HasParseError())
                        {
				Logger::getLogger()->error("%s:%d Failed to parse JSON payload %s:%d", __FUNCTION__, __LINE__, GetParseError_En(document.GetParseError()), document.GetErrorOffset());
                                return -1;
                        }
			if (!document.HasMember("schema"))
                        {
				Logger::getLogger()->error("%s:%d schema absent from input parameter JSON payload", __FUNCTION__, __LINE__);
				return -1;
			}
			else
			{
				if (!document["schema"].IsString())
                                {
                                	Logger::getLogger()->error("%s:%d The property schema in JSON payload must be a string", __FUNCTION__, __LINE__);
                                        return -1;
                                }
				schema = document["schema"].GetString();

				if (schema.empty())
				{
					Logger::getLogger()->error("%s:%d schema obtained from payload is empty", __FUNCTION__, __LINE__);
                                        return -1;
				}
				Logger::getLogger()->debug("%s:%d schema obtained from payload = %s", __FUNCTION__, __LINE__, schema.c_str());

				if (!document.HasMember("service"))
				{
					Logger::getLogger()->error("%s:%d service absent from payload for schema %s", __FUNCTION__, __LINE__, schema.c_str());
                                        return -1;
				}
				if (!document["service"].IsString())
                                {
                                        Logger::getLogger()->error("%s:%d The property service in JSON payload must be a string", __FUNCTION__, __LINE__);
                                        return -1;
                                }

				std::string service = document["service"].GetString();	
				if (service.empty())
				{
					Logger::getLogger()->error("%s:%d empty service name for schema %s", __FUNCTION__, __LINE__, schema.c_str());
                                        return -1;
				}
				Logger::getLogger()->debug("%s:%d service obtained from payload = %s", __FUNCTION__, __LINE__, service.c_str());

				if (!document.HasMember("version"))
                        	{
					Logger::getLogger()->error("%s:%d version absent from payload for schema %s and service %s", __FUNCTION__, __LINE__, schema.c_str(), service.c_str());
                                	return -1;
                        	}
				else
				{
					if(!document["version"].IsInt())
                                        {
	                                        Logger::getLogger()->error("%s %d version needs to be int for schema %s and service %s", __FUNCTION__, __LINE__, schema.c_str(), service.c_str());
						return -1;
                                        }

					version = document["version"].GetInt();
					Logger::getLogger()->debug("%s:%d version obtained from payload = %d", __FUNCTION__, __LINE__, version);
					std::string results;
					if (findSchemaFromDB(service, schema, results))
					{
						if (!parseDatabaseStorageSchema(version, results, columnMapFromDB, indexMapFromDB, schemaCreationReq))
						{
							Logger::getLogger()->error("%s:%d error in parsing Database Storage schema %s for schema  and service %s", __FUNCTION__, __LINE__, schema.c_str(), service.c_str());
							return -1;
						}
					}
					else
					{
						Logger::getLogger()->error("%s:%d findSchemaFromDB returned false, error in database query execution for service %s, schema %s", __FUNCTION__, __LINE__, service.c_str(), schema.c_str());
						return -1;
					}
							
					std::string queryToCreateSchema = "create schema if not exists " + schema + ";" ;
	                                rowsAffectedLastCommand = purgeOperation(queryToCreateSchema.c_str(), logSection, "Create Schema if not exists ", false);
					if (rowsAffectedLastCommand == -1)
					{
						Logger::getLogger()->error("%s:%d Error in creating schema %s in database, query executed = %s",__FUNCTION__,__LINE__, schema.c_str(), queryToCreateSchema.c_str());
						return -1;
					}
				}
				if (!document.HasMember("tables"))
                        	{
					Logger::getLogger()->error("%s:%d tables section absent from payload for schema %s and service %s", __FUNCTION__, __LINE__, schema.c_str(), service.c_str());
                                	return -1;
                        	}
				else
				{
					Logger::getLogger()->debug("%s:%d Extracting tables from payload for schema %s and service %s", __FUNCTION__, __LINE__, schema.c_str() , service.c_str());

					Value& tables = document["tables"];
					if (!tables.IsArray())
                                	{
                                        	Logger::getLogger()->error("%s:%d, Schema %s, Service %s, The property tables must be an array", __FUNCTION__, __LINE__, schema.c_str(), service.c_str());
                                        	return -1;
                                	}
					else
                          		{
						std::unordered_set<std::string> unSetTablesInSchemaRequest;
						std::string sqlDropTables;

						// Iterate over all the table lists in the Schema Creation/Alter request
                                		for (rapidjson::SizeType i = 0; i < tables.Size(); i++)
						{
							if (!tables[i].HasMember("name"))
                                			{
			                                        Logger::getLogger()->error("%s:%d Schema %s, Service %s : The tables[%d] section in payload does not have name field", __FUNCTION__, __LINE__,schema.c_str(), service.c_str(), i);
                       				                 return -1;
                                			}
                                			if (!tables[i]["name"].IsString())
                                			{
                                        			Logger::getLogger()->error("%s:%d , Schema %s, Service %s, The property name in tables[%d] must be a string", __FUNCTION__, __LINE__, schema.c_str(), service.c_str(), i);
                                        			return -1;
                                			}
                                
							std::string name = tables[i]["name"].GetString();

							if (name.empty())
							{
								Logger::getLogger()->error("%s:%d Schema %s, Service %s, The property name in tables[%d] is empty", __FUNCTION__, __LINE__, schema.c_str(), service.c_str(), i);
								return -1;	
							}
							Logger::getLogger()->debug("%s:%d Extracting columns for schema %s, service %s, table name %s ", __FUNCTION__, __LINE__, schema.c_str(), service.c_str(), name.c_str());

							unSetTablesInSchemaRequest.insert(name);

							if (!tables[i].HasMember("columns"))
                                                        {
                                                                Logger::getLogger()->error("%s:%d The tables section does not have columns field", __FUNCTION__, __LINE__);
                                                                 return -1;
                                                        }
							Value& columns = tables[i]["columns"];
							if (!columns.IsArray())
                                                        {
                                                                Logger::getLogger()->error("%s:%d The property columns must be an array", __FUNCTION__, __LINE__);
                                                                return -1;
                                                        }

							std::vector<std::string> indexesMatrixFromReq;
							std::unordered_set<columnRec, columnRecHasher, columnRecComparator> colsPerTableInReq;
							bool alterTable = false;
							std::string sql, sqlIdx;

							// if this is schema creation request  or 
							// this table does not exist in db, then create it 
							// else alter the table
							if (schemaCreationReq || (columnMapFromDB.find(name) == columnMapFromDB.end()))
							{
								sql = "create table " + schema + "." + name + " (" ;
							}
							else
							{
								sql = "alter table " + schema + "." + name + " " ;
								alterTable = true;
							}
					
							// Iterate over the columns array
							// For each column, find name, type, size, primary key or not
							// and store in colsPerTableInReq
							for (auto& v : columns.GetArray())
							{
								if (v.IsObject())
				                                {
									columnRec c;
									if (v.HasMember("column"))
                                        				{
                                                				if (!v["column"].IsString())
										{
											Logger::getLogger()->error("%s %d Schema: %s, Service: %s ,table name %s , extracting column name, expecting a string value here", __FUNCTION__, __LINE__, schema.c_str(), service.c_str(), name.c_str());
											return -1; 
										}
										else
										{
                                                                			c.column = v["column"].GetString(); 
											if (c.column.empty())
											{
												Logger::getLogger()->error("%s %d Schema: %s, Service: %s ,table name %s, extracting column, found empty value for column", __FUNCTION__, __LINE__, schema.c_str(), service.c_str() , name.c_str());
												return -1;	
											}
										}
									}

									if (v.HasMember("type"))
									{
										if (!v["type"].IsString())
										{
											Logger::getLogger()->error("%s:%d Schema:%s, Service:%s, tableName : %s , extracting type, expecting a string value here", __FUNCTION__, __LINE__, schema.c_str(), service.c_str(), name.c_str());
											return -1;
										}
										else
										{
											c.type = v["type"].GetString();
											if (c.type == "double") c.type = "real";
											if (!checkValidDataType(c.type))
											{
												Logger::getLogger()->error("%s:%d Schema:%s, Service:%s, tableName : %s , type %s extracted is not a valid data type", __FUNCTION__, __LINE__, schema.c_str(), service.c_str(), name.c_str(), c.type.c_str());
												return -1;
											}

										}
									}

									if (v.HasMember("size"))
									{
										if(!v["size"].IsInt())
										{
											Logger::getLogger()->error("%s %d Schema:%s, Service:%s, tableName:%s ,extracting size, expecting an int value here", __FUNCTION__, __LINE__, schema.c_str(), service.c_str(), name.c_str());
											return -1;
										}
										else
										{
											c.sz = v["size"].GetInt();
										}
									}

									if (v.HasMember("key"))
									{
										if(!v["key"].IsBool())
                                                                                {
											Logger::getLogger()->error("%s %d Schema:%s, Service:%s, tableName:%s, extracting key, expecting a bool value here", __FUNCTION__, __LINE__, schema.c_str(), service.c_str(), name.c_str());
											return -1;

                                                                                }
                                                                                else
                                                                                {
                                                                                         c.key = v["key"].GetBool();
                                                                                }
                                                                        }

									colsPerTableInReq.insert(c);
								}
							}

							// Iterate over all the indexes per table and store in indexesMatrixFromReq

							if (!tables[i].HasMember("indexes"))
                                                        {
								//Indexes are optional,if absent, will not trigger an exit from function
                                                                Logger::getLogger()->debug("%s:%d Schema:%s, Service:%s, tableName:%s does not have indexes field", __FUNCTION__, __LINE__ ,schema.c_str(), service.c_str(), name.c_str());
                                                        }
							else
							{

								Value& idx = tables[i]["indexes"];
								if (!idx.IsArray())
                                                        	{
									// make sure if indexes are present, their type in JSON is valid
                                                                	Logger::getLogger()->error("%s:%d Schema:%s, Service:%s, tableName:%s The property indexes must be an array", __FUNCTION__, __LINE__, schema.c_str(), service.c_str(), name.c_str());
									return -1;
                                                        	}
								else
								{
									Logger::getLogger()->debug("%s:%d Extracting indexes for Schema:%s, Service:%s, tableName: %s", __FUNCTION__, __LINE__, schema.c_str(), service.c_str(), name.c_str());

                        						for (auto& v : idx.GetArray())
                        						{
                                        					std::vector<std::string> indexVec;
										std::string s;	
				                                        	if (v.IsObject())
                                        					{
				                                                	if (v.HasMember("index"))
                               					                	{
                                                        					if (!v["index"].IsArray())
                                                        					{
				                                                                	Logger::getLogger()->error("%s %d Schema:%s, Service:%s, tableName:%s , extracting index values, expecting an array here", __FUNCTION__, __LINE__, schema.c_str(), service.c_str(), name.c_str());
                               					                                 	return -1;
                                                        					}
                                                        					else
                                                        					{
													// keep the cols in indexes as a comma separated list of sorted columns
				                                                                	for (auto& i : v["index"].GetArray())
                                                                					{
                                                                        					indexVec.push_back(i.GetString());
                                                                					}

                                                                					std::sort(indexVec.begin(), indexVec.end());
													for (auto i = 0; i < indexVec.size(); ++i)
													{
														s.append(indexVec[i]);
														if (i < indexVec.size() -1){
															s.append(",");
														}
													}
                                                        					}
                                                					}
                                        					}
										indexesMatrixFromReq.push_back(s);
									}
								}
							}

							// Traverse through the colums list found in DB for this table 
							// and create/alter/delete the colums list
							//

							unordered_set<columnRec, columnRecHasher, columnRecComparator> *dbCol = nullptr;
							if (columnMapFromDB.find(name) != columnMapFromDB.end())
							{
								dbCol = &columnMapFromDB[name];
								Logger::getLogger()->debug("%s:%d Schema:%s, Service:%s, tableName: %s found in Database ", __FUNCTION__, __LINE__, schema.c_str(), service.c_str(), name.c_str());

							}
							else
							{
								Logger::getLogger()->debug("%s:%d Schema:%s, Service:%s, tableName: %s could not be found in Database ", __FUNCTION__, __LINE__, schema.c_str(), service.c_str(), name.c_str());
							}

							bool columnsToAlter = false;
							for ( auto& v: colsPerTableInReq)
							{
								// table creation case
								if (!alterTable)
								{
									sql += v.column + " " + v.type;
									if (v.type == "varchar")
									{
										sql += "(" + std::to_string(v.sz) + ")";	
									}

									if (v.key == true)
									{
										sql += " primary key";
									}
									sql +=",";
								}
								else
								{
									// alter table case, table already exists
									// check if column already exists in database
									// if not then add if not a key column
									if (dbCol != nullptr && (dbCol->find(v) == dbCol->end()))
									{
										// if it is not a key then add the column else log error
										if (!v.key)
										{
											sql += "add column ";
											sql += v.column + " " + v.type;
			                                                                if (v.type == "varchar")
               				                                                {
                        	                                                        	sql += "(" + std::to_string(v.sz) + ")";
											}
											sql +=",";
											columnsToAlter = true;
										}
										else
										{
											// altering a key is not allowed
											// column in req does not exist in DB
											// but is key, not allowed
											Logger::getLogger()->error("%s:%d Schema:%s, Service:%s, tableName:%s, altering key request(%s) is not allowed for an existing table, dropping the schema request", __FUNCTION__, __LINE__, schema.c_str(), service.c_str(), name.c_str(), v.column.c_str());
											return -1;
										}
									}
									else
									{
										// altering an existing column not alllowed
										// This condition means , column in req already present in DB
										if (dbCol != nullptr)
										{
											auto itr = dbCol->find(v);
											//Check if the column matches exactly with that present in db , if not same , the reject the request
											if ( itr->type != v.type || itr->sz != v.sz || itr->key != v.key )
											{
                                                                        			Logger::getLogger()->error("%s:%d Schema:%s, Service:%s, tableName:%s, altering an existing column %s is not allowed", __FUNCTION__, __LINE__, schema.c_str(), service.c_str(), name.c_str(), v.column.c_str() );
												return -1;
											}
										}
									}
								}
							}

							// If altering the table, drop all the columns which are present
							// in DB but are not in the request, iterate over DB colums list 
							// to find out columns which are ppresent in DB, compare with the
							// incoming request list of columns colsPerTableInReq

							if(alterTable && dbCol)
							{
								for ( auto col : *dbCol)
								{
									// Make sure the column to be dropped is not a primary key
									if(colsPerTableInReq.find(col) == colsPerTableInReq.end())
									{
										if (!col.key)
										{
										// this column is in database but not in latest schema request
										// need to drop this column
											sql += "drop column " + col.column + "," ;
											columnsToAlter = true;
										}
										else
										{
											Logger::getLogger()->error("%s:%d Schema:%s, Service:%s, tableName:%s, dropping th ekey column is not allowed", __FUNCTION__, __LINE__, schema.c_str(), service.c_str(), name.c_str(), col.column.c_str());
											return -1;
										}
									}
								}
							}
							
							// remove last comma
							if ( sql[sql.size() - 1] == ',')
							{
								sql.erase(sql.size()-1);
							}

							if (alterTable)
								sql += " ;";
							else
								sql += " );";

							// execute the sql here 
							// if alterTable is true and no columns to Alter , then dont fire the sqlquery
							// 
							if (!(alterTable && !columnsToAlter))
							{
								sqlQuery q;
							        q.query = sql.c_str();
								q.purgeOpArg = "CreatingSchema - phase 1, creating/altering tables";
								char msg[1000] = {'\0'};
								sprintf(msg,"Function: %s, Schema:%s, Service:%s, tableName:%s, Error in creating/altering tables, command executed = %s",__FUNCTION__, schema.c_str(), service.c_str(), name.c_str(), sql.c_str());
								q.logMsg = msg;

								queries.push_back(q);
								
							}
                                                       	std::vector<std::string> &indexMatrixFromDB = indexMapFromDB[name];
                                                        bool indexPresent = false;

							// create the indexes in req and not in DB
							// iterate over the index creation request and search from 
							// them in DB, if does not exist create it
							for (auto &req : indexesMatrixFromReq)
							{
								indexPresent = false;
								for ( auto &row : indexMatrixFromDB)
								{
									if (req == row)
										indexPresent = true;
								}
									
								if(!indexPresent)
								{
									sqlIdx = "create index " + name + "_" + getIndexName(req) + " on " + schema + "." + name + "(";
                                                               		sqlIdx += req; 
                                                        		sqlIdx += " );";

									sqlQuery q;
									q.query = sqlIdx.c_str();
									q.purgeOpArg = "CreatingSchema - phase 2, creating index on tables";
									char msg[1000] = {'\0'};
									sprintf(msg, "Function :%s, Schema:%s, Service:%s, tableName:%s Error in creating indexes command %s",__FUNCTION__, schema.c_str(), service.c_str(), name.c_str(), sqlIdx.c_str());
									q.logMsg = msg;

									queries.push_back(q);

								}
							}

							// delete the indexes in DB and not in req
							// iterate over the indexes list present in DB and compare with the
							// indexes in teh schema creation request,if not found, then delete them
							//
							for (auto &req : indexMatrixFromDB)
                                                       	{
                                                       		indexPresent = false;
                                                               	for ( auto &row : indexesMatrixFromReq)
                                                               	{
                                                               		if (req == row)
                                                                       		indexPresent = true;
                                                                }
                                                                if(!indexPresent)
                                                               	{
                                                               		sqlIdx = "drop index " + schema + "." + name + "_" + req + ";";

									sqlQuery q;
									q.query = sqlIdx;
									q.purgeOpArg = "CreatingSchema - phase 2, dropping index on tables";
									char msg[1000] = {'\0'};
									sprintf("Function: %s, Schema:%s, Service:%s, tableName:%s, Error in executing drop index command %s",__FUNCTION__, schema.c_str(), service.c_str(), name.c_str(), sqlIdx.c_str());
									q.logMsg = msg;

									queries.push_back(q);
                                                                }
                                                        }
						}
							

						// Iterate over all the sqlQuery command and execute them 

						for (sqlQuery& q : queries)
						{
							if(!q.query.empty())
							{
								rowsAffectedLastCommand = purgeOperation(q.query.c_str(), logSection, q.purgeOpArg.c_str(), false);
                                                                if (rowsAffectedLastCommand == -1)
                                                                {
                                                                	Logger::getLogger()->error(q.logMsg.c_str());
                                                                        return -1;
                                                                }
							}
						}
						//
						// delete all the tables which are not in the new schema request
						// but present in db

						sqlDropTables += "drop table if exists ";
						bool tableToDrop = false;
						for (auto itr : columnMapFromDB)
						{
							if (unSetTablesInSchemaRequest.find(itr.first) == unSetTablesInSchemaRequest.end())
							{
								sqlDropTables += schema +"." + itr.first + ",";
								tableToDrop = true;
							}
						}
						if (sqlDropTables[sqlDropTables.size() -1 ] == ',')
                                                {
                                                	sqlDropTables.erase(sqlDropTables.size() -1);
                                                }
						sqlDropTables += ";";
						if (tableToDrop)
						{
              						rowsAffectedLastCommand = purgeOperation(sqlDropTables.c_str(), logSection, "Dropping unrequired tables", false);
							if (rowsAffectedLastCommand == -1)
                                                        {
                                                        	Logger::getLogger()->error("%s:%d Error in executing drop table command %s",__FUNCTION__,__LINE__, sqlDropTables.c_str());
                                                                return -1;
                                                        }

						}
						// delete payload in fledge.service_schema if already present
						if(schemaCreationReq == false)
						{
							std::string s = "delete from fledge.service_schema where name =  '" + schema + "' and   service = '" + service + "';";
							rowsAffectedLastCommand = purgeOperation(s.c_str(), logSection, "delete from fledge.service_schema  ", false);
							if (rowsAffectedLastCommand == -1)
                                                        {
	                                                        Logger::getLogger()->error("%s:%d Error in executing delete payload from service_schema command =%s",__FUNCTION__, __LINE__, s.c_str());
                                                                return -1;
                                                        }

						}

						// insert payload in the fledge.service_schema
                        			std::string s = "insert into fledge.service_schema(name, service, version, definition) values ('" + schema + "', " +"'" + service + "', " + to_string(version) + ", " + "'" + payload + "') ;" ;

                        		        rowsAffectedLastCommand = purgeOperation(s.c_str(), logSection, "insert in fledge.service_schema  ", false);
						if (rowsAffectedLastCommand == -1)
                                                {
	                                                Logger::getLogger()->error("%s:%d Error in executing insert payload into service_schema, command =%s ",__FUNCTION__, __LINE__, s.c_str());
                                                        return -1;
                                                }
					}
				}
			}
	    	}
	    
	}
	catch( std::exception &e){
		Logger::getLogger()->error("%s %d exception caught %s", __FUNCTION__, __LINE__, e.what() );
		return -1;
	}

	return 1;

}

/**
 * This function checks for input string for ',' and returns a string with ',' replaced with '_'
 *
 * @param[in]   string to check for ',' 
 * @return      string with , replaced with _ 
 */

std::string Connection::getIndexName(std::string s){
	std::replace_if( s.begin(),s.end(), [](char ch) {return ch ==',';},'_');	
	return s;
}

bool Connection::checkValidDataType(const std::string &s){
	return ( s == "varchar" || s ==  "integer" || s ==  "double" || s == "real" || s == "sequence");
=======
 * In the case of a join add the columns to select from for all the tables in
 * the join
 *
 * @param document	The query we are processing
 * @param sql		The SQLBuffer we are writing
 * @param level		The table number we are processing
 */
bool Connection::selectColumns(const Value& document, SQLBuffer& sql, int level)
{
SQLBuffer	jsonConstraints;

	string tag = "t" + to_string(level) + ".";

	if (document.HasMember("return"))
	{
		int col = 0;
		const Value& columns = document["return"];
		if (! columns.IsArray())
		{
			raiseError("retrieve", "The property return must be an array");
			return false;
		}
		if (document.HasMember("modifier"))
		{
			sql.append(document["modifier"].GetString());
			sql.append(' ');
		}
		for (Value::ConstValueIterator itr = columns.Begin(); itr != columns.End(); ++itr)
		{
			if (col)
				sql.append(", ");
			if (!itr->IsObject())	// Simple column name
			{
				sql.append(tag);
				sql.append(itr->GetString());
			}
			else
			{
				if (itr->HasMember("column"))
				{
					if (! (*itr)["column"].IsString())
					{
						raiseError("rerieve",
							   "column must be a string");
						return false;
					}
					if (itr->HasMember("format"))
					{
						if (! (*itr)["format"].IsString())
						{
							raiseError("rerieve", "format must be a string");
							return false;
						}
						sql.append("to_char(");
						sql.append("\"");
						sql.append((*itr)["column"].GetString());
						sql.append("\"");
						sql.append(", '");
						sql.append((*itr)["format"].GetString());
						sql.append("')");
					}
					else if (itr->HasMember("timezone"))
					{
						if (! (*itr)["timezone"].IsString())
						{
							raiseError("rerieve", "timezone must be a string");
							return false;
						}
						sql.append("\"");
						sql.append((*itr)["column"].GetString());
						sql.append("\"");
						sql.append(" AT TIME ZONE '");
						sql.append((*itr)["timezone"].GetString());
						sql.append("' ");
					}
					else
					{
						sql.append(tag);
						sql.append((*itr)["column"].GetString());
					}
					sql.append(' ');
				}
				else if (itr->HasMember("json"))
				{
					const Value& json = (*itr)["json"];
					if (! returnJson(json, sql, jsonConstraints))
						return false;
				}
				else
				{
					raiseError("retrieve",
						   "return object must have either a column or json property");
					return false;
				}

				if (itr->HasMember("alias"))
				{
					sql.append(" AS \"");
					sql.append((*itr)["alias"].GetString());
					sql.append('"');
				}
			}
			col++;
		}
	}
	else
	{
		sql.append('*');
		return true;
	}
	if (document.HasMember("join"))
	{
		const Value& join = document["join"];
		if (join.HasMember("query"))
		{
			const Value& query = join["query"];
			sql.append(", ");
			if (!selectColumns(query, sql, ++level))
			{
				raiseError("commonRetrieve", "Join failed to add select columns");
				return false;
			}
		}
	}
	return true;
}


/**
 * In the case of a join add the tables to select from for all the tables in
 * the join
 *
 * @param document	The query we are processing
 * @param sql		The SQLBuffer we are writing
 * @param level		The table number we are processing
 */
bool Connection::appendTables(const Value& document, SQLBuffer& sql, int level)
{
	string tag = "t" + to_string(level);
	if (document.HasMember("join"))
	{
		const Value& join = document["join"];
		if (join.HasMember("table"))
		{
			const Value& table = join["table"];
			if (!table.HasMember("name"))
			{
				raiseError("commonRetrieve", "Joining table is missing a table name");
				return false;
			}
			const Value& name = table["name"];
			if (!name.IsString())
			{
				raiseError("commonRetrieve", "Joining table name is not a string");
				return false;
			}
			sql.append(", fledge.");
			sql.append(name.GetString());
			sql.append(" ");
			sql.append(tag);
			if (join.HasMember("query"))
			{
				const Value& query = join["query"];
				appendTables(query, sql, ++level);
			}
			else
			{
				raiseError("commonRetrieve", "Join is missing a join query definition");
				return false;
			}
		}
		else
		{
			raiseError("commonRetrieve", "Join is missing a table definition");
			return false;
		}
	}
	return true;
}

/**
 * Recurse down and add the where cluase and join terms for each
 * new table joined to the query
 *
 * @param query	The JSON query
 * @param sql	The SQLBuffer we are writing the data to
 * @param level	The nestign level of the joined table
 */
bool Connection::processJoinQueryWhereClause(const Value& query, SQLBuffer& sql, int level)
{
	string tag = "t" + to_string(level) + ".";
	if (!jsonWhereClause(query["where"], sql, tag))
	{
		return false;
	}

	if (query.HasMember("join"))
	{
		// Now and the join condition itself
		string col0, col1;
		const Value& join = query["join"];
		if (join.HasMember("on") && join["on"].IsString())
		{
			col0 = join["on"].GetString();
		}
		else
		{
			return false;
		}
		if (join.HasMember("table"))
		{
			const Value& table = join["table"];
			if (table.HasMember("column") && table["column"].IsString())
			{
				col1 = table["column"].GetString();
			}
			else
			{
				raiseError("Joined query", "Missing join column in table");
				return false;
			}
		}
		sql.append(" AND ");
		sql.append(tag);
		sql.append(col0);
		sql.append(" = t");
		sql.append(level + 1);
		sql.append(".");
		sql.append(col1);
		sql.append(" ");
		if (join.HasMember("query") && join["query"].IsObject())
		{
			sql.append(" AND ");
			const Value& query = join["query"];
			processJoinQueryWhereClause(query, sql, level + 1);
		}
	}
	return true;
>>>>>>> 4d0c41ef
}<|MERGE_RESOLUTION|>--- conflicted
+++ resolved
@@ -3316,7 +3316,247 @@
 }
 
 /**
-<<<<<<< HEAD
+ * In the case of a join add the columns to select from for all the tables in
+ * the join
+ *
+ * @param document	The query we are processing
+ * @param sql		The SQLBuffer we are writing
+ * @param level		The table number we are processing
+ */
+bool Connection::selectColumns(const Value& document, SQLBuffer& sql, int level)
+{
+SQLBuffer	jsonConstraints;
+
+	string tag = "t" + to_string(level) + ".";
+
+	if (document.HasMember("return"))
+	{
+		int col = 0;
+		const Value& columns = document["return"];
+		if (! columns.IsArray())
+		{
+			raiseError("retrieve", "The property return must be an array");
+			return false;
+		}
+		if (document.HasMember("modifier"))
+		{
+			sql.append(document["modifier"].GetString());
+			sql.append(' ');
+		}
+		for (Value::ConstValueIterator itr = columns.Begin(); itr != columns.End(); ++itr)
+		{
+			if (col)
+				sql.append(", ");
+			if (!itr->IsObject())	// Simple column name
+			{
+				sql.append(tag);
+				sql.append(itr->GetString());
+			}
+			else
+			{
+				if (itr->HasMember("column"))
+				{
+					if (! (*itr)["column"].IsString())
+					{
+						raiseError("rerieve",
+							   "column must be a string");
+						return false;
+					}
+					if (itr->HasMember("format"))
+					{
+						if (! (*itr)["format"].IsString())
+						{
+							raiseError("rerieve", "format must be a string");
+							return false;
+						}
+						sql.append("to_char(");
+						sql.append("\"");
+						sql.append((*itr)["column"].GetString());
+						sql.append("\"");
+						sql.append(", '");
+						sql.append((*itr)["format"].GetString());
+						sql.append("')");
+					}
+					else if (itr->HasMember("timezone"))
+					{
+						if (! (*itr)["timezone"].IsString())
+						{
+							raiseError("rerieve", "timezone must be a string");
+							return false;
+						}
+						sql.append("\"");
+						sql.append((*itr)["column"].GetString());
+						sql.append("\"");
+						sql.append(" AT TIME ZONE '");
+						sql.append((*itr)["timezone"].GetString());
+						sql.append("' ");
+					}
+					else
+					{
+						sql.append(tag);
+						sql.append((*itr)["column"].GetString());
+					}
+					sql.append(' ');
+				}
+				else if (itr->HasMember("json"))
+				{
+					const Value& json = (*itr)["json"];
+					if (! returnJson(json, sql, jsonConstraints))
+						return false;
+				}
+				else
+				{
+					raiseError("retrieve",
+						   "return object must have either a column or json property");
+					return false;
+				}
+
+				if (itr->HasMember("alias"))
+				{
+					sql.append(" AS \"");
+					sql.append((*itr)["alias"].GetString());
+					sql.append('"');
+				}
+			}
+			col++;
+		}
+	}
+	else
+	{
+		sql.append('*');
+		return true;
+	}
+	if (document.HasMember("join"))
+	{
+		const Value& join = document["join"];
+		if (join.HasMember("query"))
+		{
+			const Value& query = join["query"];
+			sql.append(", ");
+			if (!selectColumns(query, sql, ++level))
+			{
+				raiseError("commonRetrieve", "Join failed to add select columns");
+				return false;
+			}
+		}
+	}
+	return true;
+}
+
+
+/**
+ * In the case of a join add the tables to select from for all the tables in
+ * the join
+ *
+ * @param document	The query we are processing
+ * @param sql		The SQLBuffer we are writing
+ * @param level		The table number we are processing
+ */
+bool Connection::appendTables(const Value& document, SQLBuffer& sql, int level)
+{
+	string tag = "t" + to_string(level);
+	if (document.HasMember("join"))
+	{
+		const Value& join = document["join"];
+		if (join.HasMember("table"))
+		{
+			const Value& table = join["table"];
+			if (!table.HasMember("name"))
+			{
+				raiseError("commonRetrieve", "Joining table is missing a table name");
+				return false;
+			}
+			const Value& name = table["name"];
+			if (!name.IsString())
+			{
+				raiseError("commonRetrieve", "Joining table name is not a string");
+				return false;
+			}
+			sql.append(", fledge.");
+			sql.append(name.GetString());
+			sql.append(" ");
+			sql.append(tag);
+			if (join.HasMember("query"))
+			{
+				const Value& query = join["query"];
+				appendTables(query, sql, ++level);
+			}
+			else
+			{
+				raiseError("commonRetrieve", "Join is missing a join query definition");
+				return false;
+			}
+		}
+		else
+		{
+			raiseError("commonRetrieve", "Join is missing a table definition");
+			return false;
+		}
+	}
+	return true;
+}
+
+/**
+ * Recurse down and add the where cluase and join terms for each
+ * new table joined to the query
+ *
+ * @param query	The JSON query
+ * @param sql	The SQLBuffer we are writing the data to
+ * @param level	The nestign level of the joined table
+ */
+bool Connection::processJoinQueryWhereClause(const Value& query, SQLBuffer& sql, int level)
+{
+	string tag = "t" + to_string(level) + ".";
+	if (!jsonWhereClause(query["where"], sql, tag))
+	{
+		return false;
+	}
+
+	if (query.HasMember("join"))
+	{
+		// Now and the join condition itself
+		string col0, col1;
+		const Value& join = query["join"];
+		if (join.HasMember("on") && join["on"].IsString())
+		{
+			col0 = join["on"].GetString();
+		}
+		else
+		{
+			return false;
+		}
+		if (join.HasMember("table"))
+		{
+			const Value& table = join["table"];
+			if (table.HasMember("column") && table["column"].IsString())
+			{
+				col1 = table["column"].GetString();
+			}
+			else
+			{
+				raiseError("Joined query", "Missing join column in table");
+				return false;
+			}
+		}
+		sql.append(" AND ");
+		sql.append(tag);
+		sql.append(col0);
+		sql.append(" = t");
+		sql.append(level + 1);
+		sql.append(".");
+		sql.append(col1);
+		sql.append(" ");
+		if (join.HasMember("query") && join["query"].IsObject())
+		{
+			sql.append(" AND ");
+			const Value& query = join["query"];
+			processJoinQueryWhereClause(query, sql, level + 1);
+		}
+	}
+	return true;
+}
+
+/**
  * Find existing payload schema from the DB fledge.service_schema table 
  *
  * @param service   The string containing service name 
@@ -4247,246 +4487,13 @@
 	return s;
 }
 
+/**
+ * This function checks whether the passed string represent a valid postgres column data type 
+ *
+ * @param[in]   string to check for ','
+ * @return     	true if it is a valid data type , false otherwise 
+ */
+
 bool Connection::checkValidDataType(const std::string &s){
 	return ( s == "varchar" || s ==  "integer" || s ==  "double" || s == "real" || s == "sequence");
-=======
- * In the case of a join add the columns to select from for all the tables in
- * the join
- *
- * @param document	The query we are processing
- * @param sql		The SQLBuffer we are writing
- * @param level		The table number we are processing
- */
-bool Connection::selectColumns(const Value& document, SQLBuffer& sql, int level)
-{
-SQLBuffer	jsonConstraints;
-
-	string tag = "t" + to_string(level) + ".";
-
-	if (document.HasMember("return"))
-	{
-		int col = 0;
-		const Value& columns = document["return"];
-		if (! columns.IsArray())
-		{
-			raiseError("retrieve", "The property return must be an array");
-			return false;
-		}
-		if (document.HasMember("modifier"))
-		{
-			sql.append(document["modifier"].GetString());
-			sql.append(' ');
-		}
-		for (Value::ConstValueIterator itr = columns.Begin(); itr != columns.End(); ++itr)
-		{
-			if (col)
-				sql.append(", ");
-			if (!itr->IsObject())	// Simple column name
-			{
-				sql.append(tag);
-				sql.append(itr->GetString());
-			}
-			else
-			{
-				if (itr->HasMember("column"))
-				{
-					if (! (*itr)["column"].IsString())
-					{
-						raiseError("rerieve",
-							   "column must be a string");
-						return false;
-					}
-					if (itr->HasMember("format"))
-					{
-						if (! (*itr)["format"].IsString())
-						{
-							raiseError("rerieve", "format must be a string");
-							return false;
-						}
-						sql.append("to_char(");
-						sql.append("\"");
-						sql.append((*itr)["column"].GetString());
-						sql.append("\"");
-						sql.append(", '");
-						sql.append((*itr)["format"].GetString());
-						sql.append("')");
-					}
-					else if (itr->HasMember("timezone"))
-					{
-						if (! (*itr)["timezone"].IsString())
-						{
-							raiseError("rerieve", "timezone must be a string");
-							return false;
-						}
-						sql.append("\"");
-						sql.append((*itr)["column"].GetString());
-						sql.append("\"");
-						sql.append(" AT TIME ZONE '");
-						sql.append((*itr)["timezone"].GetString());
-						sql.append("' ");
-					}
-					else
-					{
-						sql.append(tag);
-						sql.append((*itr)["column"].GetString());
-					}
-					sql.append(' ');
-				}
-				else if (itr->HasMember("json"))
-				{
-					const Value& json = (*itr)["json"];
-					if (! returnJson(json, sql, jsonConstraints))
-						return false;
-				}
-				else
-				{
-					raiseError("retrieve",
-						   "return object must have either a column or json property");
-					return false;
-				}
-
-				if (itr->HasMember("alias"))
-				{
-					sql.append(" AS \"");
-					sql.append((*itr)["alias"].GetString());
-					sql.append('"');
-				}
-			}
-			col++;
-		}
-	}
-	else
-	{
-		sql.append('*');
-		return true;
-	}
-	if (document.HasMember("join"))
-	{
-		const Value& join = document["join"];
-		if (join.HasMember("query"))
-		{
-			const Value& query = join["query"];
-			sql.append(", ");
-			if (!selectColumns(query, sql, ++level))
-			{
-				raiseError("commonRetrieve", "Join failed to add select columns");
-				return false;
-			}
-		}
-	}
-	return true;
 }
-
-
-/**
- * In the case of a join add the tables to select from for all the tables in
- * the join
- *
- * @param document	The query we are processing
- * @param sql		The SQLBuffer we are writing
- * @param level		The table number we are processing
- */
-bool Connection::appendTables(const Value& document, SQLBuffer& sql, int level)
-{
-	string tag = "t" + to_string(level);
-	if (document.HasMember("join"))
-	{
-		const Value& join = document["join"];
-		if (join.HasMember("table"))
-		{
-			const Value& table = join["table"];
-			if (!table.HasMember("name"))
-			{
-				raiseError("commonRetrieve", "Joining table is missing a table name");
-				return false;
-			}
-			const Value& name = table["name"];
-			if (!name.IsString())
-			{
-				raiseError("commonRetrieve", "Joining table name is not a string");
-				return false;
-			}
-			sql.append(", fledge.");
-			sql.append(name.GetString());
-			sql.append(" ");
-			sql.append(tag);
-			if (join.HasMember("query"))
-			{
-				const Value& query = join["query"];
-				appendTables(query, sql, ++level);
-			}
-			else
-			{
-				raiseError("commonRetrieve", "Join is missing a join query definition");
-				return false;
-			}
-		}
-		else
-		{
-			raiseError("commonRetrieve", "Join is missing a table definition");
-			return false;
-		}
-	}
-	return true;
-}
-
-/**
- * Recurse down and add the where cluase and join terms for each
- * new table joined to the query
- *
- * @param query	The JSON query
- * @param sql	The SQLBuffer we are writing the data to
- * @param level	The nestign level of the joined table
- */
-bool Connection::processJoinQueryWhereClause(const Value& query, SQLBuffer& sql, int level)
-{
-	string tag = "t" + to_string(level) + ".";
-	if (!jsonWhereClause(query["where"], sql, tag))
-	{
-		return false;
-	}
-
-	if (query.HasMember("join"))
-	{
-		// Now and the join condition itself
-		string col0, col1;
-		const Value& join = query["join"];
-		if (join.HasMember("on") && join["on"].IsString())
-		{
-			col0 = join["on"].GetString();
-		}
-		else
-		{
-			return false;
-		}
-		if (join.HasMember("table"))
-		{
-			const Value& table = join["table"];
-			if (table.HasMember("column") && table["column"].IsString())
-			{
-				col1 = table["column"].GetString();
-			}
-			else
-			{
-				raiseError("Joined query", "Missing join column in table");
-				return false;
-			}
-		}
-		sql.append(" AND ");
-		sql.append(tag);
-		sql.append(col0);
-		sql.append(" = t");
-		sql.append(level + 1);
-		sql.append(".");
-		sql.append(col1);
-		sql.append(" ");
-		if (join.HasMember("query") && join["query"].IsObject())
-		{
-			sql.append(" AND ");
-			const Value& query = join["query"];
-			processJoinQueryWhereClause(query, sql, level + 1);
-		}
-	}
-	return true;
->>>>>>> 4d0c41ef
-}