#!/usr/bin/env python3
# -*- coding: utf-8 -*-

# FOGLAMP_BEGIN
# See: http://foglamp.readthedocs.io/
# FOGLAMP_END

import sys

from foglamp.device.server import Server
<<<<<<< HEAD
from foglamp.parser import Parser
=======
from foglamp import logger
from foglamp import arg_parser
>>>>>>> 3145cbcc

"""Starts the device server"""

__author__ = "Terris Linenbach"
__copyright_ = "Copyright (c) 2017 OSIsoft, LLC"
__license__ = "Apache 2.0"
__version__ = "${VERSION}"

_logger = logger.setup("Device", level=20)

<<<<<<< HEAD
# TODO: Support --help, --name plugin, etc.
plugin = Parser.get('--name')

if plugin is None:
    # TODO: Output to STDERR
    print("Required argument 'name' is missing")
    # TODO: exit 1
else:
    Server.start(plugin)
=======
req_args = ["--name", "--address", "--port"]
optional_args = None

namespace = arg_parser.setup(
    "Device", required_args=req_args, optional_args=None, argv=sys.argv[1:])
name = namespace.name
core_management_host = namespace.address
core_management_port = int(namespace.port)

_logger.info(name, core_management_host, core_management_port)
Server.start(name, core_management_host, core_management_port)
>>>>>>> 3145cbcc
<|MERGE_RESOLUTION|>--- conflicted
+++ resolved
@@ -8,12 +8,8 @@
 import sys
 
 from foglamp.device.server import Server
-<<<<<<< HEAD
 from foglamp.parser import Parser
-=======
 from foglamp import logger
-from foglamp import arg_parser
->>>>>>> 3145cbcc
 
 """Starts the device server"""
 
@@ -24,26 +20,16 @@
 
 _logger = logger.setup("Device", level=20)
 
-<<<<<<< HEAD
-# TODO: Support --help, --name plugin, etc.
+
 plugin = Parser.get('--name')
+core_mgt_port = Parser.get('--port')
+core_mgt_address = Parser.get('--address')
 
 if plugin is None:
-    # TODO: Output to STDERR
-    print("Required argument 'name' is missing")
-    # TODO: exit 1
+    print("Required argument '--name' is missing")
+elif core_mgt_port is None:
+    print("Required argument '--port' is missing")
+elif core_mgt_address is None:
+    print("Required argument '--address' is missing")
 else:
-    Server.start(plugin)
-=======
-req_args = ["--name", "--address", "--port"]
-optional_args = None
-
-namespace = arg_parser.setup(
-    "Device", required_args=req_args, optional_args=None, argv=sys.argv[1:])
-name = namespace.name
-core_management_host = namespace.address
-core_management_port = int(namespace.port)
-
-_logger.info(name, core_management_host, core_management_port)
-Server.start(name, core_management_host, core_management_port)
->>>>>>> 3145cbcc
+    Server.start(plugin, core_mgt_port, core_mgt_address)
