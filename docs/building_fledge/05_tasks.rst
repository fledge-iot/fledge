--- conflicted
+++ resolved
@@ -134,11 +134,7 @@
 |                   |          |                                         | that is older than this value, will be purged.         |
 +-------------------+----------+-----------------------------------------+--------------------------------------------------------+
 | size              | integer  | 1000000                                 | Size in KBytes of data that will be retained in   |br| | 
-<<<<<<< HEAD
-|                   |          |                                         | Fledge. Older data will be removed to keep the   |br|  |
-=======
 |                   |          |                                         | Fledge. Older data will be removed to keep the    |br| |
->>>>>>> 8aa0a787
 |                   |          |                                         | data stored in Fledge below this size.                 |
 +-------------------+----------+-----------------------------------------+--------------------------------------------------------+
 
