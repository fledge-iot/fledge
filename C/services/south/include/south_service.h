#ifndef _SOUTH_SERVICE_H
#define _SOUTH_SERVICE_H
/*
 * Fledge south service.
 *
 * Copyright (c) 2018 OSisoft, LLC
 *
 * Released under the Apache 2.0 Licence
 *
 * Author: Mark Riddoch, Massimiliano Pinto
 */

#include <logger.h>
#include <south_plugin.h>
#include <service_handler.h>
#include <config_category.h>
#include <ingest.h>
#include <filter_plugin.h>
#include <plugin_data.h>
#include <storage_asset_tracking.h>

#define MAX_SLEEP	5		// Maximum number of seconds the service will sleep during a poll cycle

#define SERVICE_NAME  "Fledge South"

/*
 * Control the throttling of poll based plugins
 *
 * If the ingest queue grows then we reduce the poll rate, i.e. increase
 * the interval between poll calls. If the ingest queue then drops below
 * the threshold set in the advance configuration we then bring the poll
 * rate back up.
 */
#define SOUTH_THROTTLE_HIGH_PERCENT	50	// Percentage above buffer threshold where we throttle down
#define SOUTH_THROTTLE_LOW_PERCENT	10	// Percentage above buffer threshold where we throttle up
#define SOUTH_THROTTLE_PERCENT		10	// The percentage we throttle poll by
#define SOUTH_THROTTLE_DOWN_INTERVAL	10	// Interval between throttle down attmepts
#define SOUTH_THROTTLE_UP_INTERVAL	15	// Interval between throttle up attempts

/**
 * The SouthService class. This class is the core
 * of the service that provides south side services
 * to Fledge.
 */
class SouthService : public ServiceAuthHandler {
	public:
		SouthService(const std::string& name,
			const std::string& token = "");
		void 				start(std::string& coreAddress,
						      unsigned short corePort);
		void 				stop();
		void				shutdown();
		void				restart();
		void				configChange(const std::string&, const std::string&);
		void				configChildCreate(const std::string&,
								const std::string&,
								const std::string&){};
		void				configChildDelete(const std::string&,
								const std::string&){};
		bool				isRunning() { return !m_shutdown; };
		bool				setPoint(const std::string& name, const std::string& value);
		bool				operation(const std::string& name, std::vector<PLUGIN_PARAMETER *>& );
		void				setDryRun() { m_dryRun = true; };
	private:
		void				addConfigDefaults(DefaultConfigCategory& defaults);
		bool 				loadPlugin();
		int 				createTimerFd(struct timeval rate);
		void 				createConfigCategories(DefaultConfigCategory configCategory,
									std::string parent_name,
									std::string current_name);
		void				throttlePoll();
	private:
		SouthPlugin			*southPlugin;
		Logger        			*logger;
		AssetTracker			*m_assetTracker;
		bool				m_shutdown;
		ConfigCategory			m_config;
		ConfigCategory			m_configAdvanced;
		unsigned long			m_readingsPerSec;	// May not be per second, new rate defines time units
		unsigned int			m_threshold;
		unsigned long			m_timeout;
		Ingest				*m_ingest;
		bool				m_throttle;
		bool				m_throttled;
		unsigned int			m_highWater;
		unsigned int			m_lowWater;
		struct timeval			m_lastThrottle;
		struct timeval			m_desiredRate;
		struct timeval			m_currentRate;
		int				m_timerfd;
		const std::string		m_token;
		unsigned int			m_repeatCnt;
		PluginData			*m_pluginData;
		std::string			m_dataKey;
		bool				m_dryRun;
		bool				m_requestRestart;
<<<<<<< HEAD
		std::string			m_rateUnits;
=======
		StorageAssetTracker             *m_storageAssetTracker;

>>>>>>> 2518b115
};
#endif<|MERGE_RESOLUTION|>--- conflicted
+++ resolved
@@ -94,11 +94,8 @@
 		std::string			m_dataKey;
 		bool				m_dryRun;
 		bool				m_requestRestart;
-<<<<<<< HEAD
 		std::string			m_rateUnits;
-=======
 		StorageAssetTracker             *m_storageAssetTracker;
 
->>>>>>> 2518b115
 };
 #endif