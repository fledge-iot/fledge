--- conflicted
+++ resolved
@@ -136,13 +136,8 @@
 		return false;	// Not registered
 	}
 	try {
-<<<<<<< HEAD
 		string url = "/fledge/service/";
-		url += url_encode(*m_uuid);
-=======
-		string url = "/foglamp/service/";
 		url += urlEncode(*m_uuid);
->>>>>>> 8d73dd3a
 		auto res = this->getHttpClient()->request("DELETE", url.c_str());
 		Document doc;
 		string response = res->content.string();
@@ -286,13 +281,8 @@
 ostringstream convert;
         
         try {   
-<<<<<<< HEAD
 		string url = "/fledge/interest/";
-		url += url_encode(m_categories[category]);
-=======
-		string url = "/foglamp/interest/";
 		url += urlEncode(m_categories[category]);
->>>>>>> 8d73dd3a
         auto res = this->getHttpClient()->request("DELETE", url.c_str());
         } catch (const SimpleWeb::system_error &e) {
                 m_logger->error("Unregister configuration category failed %s.", e.what());
@@ -348,11 +338,7 @@
 ConfigCategory ManagementClient::getCategory(const string& categoryName)
 {
 	try {
-<<<<<<< HEAD
-		string url = "/fledge/service/category/" + url_encode(categoryName);
-=======
-		string url = "/foglamp/service/category/" + urlEncode(categoryName);
->>>>>>> 8d73dd3a
+		string url = "/fledge/service/category/" + urlEncode(categoryName);
 		auto res = this->getHttpClient()->request("GET", url.c_str());
 		Document doc;
 		string response = res->content.string();
@@ -396,11 +382,7 @@
 					      const string& itemValue)
 {
 	try {
-<<<<<<< HEAD
-		string url = "/fledge/service/category/" + url_encode(categoryName) + "/" + url_encode(itemName);
-=======
-		string url = "/foglamp/service/category/" + urlEncode(categoryName) + "/" + urlEncode(itemName);
->>>>>>> 8d73dd3a
+		string url = "/fledge/service/category/" + urlEncode(categoryName) + "/" + urlEncode(itemName);
 		string payload = "{ \"value\" : \"" + itemValue + "\" }";
 		auto res = this->getHttpClient()->request("PUT", url.c_str(), payload);
 		Document doc;
@@ -441,11 +423,7 @@
 {
 	try
 	{
-<<<<<<< HEAD
-		string url = "/fledge/service/category/" + url_encode(categoryName) + "/children";
-=======
-		string url = "/foglamp/service/category/" + urlEncode(categoryName) + "/children";
->>>>>>> 8d73dd3a
+		string url = "/fledge/service/category/" + urlEncode(categoryName) + "/children";
 		auto res = this->getHttpClient()->request("GET", url.c_str());
 		Document doc;
 		string response = res->content.string();
@@ -496,11 +474,7 @@
 					    const vector<string>& children)
 {
 	try {
-<<<<<<< HEAD
-		string url = "/fledge/service/category/" + url_encode(parentCategory) + "/children";
-=======
-		string url = "/foglamp/service/category/" + urlEncode(parentCategory) + "/children";
->>>>>>> 8d73dd3a
+		string url = "/fledge/service/category/" + urlEncode(parentCategory) + "/children";
 		string payload = "{ \"children\" : [";
 
 		for (auto it = children.begin(); it != children.end(); ++it)
@@ -551,11 +525,7 @@
 	std::vector<AssetTrackingTuple*> *vec = new std::vector<AssetTrackingTuple*>();
 	
 	try {
-<<<<<<< HEAD
-		string url = "/fledge/track?service="+url_encode(serviceName);
-=======
-		string url = "/foglamp/track?service="+urlEncode(serviceName);
->>>>>>> 8d73dd3a
+		string url = "/fledge/track?service="+urlEncode(serviceName);
 		auto res = this->getHttpClient()->request("GET", url.c_str());
 		Document doc;
 		string response = res->content.string();
