/*
 * Fledge storage service - Readings catalogue handling
 *
 * Copyright (c) 2020 OSisoft, LLC
 *
 * Released under the Apache 2.0 Licence
 *
 * Author: Stefano Simonelli, Massimiliano Pinto
 */

#include <vector>
#include <algorithm>
#include <utils.h>
#include <sys/stat.h>
#include <libgen.h>

#include <string_utils.h>
#include <connection.h>
#include <connection_manager.h>
#include <common.h>
#include "readings_catalogue.h"
#include <purge_configuration.h>
#include <regex>

using namespace std;
using namespace rapidjson;

// Log set, clear and get of transaction boundaries
#define LOG_TX_BOUNDARIES 0

/**
 * Constructor
 *
 * This is never explicitly called as the ReadingsCatalogue is a
 * singleton class.
 */
ReadingsCatalogue::ReadingsCatalogue() : m_nextOverflow(1), m_maxOverflowUsed(0)
{
}

/**
 * Logs an error. A variable argument function that
 * uses a printf format string to log an error message with the
 * associated operation.
 *
 * @param operation	The operastion in progress
 * @param reason	A printf format string with the error message text
 */
void ReadingsCatalogue::raiseError(const char *operation, const char *reason, ...)
{
	char	tmpbuf[512];

	va_list ap;
	va_start(ap, reason);
	vsnprintf(tmpbuf, sizeof(tmpbuf), reason, ap);
	va_end(ap);
	Logger::getLogger()->error("ReadingsCatalogues: %s during operation %s", tmpbuf, operation);
}

/**
 * Retrieve the information from the persistent storage:
 *     global id
 *     last created database
 *
 * @param dbHandle Database connection to use for the operations
 *
 */
bool ReadingsCatalogue::configurationRetrieve(sqlite3 *dbHandle)
{
	string sql_cmd;
	int rc;
	int id;
	int nCols;
	sqlite3_stmt *stmt;

	// Retrieves the global_id from thd DB
	sql_cmd = " SELECT global_id, db_id_Last, n_readings_per_db, n_db_preallocate FROM " READINGS_DB ".configuration_readings ";

	if (sqlite3_prepare_v2(dbHandle,sql_cmd.c_str(),-1, &stmt,NULL) != SQLITE_OK)
	{
		raiseError("configurationRetrieve", sqlite3_errmsg(dbHandle));
		return false;
	}

	if (SQLStep(stmt) != SQLITE_ROW)
	{
		m_ReadingsGlobalId = 1;
		m_dbIdLast = 0;

		m_storageConfigCurrent.nReadingsPerDb = m_storageConfigApi.nReadingsPerDb;
		m_storageConfigCurrent.nDbPreallocate = m_storageConfigApi.nDbPreallocate;

		sql_cmd = " INSERT INTO " READINGS_DB ".configuration_readings VALUES (" + to_string(m_ReadingsGlobalId) + ","
				  + to_string(m_dbIdLast)              + ","
				  + to_string(m_storageConfigCurrent.nReadingsPerDb) + ","
				  + to_string(m_storageConfigCurrent.nDbPreallocate) + ")";
		if (SQLExec(dbHandle, sql_cmd.c_str()) != SQLITE_OK)
		{
			raiseError("configurationRetrieve", sqlite3_errmsg(dbHandle));
			return false;
		}
	}
	else
	{
		nCols = sqlite3_column_count(stmt);
		m_ReadingsGlobalId = sqlite3_column_int(stmt, 0);
		m_dbIdLast = sqlite3_column_int(stmt, 1);
		m_storageConfigCurrent.nReadingsPerDb = sqlite3_column_int(stmt, 2);
		m_storageConfigCurrent.nDbPreallocate = sqlite3_column_int(stmt, 3);
	}
	Logger::getLogger()->debug("configurationRetrieve: ReadingsGlobalId %d dbIdLast %d ", (int) m_ReadingsGlobalId, m_dbIdLast);

	sqlite3_finalize(stmt);

	return true;
}

/**
 * Retrieves the global id stored in SQLite and if it is not possible
 * it calculates the value from the readings tables executing a max(id) on each table.
 *
 * Once retrieved or calculated,
 * It updates the value into SQlite to -1 to force a calculation at the next plugin init (Fledge starts)
 * in the case the proper value was not stored as the plugin shutdown (when Fledge is stopped) was not called.
 *
 */
bool ReadingsCatalogue::evaluateGlobalId ()
{
	string sql_cmd;
	int rc;
	int id;
	int nCols;
	sqlite3_stmt *stmt;
	sqlite3 *dbHandle;

	ConnectionManager *manager = ConnectionManager::getInstance();
	Connection *connection = manager->allocate();
#if TRACK_CONNECTION_USER
	string usage = "Evaluate Global ID";
	connection->setUsage(usage);
#endif
	dbHandle = connection->getDbHandle();

	// Retrieves the global_id from thd DB
	sql_cmd = " SELECT global_id FROM " READINGS_DB ".configuration_readings ";

	if (sqlite3_prepare_v2(dbHandle,sql_cmd.c_str(),-1, &stmt,NULL) != SQLITE_OK)
	{
		raiseError("evaluateGlobalId", sqlite3_errmsg(dbHandle));
		manager->release(connection);
		return false;
	}

	if (SQLStep(stmt) != SQLITE_ROW)
	{
		m_ReadingsGlobalId = 1;

		sql_cmd = " INSERT INTO " READINGS_DB ".configuration_readings VALUES (" + to_string(m_ReadingsGlobalId) + ","
				  + "0" + ","
				  + to_string(m_storageConfigApi.nReadingsPerDb) + ","
				  + to_string(m_storageConfigApi.nDbPreallocate) + ")";

		if (SQLExec(dbHandle, sql_cmd.c_str()) != SQLITE_OK)
		{
			raiseError("evaluateGlobalId", sqlite3_errmsg(dbHandle));
			manager->release(connection);
			return false;
		}
	}
	else
	{
		nCols = sqlite3_column_count(stmt);
		m_ReadingsGlobalId = sqlite3_column_int(stmt, 0);
	}

	id = m_ReadingsGlobalId;
	Logger::getLogger()->debug("evaluateGlobalId - global id from the DB %d", id);

	if (m_ReadingsGlobalId == -1)
	{
		m_ReadingsGlobalId = calculateGlobalId (dbHandle);
	}

	id = m_ReadingsGlobalId;
	Logger::getLogger()->debug("evaluateGlobalId - global id from the DB %d", id);

	// Set the global_id in the DB to -1 to force a calculation at the restart
	// in case the shutdown is not executed and the proper value stored
	sql_cmd = " UPDATE " READINGS_DB ".configuration_readings SET global_id=-1;";

	if (SQLExec(dbHandle, sql_cmd.c_str()) != SQLITE_OK)
	{
		raiseError("evaluateGlobalId", sqlite3_errmsg(dbHandle));
		manager->release(connection);
		return false;
	}

	sqlite3_finalize(stmt);
	manager->release(connection);

	return true;
}

/**
 * Stores the global id into SQlite
 *
 */
bool ReadingsCatalogue::storeGlobalId ()
{
	string sql_cmd;
	int rc;
	int id;
	int nCols;
	sqlite3_stmt *stmt;
	sqlite3 *dbHandle;

	int i;
	i = m_ReadingsGlobalId;
	Logger::getLogger()->debug("storeGlobalId m_globalId %d ", i);


	ConnectionManager *manager = ConnectionManager::getInstance();
	Connection *connection = manager->allocate();
#if TRACK_CONNECTION_USER
	string usage = "Store Global ID";
	connection->setUsage(usage);
#endif
	dbHandle = connection->getDbHandle();

	sql_cmd = " UPDATE " READINGS_DB ".configuration_readings SET global_id=" + to_string(m_ReadingsGlobalId);

	if (SQLExec(dbHandle, sql_cmd.c_str()) != SQLITE_OK)
	{
		raiseError("storeGlobalId", sqlite3_errmsg(dbHandle));
		manager->release(connection);
		return false;
	}

	manager->release(connection);

	return true;
}

/**
 * Calculates the value from the readings tables executing a max(id) on each table.
 *
 * @param dbHandle Database connection to use for the operations
 *
 */
int ReadingsCatalogue::calculateGlobalId (sqlite3 *dbHandle)
{
	string sql_cmd;
	string dbReadingsName;
	string dbName;

	int rc;
	int id;
	int nCols;

	sqlite3_stmt *stmt;
	id = 1;

	// Prepare the sql command to calculate the global id from the rows in the DB
	sql_cmd = R"(
		SELECT
			max(id) id
		FROM
		(
	)";

	bool firstRow = true;
	if (m_AssetReadingCatalogue.empty())
	{
		string dbReadingsName = generateReadingsName(1, 1);

		sql_cmd += " SELECT max(id) id FROM " READINGS_DB "." + dbReadingsName + " ";
	}
	else
	{
		for (auto &item : m_AssetReadingCatalogue)
		{
			if (item.second.first != 0)
			{
				if (!firstRow)
				{
					sql_cmd += " UNION ";
				}

				dbName = generateDbName(item.second.second);
				dbReadingsName = generateReadingsName(item.second.second, item.second.first);

				sql_cmd += " SELECT max(id) id FROM " + dbName + "." + dbReadingsName + " ";
				firstRow = false;
			}
		}
		// Now add overflow tables
		for (int i = 1; i <= m_maxOverflowUsed; i++)
		{
			if (!firstRow)
			{
				sql_cmd += " UNION ";
			}
			dbName = generateDbName(i);
			dbReadingsName = generateReadingsName(i, 0);
			sql_cmd += " SELECT max(id) id FROM " + dbName + "." + dbReadingsName + " ";
			firstRow = false;
		}
	}
	sql_cmd += ") AS tb";


	if (sqlite3_prepare_v2(dbHandle,sql_cmd.c_str(),-1, &stmt,NULL) != SQLITE_OK)
	{
		raiseError("calculateGlobalId", sqlite3_errmsg(dbHandle));
		return false;
	}

	if (SQLStep(stmt) != SQLITE_ROW)
	{
		raiseError("calculateGlobalId SQLStep", sqlite3_errmsg(dbHandle));
		id = 1;
	}
	else
	{
		nCols = sqlite3_column_count(stmt);
		id = sqlite3_column_int(stmt, 0);
		// m_globalId stores then next value to be used
		id++;
	}

	Logger::getLogger()->debug("calculateGlobalId - global id evaluated %d", id);
	sqlite3_finalize(stmt);

	return (id);
}

/**
 *  Calculates the minimum id from the readings tables executing a min(id) on each table
 *
 * @param dbHandle Database connection to use for the operations
 *
 */
int ReadingsCatalogue::getMinGlobalId (sqlite3 *dbHandle)
{
	string sql_cmd;
	string dbReadingsName;
	string dbName;

	int rc;
	int id;
	int nCols;

	sqlite3_stmt *stmt;
	id = 1;

	// Prepare the sql command to calculate the global id from the rows in the DB
	{
		sql_cmd = R"(
			SELECT
				min(id) id
			FROM
			(
		)";

		bool firstRow = true;
		if (m_AssetReadingCatalogue.empty())
		{
			string dbReadingsName = generateReadingsName(1, 1);

			sql_cmd += " SELECT min(id) id FROM " READINGS_DB "." + dbReadingsName + " ";
		}
		else
		{
			for (auto &item : m_AssetReadingCatalogue)
			{
				if (item.second.first != 0)
				{
					if (!firstRow)
					{
						sql_cmd += " UNION ";
					}

					dbName = generateDbName(item.second.second);
					dbReadingsName = generateReadingsName(item.second.second, item.second.first);

					sql_cmd += " SELECT min(id) id FROM " + dbName + "." + dbReadingsName + " ";
					firstRow = false;
				}
			}
			// Now add overflow tables
			for (int i = 1; i <= m_maxOverflowUsed; i++)
			{
				if (!firstRow)
				{
					sql_cmd += " UNION ";
				}
				dbName = generateDbName(i);
				dbReadingsName = generateReadingsName(i, 0);
				sql_cmd += " SELECT min(id) id FROM " + dbName + "." + dbReadingsName + " ";
				firstRow = false;
			}
		}
		sql_cmd += ") AS tb";
	}

	if (sqlite3_prepare_v2(dbHandle,sql_cmd.c_str(),-1, &stmt,NULL) != SQLITE_OK)
	{
		raiseError(__FUNCTION__, sqlite3_errmsg(dbHandle));
		return false;
	}

	if (SQLStep(stmt) != SQLITE_ROW)
	{
		id = 0;
	}
	else
	{
		nCols = sqlite3_column_count(stmt);
		id = sqlite3_column_int(stmt, 0);
	}

	Logger::getLogger()->debug("%s - global id evaluated %d", __FUNCTION__, id);

	sqlite3_finalize(stmt);

	return (id);
}

/**
 * Loads the reading catalogue stored in SQLite into an in memory structure
 *
 */
bool  ReadingsCatalogue::loadAssetReadingCatalogue()
{
	int nCols;
	int tableId, dbId, maxDbID;
	char *asset_name;
	sqlite3_stmt *stmt;
	int rc;
	sqlite3		*dbHandle;

	ostringstream threadId;
	threadId << std::this_thread::get_id();

	ConnectionManager *manager = ConnectionManager::getInstance();
	Connection        *connection = manager->allocate();
#if TRACK_CONNECTION_USER
	string usage = "Load Asset Reading Catalogue";
	connection->setUsage(usage);
#endif
	dbHandle = connection->getDbHandle();

	// loads readings catalog from the db
	const char *sql_cmd = R"(
		SELECT
			table_id,
			db_id,
			asset_code
		FROM  )" READINGS_DB R"(.asset_reading_catalogue
		ORDER BY table_id;
	)";


	maxDbID = 1;
	if (sqlite3_prepare_v2(dbHandle,sql_cmd,-1, &stmt,NULL) != SQLITE_OK)
	{
		raiseError("retrieve asset_reading_catalogue", sqlite3_errmsg(dbHandle));
		manager->release(connection);
		return false;
	}
	else
	{
		// Iterate over all the rows in the resultSet
		while ((rc = SQLStep(stmt)) == SQLITE_ROW)
		{
			nCols = sqlite3_column_count(stmt);

			tableId = sqlite3_column_int(stmt, 0);
			dbId = sqlite3_column_int(stmt, 1);
			asset_name = (char *)sqlite3_column_text(stmt, 2);

			if (dbId > maxDbID)
				maxDbID = dbId;

			Logger::getLogger()->debug("loadAssetReadingCatalogue - thread '%s' reading Id %d dbId %d asset name '%s' max db Id %d", threadId.str().c_str(), tableId, dbId,  asset_name, maxDbID);

			auto newItem = make_pair(tableId,dbId);
			auto newMapValue = make_pair(asset_name,newItem);
			m_AssetReadingCatalogue.insert(newMapValue);
			if (tableId == 0 && dbId > m_maxOverflowUsed)	// Overflow
			{
				m_maxOverflowUsed = dbId;
			}

		}

		sqlite3_finalize(stmt);
	}
	manager->release(connection);
	m_dbIdCurrent = maxDbID;

	Logger::getLogger()->debug("loadAssetReadingCatalogue maxdb %d", m_dbIdCurrent);

	return true;
}

/**
 * Add the newly create db to the list
 *
 */
void ReadingsCatalogue::setUsedDbId(int dbId)
{
	m_dbIdList.push_back(dbId);
}

/**
 * Preallocate all the required databases:
 *
 *  - Initial stage  - creates the databases requested by the preallocation
 *  - Following runs - attaches all the databases already created
 *
 */
void ReadingsCatalogue::prepareAllDbs()
{

	int dbId, dbIdStart, dbIdEnd;

	Logger::getLogger()->debug("prepareAllDbs - dbIdCurrent %d dbIdLast %d nDbPreallocate %d", m_dbIdCurrent, m_dbIdLast, m_storageConfigCurrent.nDbPreallocate);

	if (m_dbIdLast == 0)
	{
		Logger::getLogger()->debug("prepareAllDbs - initial stage ");

		// Initial stage - creates the databases requested by the preallocation
		dbIdStart = 2;
		dbIdEnd = dbIdStart + m_storageConfigCurrent.nDbPreallocate - 2;

		int created = preallocateNewDbsRange(dbIdStart, dbIdEnd);
		if (created)
		{
			m_dbIdLast = dbIdStart + created - 1;
		}
	}
	else
	{
		Logger::getLogger()->debug("prepareAllDbs - following runs");

		// Following runs - attaches all the databases
		for (dbId = 2; dbId <= m_dbIdLast ; dbId++ )
		{
			m_dbIdList.push_back(dbId);
		}
		attachDbsToAllConnections();
	}

	m_dbNAvailable = (m_dbIdLast - m_dbIdCurrent) - m_storageConfigCurrent.nDbLeftFreeBeforeAllocate;

	Logger::getLogger()->debug("prepareAllDbs - dbNAvailable %d", m_dbNAvailable);
}

/**
 * Create a set of databases
 *
 * @param    dbIdStart	Range of the database to create
 * @param    dbIdEnd    Range of the database to create
 * @return   int	The number of datbases created
 *
 */
int ReadingsCatalogue::preallocateNewDbsRange(int dbIdStart, int dbIdEnd) {

	int dbId;
	int startReadingsId;
	tyReadingsAvailable readingsAvailable;
	int created = 0;

	Logger::getLogger()->debug("preallocateNewDbsRange - Id start %d Id end %d ", dbIdStart, dbIdEnd);

	for (dbId = dbIdStart; dbId <= dbIdEnd; dbId++)
	{
		readingsAvailable = evaluateLastReadingAvailable(NULL, dbId - 1);
		startReadingsId = 1;
		if (!createNewDB(NULL,  dbId, startReadingsId, NEW_DB_ATTACH_ALL))
		{
			Logger::getLogger()->error("Failed to preallocated all databases, terminated after creating %d databases", created);
			break;
		}
		else
		{
			created++;
		}

		Logger::getLogger()->debug("preallocateNewDbsRange - db created %d startReadingsIdOnDB %d", dbId, startReadingsId);
	}
	return created;
}

/**
 * Generates a list of all the used databases. Note this list does not include
 * the first database, readings_1, onl the ohtes that have been added.
 *
 * @param    dbIdList	returned by reference, the list databases in use
 *
 */
void ReadingsCatalogue::getAllDbs(vector<int> &dbIdList)
{

	int dbId;

	Logger::getLogger()->debug("getAllDbs - used db");

	for (auto &item : m_AssetReadingCatalogue) {

		dbId = item.second.second;
		if (dbId > 1)
		{
			if (std::find(dbIdList.begin(), dbIdList.end(), dbId) ==  dbIdList.end() )
			{
				dbIdList.push_back(dbId);
				Logger::getLogger()->debug("getAllDbs  DB %d", dbId);
			}

		}
	}

	Logger::getLogger()->debug("getAllDbs - created db");

	for (auto &dbId : m_dbIdList) {

		if (std::find(dbIdList.begin(), dbIdList.end(), dbId) ==  dbIdList.end() )
		{
			dbIdList.push_back(dbId);
			Logger::getLogger()->debug("getAllDbs DB created %d", dbId);
		}
	}

	sort(dbIdList.begin(), dbIdList.end());
}

/**
 * Retrieve the list of newly created databases
 *
 * @param    dbIdList	returned by reference, the list of new databases
 *
 */
void ReadingsCatalogue::getNewDbs(vector<int> &dbIdList) {

	int dbId;

	for (auto &dbId : m_dbIdList) {

		if (std::find(dbIdList.begin(), dbIdList.end(), dbId) ==  dbIdList.end() )
		{
			dbIdList.push_back(dbId);
			Logger::getLogger()->debug("getNewDbs - dbId %d", dbId);
		}
	}

	sort(dbIdList.begin(), dbIdList.end());
}

/**
 * Enable WAL mode on the given database file. This method will open and then
 * close the database and does not use any existing connection.
 *
 * @param    dbPathReadings	Database path for which the WAL must be enabled
 *
 */
bool ReadingsCatalogue::enableWAL(string &dbPathReadings) {

	int rc;
	sqlite3 *dbHandle;

	Logger::getLogger()->debug("enableWAL on '%s'", dbPathReadings.c_str());

	rc = sqlite3_open(dbPathReadings.c_str(), &dbHandle);
	if(rc != SQLITE_OK)
	{
		raiseError("enableWAL", sqlite3_errmsg(dbHandle));
		return false;
	}
	else
	{
		// Enables the WAL feature
		rc = sqlite3_exec(dbHandle, DB_CONFIGURATION, NULL, NULL, NULL);
		if (rc != SQLITE_OK)
		{
			raiseError("enableWAL", sqlite3_errmsg(dbHandle));
			return false;
		}
	}
	sqlite3_close(dbHandle);
	return true;
}

/**
 * Attach a database to the database connection passed to the call
 *
 * @param dbHandle Database connection to use for the operations
 * @param path     path of the database to attach
 * @param alias    alias to be assigned to the attached database
 * @param id	   the database ID
 */
bool ReadingsCatalogue::attachDb(sqlite3 *dbHandle, std::string &path, std::string &alias, int id)
{
int 	rc;
string	sqlCmd;
bool	result = true;
char	*zErrMsg = NULL;

	sqlCmd = "ATTACH DATABASE '" + path + "' AS " + alias + ";";

	Logger::getLogger()->debug("attachDb  - path '%s' alias '%s' cmd '%s'" , path.c_str(), alias.c_str() , sqlCmd.c_str() );
	rc = SQLExec (dbHandle, sqlCmd.c_str(), &zErrMsg);
	if (rc != SQLITE_OK)
	{
		Logger::getLogger()->error("Failed to attach the db '%s' to the connection %X, error '%s'", path.c_str(), dbHandle, zErrMsg);
		sqlite3_free(zErrMsg);
		result = false;
	}

	// See if the overflow table exists and if not create it
	// This is a workaround as the schema update mechanism can't cope
	// with multiple readings tables
	sqlCmd = "select count(*) from " + alias + ".readings_overflow;";
	rc = SQLExec(dbHandle, sqlCmd.c_str(), &zErrMsg);
	if (rc != SQLITE_OK)
	{
		createReadingsOverflowTable(dbHandle, id);
	}

	return result;
}

/**
 * Detach a database from a connection
 *
 * @param dbHandle Database connection to use for the operations*
 * @param alias    alias of the database to detach
 */
void ReadingsCatalogue::detachDb(sqlite3 *dbHandle, std::string &alias)
{
	int rc;
	std::string sqlCmd;
	char *zErrMsg = nullptr;

	sqlCmd = "DETACH  DATABASE " + alias + ";";

	Logger::getLogger()->debug("%s - db '%s' cmd '%s'" ,__FUNCTION__,  alias.c_str() , sqlCmd.c_str() );
	rc = SQLExec (dbHandle, sqlCmd.c_str(), &zErrMsg);
	if (rc != SQLITE_OK)
	{
		Logger::getLogger()->error("%s - It was not possible to detach the db '%s' from the connection %X, error '%s'", __FUNCTION__, alias.c_str(), dbHandle, zErrMsg);
		sqlite3_free(zErrMsg);
	}
}

/**
 * Attaches all the defined SQlite database to all the connections and enable the WAL
 *
 * @param dbHandle Database connection to use for the operations
 * @param dbIdList List of database to attach
 * @return         True of success, false on any error
 *
 */
bool ReadingsCatalogue::connectionAttachDbList(sqlite3 *dbHandle, vector<int> &dbIdList)
{
	int dbId;
	string dbPathReadings;
	string dbAlias;
	int item;

	bool result;

	result = true;

	Logger::getLogger()->debug("connectionAttachDbList - start dbHandle %X" ,dbHandle);

	while (result && !dbIdList.empty())
	{
		item = dbIdList.back();

		dbPathReadings = generateDbFilePah(item);
		dbAlias = generateDbAlias(item);

		Logger::getLogger()->debug(
				"connectionAttachDbList - dbHandle %X dbId %d path %s alias %s",
				dbHandle, item, dbPathReadings.c_str(), dbAlias.c_str());

		result = attachDb(dbHandle, dbPathReadings, dbAlias, item);
		dbIdList.pop_back();

	}

	Logger::getLogger()->debug("connectionAttachDbList - end dbHandle %X" ,dbHandle);

	return result;
}


/**
 * Attaches all the defined SQlite database to all the connections and enable the WAL
 *
 * @param dbHandle Database connection to use for the operations
 * @return         True of success, false on any error
 *
 */
bool ReadingsCatalogue::connectionAttachAllDbs(sqlite3 *dbHandle)
{
	int dbId;
	string dbPathReadings;
	string dbAlias;
	vector<int> dbIdList;
	bool result;

	result = true;

	getAllDbs(dbIdList);

	for(int item : dbIdList)
	{
		dbPathReadings = generateDbFilePah(item);
		dbAlias = generateDbAlias(item);

		result = attachDb(dbHandle, dbPathReadings, dbAlias, item);
		if (! result)
		{
			Logger::getLogger()->error("Unable to attach all databases to the connection");
			break;
		}

		Logger::getLogger()->debug("connectionAttachAllDbs - dbId %d path %s alias %s", item, dbPathReadings.c_str(), dbAlias.c_str());
	}
	return result;
}


/**
 * Attaches all the defined SQlite database to all the connections and enable the WAL
 *
 * @return         True of success, false on any error
 *
 */
bool ReadingsCatalogue::attachDbsToAllConnections()
{
	int dbId;
	string dbPathReadings;
	string dbAlias;
	vector<int> dbIdList;
	bool result;

	result = true;

	ConnectionManager *manager = ConnectionManager::getInstance();
	Connection        *connection = manager->allocate();
#if TRACK_CONNECTION_USER
	string usage = "Attach DBs to all connections";
	connection->setUsage(usage);
#endif

	getAllDbs(dbIdList);

	for (int item : dbIdList)
	{
		dbPathReadings = generateDbFilePah(item);
		dbAlias = generateDbAlias(item);

		enableWAL(dbPathReadings);
		// Attached the new db to the connections
		result = manager->attachNewDb(dbPathReadings, dbAlias);
		if (! result)
			break;

		Logger::getLogger()->debug("attachDbsToAllConnections - dbId %d path '%s' alias '%s'", item, dbPathReadings.c_str(), dbAlias.c_str());
	}

	manager->release(connection);

	return (result);
}

/**
 * Setup the multiple readings databases/tables feature
 *
 * @param storageConfig Configuration to apply
 *
 */
void ReadingsCatalogue::multipleReadingsInit(STORAGE_CONFIGURATION &storageConfig)
{
	sqlite3 *dbHandle;

	ConnectionManager *manager = ConnectionManager::getInstance();
	Connection *connection = manager->allocate();
#if TRACK_CONNECTION_USER
	string usage = "Multiple readings init";
	connection->setUsage(usage);
#endif
	if (! connection->supportsReadings())
	{
		manager->release(connection);
		return;
	}
	dbHandle = connection->getDbHandle();

	// Enquire for the attached database limit
	m_attachLimit = sqlite3_limit(dbHandle, SQLITE_LIMIT_ATTACHED, -1);
	Logger::getLogger()->info("The version of SQLite can support %d attached databases",
			m_attachLimit);
	m_compounds = sqlite3_limit(dbHandle, SQLITE_LIMIT_COMPOUND_SELECT, -1);

	if (storageConfig.nDbLeftFreeBeforeAllocate < 1)
	{
		Logger::getLogger()->warn("%s - parameter nDbLeftFreeBeforeAllocate not valid, use a value >= 1, 1 used ", __FUNCTION__);
		storageConfig.nDbLeftFreeBeforeAllocate = 1;
	}
	if (storageConfig.nDbToAllocate < 1)
	{
		Logger::getLogger()->warn("%s - parameter nDbToAllocate not valid, use a value >= 1, 1 used ", __FUNCTION__);
		storageConfig.nDbToAllocate = 1;
	}

	m_storageConfigApi.nReadingsPerDb = storageConfig.nReadingsPerDb;
	m_storageConfigApi.nDbPreallocate = storageConfig.nDbPreallocate;
	m_storageConfigApi.nDbLeftFreeBeforeAllocate = storageConfig.nDbLeftFreeBeforeAllocate;
	m_storageConfigApi.nDbToAllocate = storageConfig.nDbToAllocate;

	m_storageConfigCurrent.nDbLeftFreeBeforeAllocate = storageConfig.nDbLeftFreeBeforeAllocate;
	m_storageConfigCurrent.nDbToAllocate = storageConfig.nDbToAllocate;

	try
	{
		configurationRetrieve(dbHandle);

		loadAssetReadingCatalogue();
		preallocateReadingsTables(1);   // on the first database

		Logger::getLogger()->debug("nReadingsPerDb %d", m_storageConfigCurrent.nReadingsPerDb);
		Logger::getLogger()->debug("nDbPreallocate %d", m_storageConfigCurrent.nDbPreallocate);

		prepareAllDbs();

		applyStorageConfigChanges(dbHandle);

		Logger::getLogger()->debug("multipleReadingsInit - dbIdCurrent %d dbIdLast %d nDbPreallocate current %d requested %d",
								   m_dbIdCurrent,
								   m_dbIdLast,
								   m_storageConfigCurrent.nDbPreallocate,
								   m_storageConfigApi.nDbPreallocate);

		storeReadingsConfiguration(dbHandle);


		preallocateReadingsTables(0);   // on the last database

		evaluateGlobalId();
		std::thread th(&ReadingsCatalogue::loadEmptyAssetReadingCatalogue,this,true);
		th.detach();
	}
	catch (exception& e)
	{
		Logger::getLogger()->error("It is not possible to initialize the multiple readings handling, error '%s' ", e.what());
	}

	manager->release(connection);
}


/**
 * Store on the database the configuration of the storage plugin
 *
 * @param dbHandle Database connection to use for the operations
 *
 */
void ReadingsCatalogue::storeReadingsConfiguration (sqlite3 *dbHandle)
{
	string errMsg;
	string sql_cmd;

	Logger::getLogger()->debug("storeReadingsConfiguration - nReadingsPerDb %d nDbPreallocate %d", m_storageConfigCurrent.nReadingsPerDb , m_storageConfigCurrent.nDbPreallocate);

	sql_cmd = " UPDATE " READINGS_DB ".configuration_readings SET n_readings_per_db=" + to_string(m_storageConfigCurrent.nReadingsPerDb) + "," +
			  "n_db_preallocate="  + to_string(m_storageConfigCurrent.nDbPreallocate)  + "," +
			  "db_id_Last="        + to_string(m_dbIdLast)  + ";";

	Logger::getLogger()->debug("sql_cmd '%s'", sql_cmd.c_str());

	if (SQLExec(dbHandle, sql_cmd.c_str()) != SQLITE_OK)
	{
		errMsg = "is not possible to store the configuration about the multiple readings handling, error :";
		errMsg += sqlite3_errmsg(dbHandle);
		raiseError("storeReadingsConfiguration", errMsg.c_str());
		throw runtime_error(errMsg.c_str());
	}
}

/**
 * Add all the required DBs in relation to the storage plugin configuration
 *
 * @param dbHandle Database connection to use for the operations
 *
 */
void ReadingsCatalogue::configChangeAddDb(sqlite3 *dbHandle)
{
	string errMsg;
	int dbId;
	int startReadingsId;
	int startId, endId;
	tyReadingsAvailable readingsAvailable;

	startId =  m_dbIdLast +1;
	endId = m_storageConfigApi.nDbPreallocate;

	Logger::getLogger()->debug("configChangeAddDb - dbIdCurrent %d dbIdLast %d nDbPreallocate current %d requested %d",
							   m_dbIdCurrent,
							   m_dbIdLast,
							   m_storageConfigCurrent.nDbPreallocate,
							   m_storageConfigApi.nDbPreallocate);

	Logger::getLogger()->debug("configChangeAddDb - Id start %d Id end %d ", startId, endId);
	int created = 0;

	try
	{
		for (dbId = startId; dbId <= endId; dbId++)
		{
			readingsAvailable = evaluateLastReadingAvailable(dbHandle, dbId - 1);
			if (readingsAvailable.lastReadings == 0)
			{
				errMsg = "Unable to determinate used readings table while adding a database";
				throw runtime_error(errMsg.c_str());
			}

			startReadingsId = readingsAvailable.lastReadings +1;
			if (! createNewDB(dbHandle,  dbId, startReadingsId, NEW_DB_ATTACH_ALL))
			{
				errMsg = "Unable to add a new database";
				throw runtime_error(errMsg.c_str());
			}
			else
			{
				created++;
			}
			Logger::getLogger()->debug("configChangeAddDb - db created %d startReadingsIdOnDB %d", dbId, startReadingsId);
		}
	}
	catch (exception& e)
	{
		Logger::getLogger()->error("It is not possible to add the requested databases, error '%s' - removing created databases", e.what());
		dbsRemove(startId , endId);
	}

	m_dbIdLast = startId + created - 1;
	m_storageConfigCurrent.nDbPreallocate = m_storageConfigApi.nDbPreallocate;
	m_dbNAvailable = (m_dbIdLast - m_dbIdCurrent) - m_storageConfigCurrent.nDbLeftFreeBeforeAllocate;
}

/**
 * Removes all the required DBs in relation to the storage plugin configuration
 *
 * @param dbHandle Database connection to use for the operations
 *
 */
void ReadingsCatalogue::configChangeRemoveDb(sqlite3 *dbHandle)
{
	string errMsg;
	int dbId;
	int startReadingsId;
	tyReadingsAvailable readingsAvailable;
	string dbAlias;
	string dbPath;

	ConnectionManager *manager = ConnectionManager::getInstance();

	Logger::getLogger()->debug("configChangeRemoveDb - dbIdCurrent %d dbIdLast %d nDbPreallocate current %d requested %d",
							   m_dbIdCurrent,
							   m_dbIdLast,
							   m_storageConfigCurrent.nDbPreallocate,
							   m_storageConfigApi.nDbPreallocate);


	Logger::getLogger()->debug("configChangeRemoveDb - Id start %d Id end %d ", m_dbIdCurrent, m_storageConfigApi.nDbPreallocate);

	dbsRemove(m_storageConfigApi.nDbPreallocate + 1, m_dbIdLast);


	m_dbIdLast = m_storageConfigApi.nDbPreallocate;
	m_storageConfigCurrent.nDbPreallocate = m_storageConfigApi.nDbPreallocate;
	m_dbNAvailable = (m_dbIdLast - m_dbIdCurrent) - m_storageConfigCurrent.nDbLeftFreeBeforeAllocate;
}


/**
 * Adds all the required readings tables in relation to the storage plugin configuration
 *
 * @param dbHandle - handle of the connection to use for the database operation
 * @param startId  - range of the readings table to create
 * @param endId    - range of the readings table to create
 *
 */
void ReadingsCatalogue::configChangeAddTables(sqlite3 *dbHandle, int startId, int endId)
{
	int dbId;
	int maxReadingUsed;
	int nTables;

	nTables = endId - startId +1;

	Logger::getLogger()->debug("%s - startId %d endId %d nTables %d",
							   __FUNCTION__,
							   startId,
							   endId,
							   nTables);

	for (dbId = 1; dbId <= m_dbIdLast ; dbId++ )
	{
		Logger::getLogger()->debug("%s - configChangeAddTables - dbId %d startId %d nTables %d",
								   __FUNCTION__,
								   dbId,
								   startId,
								   nTables);
		createReadingsTables(dbHandle, dbId, startId, nTables);
	}

	m_storageConfigCurrent.nReadingsPerDb = m_storageConfigApi.nReadingsPerDb;
	maxReadingUsed = calcMaxReadingUsed();
	m_nReadingsAvailable = m_storageConfigCurrent.nReadingsPerDb - maxReadingUsed;

	Logger::getLogger()->debug("%s - maxReadingUsed %d nReadingsPerDb %d m_nReadingsAvailable %d",
							   __FUNCTION__,
							   maxReadingUsed,
							   m_storageConfigCurrent.nReadingsPerDb,
							   m_nReadingsAvailable);
}

/**
 * Deletes all the required readings tables in relation to the storage plugin configuration
 *
 * @param dbHandle - handle of the connection to use for the database operation
 * @param startId  - range of the readings table to delete
 * @param endId    - range of the readings table to delete
 *
 */
void ReadingsCatalogue::configChangeRemoveTables(sqlite3 *dbHandle, int startId, int endId)
{
	int dbId;
	int maxReadingUsed;

	Logger::getLogger()->debug("%s - startId %d endId %d",
							   __FUNCTION__,
							   startId,
							   endId);

	for (dbId = 1; dbId <= m_dbIdLast ; dbId++ )
	{
		Logger::getLogger()->debug("%s - configChangeRemoveTables - dbId %d startId %d endId %d",
								   __FUNCTION__,
								   dbId,
								   startId,
								   endId);
		dropReadingsTables(dbHandle, dbId, startId, endId);
	}

	m_storageConfigCurrent.nReadingsPerDb = m_storageConfigApi.nReadingsPerDb;
	maxReadingUsed = calcMaxReadingUsed();
	m_nReadingsAvailable = m_storageConfigCurrent.nReadingsPerDb - maxReadingUsed;

	Logger::getLogger()->debug("%s - maxReadingUsed %d nReadingsPerDb %d m_nReadingsAvailable %d",
							   __FUNCTION__,
							   maxReadingUsed,
							   m_storageConfigCurrent.nReadingsPerDb,
							   m_nReadingsAvailable);
}

/**
 * Drops a set of readings
 *
 * @param dbHandle - handle of the connection to use for the database operation
 * @param dbId     - database id on which the tables should be dropped
 * @param startId  - range of the readings table to delete
 * @param endId    - range of the readings table to delete
 *
 */
void  ReadingsCatalogue::dropReadingsTables(sqlite3 *dbHandle, int dbId, int idStart, int idEnd)
{
	string errMsg;
	string dropReadings, dropIdx;
	string dbName;
	string tableName;
	int tableId;
	int rc;
	int idx;
	bool newConnection;

	Logger::getLogger()->debug("%s - dropping tales on database id %dform id %d to %d", __FUNCTION__, dbId, idStart, idEnd);

	dbName = generateDbName(dbId);

	for (idx = idStart ; idx <= idEnd; ++idx)
	{
		tableName = generateReadingsName(dbId, idx);

		dropReadings = "DROP TABLE " + dbName + "." + tableName + ";";
		dropIdx      = "DROP INDEX " + tableName + "_ix3;";


		rc = SQLExec(dbHandle, dropIdx.c_str());
		if (rc != SQLITE_OK)
		{
			errMsg = sqlite3_errmsg(dbHandle);
			raiseError(__FUNCTION__, sqlite3_errmsg(dbHandle));
			throw runtime_error(errMsg.c_str());
		}

		rc = SQLExec(dbHandle, dropReadings.c_str());
		if (rc != SQLITE_OK)
		{
			errMsg = sqlite3_errmsg(dbHandle);
			raiseError(__FUNCTION__, sqlite3_errmsg(dbHandle));
			throw runtime_error(errMsg.c_str());
		}

	}
}

/**
 * Deletes a range of database, detach and delete the file
 *
 * @param startId  - range of the databases to delete
 * @param endId    - range of the databases to delete
 *
 */
void ReadingsCatalogue::dbsRemove(int startId, int endId)
{
	string errMsg;
	int dbId;
	int startReadingsId;
	tyReadingsAvailable readingsAvailable;
	string dbAlias;
	string dbPath;

	ConnectionManager *manager = ConnectionManager::getInstance();

	Logger::getLogger()->debug("dbsRemove - startId %d endId %d", startId, endId);

	for (dbId = startId; dbId <= endId; dbId++)
	{
		dbAlias = generateDbAlias(dbId);
		dbPath  = generateDbFilePah(dbId);

		Logger::getLogger()->debug("dbsRemove - db alias '%s' db path '%s'", dbAlias.c_str(), dbPath.c_str());

		manager->detachNewDb(dbAlias);
		dbFileDelete(dbPath);
	}
}

/**
 * Delete a file
 *
 * @param dbPath  - Full path of the file to delete
 *
 */
void  ReadingsCatalogue::dbFileDelete(string dbPath)
{
	string errMsg;
	bool success;

	Logger::getLogger()->debug("dbFileDelete - db path '%s'", dbPath.c_str());

	if (remove (dbPath.c_str()) !=0)
	{
		errMsg = "Unable to remove database :" + dbPath + ":";
		throw runtime_error(errMsg.c_str());
	}
}

/**
 * Evaluates and applies the storage plugin configuration
 *
 * @param dbHandle handle of the connection to use for the database operations
 *
 */
bool ReadingsCatalogue::applyStorageConfigChanges(sqlite3 *dbHandle)
{
	bool configChanged;
	ACTION operation;
	int maxReadingUsed;

	configChanged = false;

	Logger::getLogger()->debug("applyStorageConfigChanges - dbIdCurrent %d dbIdLast %d nDbPreallocate current %d requested %d nDbLeftFreeBeforeAllocate %d",
							   m_dbIdCurrent,
							   m_dbIdLast,
							   m_storageConfigCurrent.nDbPreallocate,
							   m_storageConfigApi.nDbPreallocate,
							   m_storageConfigCurrent.nDbLeftFreeBeforeAllocate);
	try{

		if (m_storageConfigApi.nDbPreallocate <= 2)
		{
			Logger::getLogger()->warn("applyStorageConfigChanges: parameter nDbPreallocate changed, but it is not possible to apply the change, use a larger value >= 3");
		} else {

			operation = changesLogicDBs(m_dbIdCurrent,
										m_dbIdLast,
										m_storageConfigCurrent.nDbPreallocate,
										m_storageConfigApi.nDbPreallocate,
										m_storageConfigCurrent.nDbLeftFreeBeforeAllocate);

			// Database operation
			{
				if (operation == ACTION_DB_ADD)
				{
					Logger::getLogger()->debug("applyStorageConfigChanges - parameters nDbPreallocate changed, adding more databases from %d to %d", m_dbIdLast, m_storageConfigApi.nDbPreallocate);
					configChanged = true;
					configChangeAddDb(dbHandle);

				} else if (operation == ACTION_INVALID)
				{
					Logger::getLogger()->warn("applyStorageConfigChanges: parameter nDbPreallocate changed, but it is not possible to apply the change as there are already data stored in the database id %d, use a larger value", m_dbIdCurrent);

				} else if (operation == ACTION_DB_REMOVE)
				{
					Logger::getLogger()->debug("applyStorageConfigChanges - parameters nDbPreallocate changed, removing databases from %d to %d", m_storageConfigApi.nDbPreallocate, m_dbIdLast);
					configChanged = true;
					configChangeRemoveDb(dbHandle);
				} else
				{
					Logger::getLogger()->debug("applyStorageConfigChanges - not changes");
				}
			}
		}

		if (m_storageConfigApi.nReadingsPerDb <= 2)
		{
			Logger::getLogger()->warn("applyStorageConfigChanges: parameter nReadingsPerDb changed, but it is not possible to apply the change, use a larger value >= 3");
		} else {

			maxReadingUsed = calcMaxReadingUsed();
			operation = changesLogicTables(maxReadingUsed,
										   m_storageConfigCurrent.nReadingsPerDb,
										   m_storageConfigApi.nReadingsPerDb);

			Logger::getLogger()->debug("%s - maxReadingUsed %d Current %d Requested %d",
									   __FUNCTION__,
									   maxReadingUsed,
									   m_storageConfigCurrent.nReadingsPerDb,
									   m_storageConfigApi.nReadingsPerDb);

			// Table  operation
			{
				if (operation == ACTION_TB_ADD)
				{
					int startId, endId;

					startId = m_storageConfigCurrent.nReadingsPerDb +1;
					endId =  m_storageConfigApi.nReadingsPerDb;

					Logger::getLogger()->debug("applyStorageConfigChanges - parameters nReadingsPerDb changed, adding more tables from %d to %d", startId, endId);
					configChanged = true;
					configChangeAddTables(dbHandle, startId, endId);

				} else if (operation == ACTION_INVALID)
				{
					Logger::getLogger()->warn("applyStorageConfigChanges: parameter nReadingsPerDb changed, but it is not possible to apply the change as there are already data stored in the table id %d, use a larger value", maxReadingUsed);

				} else if (operation == ACTION_TB_REMOVE)
				{
					int startId, endId;

					startId =  m_storageConfigApi.nReadingsPerDb +1;
					endId =  m_storageConfigCurrent.nReadingsPerDb;

					Logger::getLogger()->debug("applyStorageConfigChanges - parameters nReadingsPerDb changed, removing tables from %d to %d", m_storageConfigApi.nReadingsPerDb +1, m_storageConfigCurrent.nReadingsPerDb);
					configChanged = true;
					configChangeRemoveTables(dbHandle, startId, endId);
				} else
				{
					Logger::getLogger()->debug("applyStorageConfigChanges - not changes");
				}
			}
		}


		if ( !configChanged)
			Logger::getLogger()->debug("applyStorageConfigChanges - storage parameters not changed");

	}
	catch (exception& e)
	{
		Logger::getLogger()->error("It is not possible to apply the chnages to the multi readings handling, error '%s' ", e.what());
	}

	return configChanged;
}

/**
 * Calculates the maximum readings id used
 *
 * @return maximum readings id used
 *
 */
int  ReadingsCatalogue::calcMaxReadingUsed()
{
	int maxReading = 0;

	for (auto &item : m_AssetReadingCatalogue)
	{
		if (item.second.first > maxReading)
			maxReading = item.second.first;
	}

	return (maxReading);
}

/**
 * Evaluates the operations to be executed in relation to the input parameters on the readings tables
 *
 * @param maxUsed Maximum table id used
 * @param Current Current table id configured
 * @param Request Requested configuration id

 * @return        Operation to execute : ACTION_TB_NONE / ACTION_TB_ADD /ACTION_TB_REMOVE / ACTION_INVALID
 *
 */
ReadingsCatalogue::ACTION  ReadingsCatalogue::changesLogicTables(int maxUsed ,int Current, int Request)
{
	ACTION operation;

	Logger::getLogger()->debug("%s - maxUsed %d Request %d Request current %d",
							   __FUNCTION__,
							   maxUsed,
							   Current,
							   Request);

	operation = ACTION_TB_NONE;

	if (Current != Request)
	{
		if (Request > Current)
		{
			operation = ACTION_TB_ADD;

		}
		else if ((Request < Current) && (maxUsed >= Request))
		{
			operation = ACTION_INVALID;

		} else if ((Request < Current) && (maxUsed < Request))
		{
			operation = ACTION_TB_REMOVE;
		}
	}
	return operation;
}

/**
 * Evaluates the operations to be executed in relation to the input parameters on the databases
 *
 * @param dbIdCurrent               - Current database id in use
 * @param dbIdLast                  - Latest database id created, but necessary in use
 * @param nDbPreallocateCurrent     - Current table id configured
 * @param nDbPreallocateRequest     - Requested configuration id
 * @param nDbLeftFreeBeforeAllocate - Number of database to maintain free

 * @return - Operation to execute : ACTION_DB_NONE / ACTION_DB_ADD / ACTION_DB_REMOVE / ACTION_INVALID
 *
 */
ReadingsCatalogue::ACTION ReadingsCatalogue::changesLogicDBs(int dbIdCurrent , int dbIdLast, int nDbPreallocateCurrent, int nDbPreallocateRequest, int nDbLeftFreeBeforeAllocate)
{
	ACTION operation;

	operation = ACTION_DB_NONE;

	if ( nDbPreallocateCurrent != nDbPreallocateRequest)
	{
		if (nDbPreallocateRequest > dbIdLast)
		{
			operation = ACTION_DB_ADD;

		} else if (nDbPreallocateRequest < (dbIdCurrent + nDbLeftFreeBeforeAllocate) )
		{
			operation = ACTION_INVALID;

		} else if ( (nDbPreallocateRequest >= (dbIdCurrent + nDbLeftFreeBeforeAllocate)) && (nDbPreallocateRequest < dbIdLast))
		{
			operation = ACTION_DB_REMOVE;
		}
	}
	return operation;
}


/**
 * Creates all the required readings tables considering the tables already defined in the database
 * and the number of tables to have on each database.
 *
 * @param dbId Database Id in which the table must be created
 *
 */
void ReadingsCatalogue::preallocateReadingsTables(int dbId)
{
	int readingsToAllocate;
	int readingsToCreate;
	int startId;

	if (dbId == 0 )
		dbId = m_dbIdCurrent;

	tyReadingsAvailable readingsAvailable;

	string dbName;

	readingsAvailable.lastReadings = 0;
	readingsAvailable.tableCount = 0;

	// Identifies last readings available
	readingsAvailable = evaluateLastReadingAvailable(NULL, dbId);
	readingsToAllocate = getNReadingsAllocate();

	if (readingsAvailable.tableCount < readingsToAllocate)
	{
		readingsToCreate = readingsToAllocate - readingsAvailable.tableCount;
		if (dbId == 1)
			startId = 2;
		else
			startId = 1;
		createReadingsTables(NULL, dbId, startId, readingsToCreate);
	}

	m_nReadingsAvailable = readingsToAllocate - getUsedTablesDbId(dbId);

	Logger::getLogger()->debug("preallocateReadingsTables - dbId %d nReadingsAvailable %d lastReadingsCreated %d tableCount %d", m_dbIdCurrent, m_nReadingsAvailable, readingsAvailable.lastReadings, readingsAvailable.tableCount);
}

/**
 * Generates the full path of the SQLite database from the given the id
 *
 * @param dbId Database Id for which the full path must be generated
 * @return     Generated the full path
 *
 */
string ReadingsCatalogue::generateDbFilePah(int dbId)
{
	string dbPathReadings;

	char *defaultReadingsConnection;
	char defaultReadingsConnectionTmp[1000];

	defaultReadingsConnection = getenv("DEFAULT_SQLITE_DB_READINGS_FILE");

	if (defaultReadingsConnection == NULL)
	{
		dbPathReadings = getDataDir();
	}
	else
	{
		// dirname modify the content of the parameter
		strncpy ( defaultReadingsConnectionTmp, defaultReadingsConnection, sizeof(defaultReadingsConnectionTmp) );
		dbPathReadings  = dirname(defaultReadingsConnectionTmp);
	}

	if (dbPathReadings.back() != '/')
		dbPathReadings += "/";

	dbPathReadings += generateDbFileName(dbId);

	return  (dbPathReadings);
}

/**
 * Stores on the persistent storage the id of the last created database
 *
 * @param dbHandle Database connection to use for the operations
 * @param newDbId  Id of the created database
 * @return         True of success, false on any error
 *
 */
bool ReadingsCatalogue::latestDbUpdate(sqlite3 *dbHandle, int newDbId)
{
	string sql_cmd;

	Logger::getLogger()->debug("latestDbUpdate - dbHandle %X newDbId %d", dbHandle, newDbId);

	{
		sql_cmd = " UPDATE " READINGS_DB ".configuration_readings SET db_id_Last=" + to_string(newDbId) + ";";

		if (SQLExec(dbHandle, sql_cmd.c_str()) != SQLITE_OK)
		{
			raiseError("latestDbUpdate", sqlite3_errmsg(dbHandle));
			return false;
		}
	}
	return true;
}


/**
 * Creates a new database
 *
 * @param dbHandle     Database connection to use for the operations
 * @param newDbId      If of the created database to create
 * @param startId      Starting id for the creation of the reading tables
 * @param attachAllDb  Type of attache operation to apply on the newly created database
 * @return             True of success, false on any error
 *
 */
bool  ReadingsCatalogue::createNewDB(sqlite3 *dbHandle, int newDbId, int startId, NEW_DB_OPERATION attachAllDb)
{
	int rc;
	int nTables;

	int readingsToAllocate;
	int readingsToCreate;

	string sqlCmd;
	string dbPathReadings;
	string dbAlias;

	struct stat st;
	bool dbAlreadyPresent=false;
	bool result;
	bool connAllocated;
	Connection *connection;

	connAllocated = false;
	result = true;

	ConnectionManager *manager = ConnectionManager::getInstance();

	// Are there enough descriptors available to create another database
	if (!manager->allowMoreDatabases())
	{
		return false;
	}

	if (dbHandle == NULL)
	{
		connection = manager->allocate();
#if TRACK_CONNECTION_USER
	string usage = "Create New database";
	connection->setUsage(usage);
#endif
		dbHandle = connection->getDbHandle();
		connAllocated = true;
	}

	// Creates the DB data file
	dbPathReadings = generateDbFilePah(newDbId);

	dbAlreadyPresent = false;
	if(stat(dbPathReadings.c_str(),&st) == 0)
	{
		Logger::getLogger()->info("createNewDB - database file '%s' already present, creation skipped " , dbPathReadings.c_str() );
		dbAlreadyPresent = true;
	}
	else
	{
		Logger::getLogger()->debug("createNewDB - new database created '%s'", dbPathReadings.c_str());
	}
	enableWAL(dbPathReadings);

	latestDbUpdate(dbHandle, newDbId);

	readingsToAllocate = getNReadingsAllocate();
	readingsToCreate = readingsToAllocate;

	// Attached the new db to the connections
	dbAlias = generateDbAlias(newDbId);

	if (attachAllDb == NEW_DB_ATTACH_ALL)
	{
		Logger::getLogger()->debug("createNewDB - attach all the databases");
		result = manager->attachNewDb(dbPathReadings, dbAlias);

	} else  if (attachAllDb == NEW_DB_ATTACH_REQUEST)
	{
		Logger::getLogger()->debug("createNewDB - attach single");

		result = attachDb(dbHandle, dbPathReadings, dbAlias, newDbId);
		result = manager->attachRequestNewDb(newDbId, dbHandle);

	} else  if (attachAllDb == NEW_DB_DETACH)
	{
		Logger::getLogger()->debug("createNewDB - attach");
		result = attachDb(dbHandle, dbPathReadings, dbAlias, newDbId);
	}

	if (result)
	{
		setUsedDbId(newDbId);

		if (dbAlreadyPresent)
		{
			tyReadingsAvailable readingsAvailable = evaluateLastReadingAvailable(dbHandle, newDbId);

			if (readingsAvailable.lastReadings == -1)
			{
				Logger::getLogger()->error("createNewDB - database file '%s' is already present but it is not possible to evaluate the readings table already present" , dbPathReadings.c_str() );
				result = false;
			}
			else
			{
				readingsToCreate = readingsToAllocate - readingsAvailable.tableCount;
				startId = readingsAvailable.lastReadings +1;
				Logger::getLogger()->info("createNewDB - database file '%s' is already present, creating readings tables - from id %d n %d " , dbPathReadings.c_str(), startId, readingsToCreate);
			}
		}

		if (readingsToCreate > 0)
		{
			startId = 1;
			createReadingsTables(dbHandle, newDbId ,startId, readingsToCreate);

			Logger::getLogger()->info("createNewDB - database file '%s' created readings table - from id %d n %d " , dbPathReadings.c_str(), startId, readingsToCreate);
		}
		m_nReadingsAvailable = readingsToAllocate;
	}

	// Create the overflow table in the new database
	createReadingsOverflowTable(dbHandle, newDbId);

	if (attachAllDb == NEW_DB_DETACH)
	{
		Logger::getLogger()->debug("createNewDB - deattach");
		detachDb(dbHandle, dbAlias);
	}

	if (connAllocated)
	{
		manager->release(connection);
	}

	return (result);
}

/**
 * Creates a set of reading tables in the given database id
 *
 * @param dbHandle    Database connection to use for the operations
 * @param dbId        Database id on which the tables should be created
 * @param idStartFrom Id from with to start to create the tables
 * @param nTables     Number of table to create
 *
 */
bool  ReadingsCatalogue::createReadingsTables(sqlite3 *dbHandle, int dbId, int idStartFrom, int nTables)
{
	string createReadings, createReadingsIdx;
	string dbName;
	string dbReadingsName;
	int tableId;
	int rc;
	int readingsIdx;
	bool newConnection;
	Connection        *connection;

	Logger *logger = Logger::getLogger();
	newConnection = false;

	ConnectionManager *manager = ConnectionManager::getInstance();

	if (dbHandle == NULL)
	{
		connection = manager->allocate();
#if TRACK_CONNECTION_USER
	string usage = "Create Readings Tables";
	connection->setUsage(usage);
#endif
		dbHandle = connection->getDbHandle();
		newConnection = true;
	}

	logger->info("Creating %d readings table in advance starting id %d", nTables, idStartFrom);

	dbName = generateDbName(dbId);

	for (readingsIdx = 0 ;  readingsIdx < nTables; ++readingsIdx)
	{
		tableId = idStartFrom + readingsIdx;
		dbReadingsName = generateReadingsName(dbId, tableId);

		createReadings = R"(
			CREATE TABLE IF NOT EXISTS )" + dbName + "." + dbReadingsName + R"( (
				id         INTEGER                     PRIMARY KEY AUTOINCREMENT,
				reading    JSON                        NOT NULL DEFAULT '{}',
				user_ts    DATETIME DEFAULT (STRFTIME('%Y-%m-%d %H:%M:%f+00:00', 'NOW')),
				ts         DATETIME DEFAULT (STRFTIME('%Y-%m-%d %H:%M:%f+00:00', 'NOW'))
			);
		)";

		createReadingsIdx = R"(
			CREATE INDEX IF NOT EXISTS )" + dbName + "." + dbReadingsName + R"(_ix3 ON )" + dbReadingsName + R"( (user_ts);
		)";

		logger->info(" Creating table '%s' sql cmd '%s'", dbReadingsName.c_str(), createReadings.c_str());

		rc = SQLExec(dbHandle, createReadings.c_str());
		if (rc != SQLITE_OK)
		{
			raiseError("createReadingsTables", sqlite3_errmsg(dbHandle));
			if (newConnection)
			{
				manager->release(connection);
			}
			return false;
		}

		rc = SQLExec(dbHandle, createReadingsIdx.c_str());
		if (rc != SQLITE_OK)
		{
			raiseError("createReadingsTables", sqlite3_errmsg(dbHandle));
			if (newConnection)
			{
				manager->release(connection);
			}
			return false;
		}
	}
	if (newConnection)
	{
		manager->release(connection);
	}

	return true;
}

/**
 * Create the overflow reading tables in the given database id
 *
 * We should only do this once when we upgrade to the version with an
 * overflow table. Although this should ideally be done in the schema
 * update script we can't do this as we can not loop over all the
 * databases in that script.
 *
 * @param dbHandle    Database connection to use for the operation
 *
 */
bool  ReadingsCatalogue::createReadingsOverflowTable(sqlite3 *dbHandle, int dbId)
{
	string dbReadingsName;

	Logger *logger = Logger::getLogger();

	ConnectionManager *manager = ConnectionManager::getInstance();

	string dbName = generateDbName(dbId);
	logger->info("Creating reading overflow table for database '%s'", dbName.c_str());

	dbReadingsName = string(READINGS_TABLE) + "_" + to_string(dbId);
       	dbReadingsName.append("_overflow");

	string createReadings = R"(
		CREATE TABLE IF NOT EXISTS )" + dbName + "." + dbReadingsName + R"( (
			id         INTEGER                     PRIMARY KEY AUTOINCREMENT,
			asset_code CHARACTER varying(50)       NOT NULL,
			reading    JSON                        NOT NULL DEFAULT '{}',
			user_ts    DATETIME DEFAULT (STRFTIME('%Y-%m-%d %H:%M:%f+00:00', 'NOW')),
			ts         DATETIME DEFAULT (STRFTIME('%Y-%m-%d %H:%M:%f+00:00', 'NOW'))
		);
	)";

	string createReadingsIdx1 = R"(
		CREATE INDEX IF NOT EXISTS )" + dbName + "." + dbReadingsName + R"(_ix1 ON )" + dbReadingsName + R"( (asset_code, user_ts desc);
	)";
	string createReadingsIdx2 = R"(
		CREATE INDEX IF NOT EXISTS )" + dbName + "." + dbReadingsName + R"(_ix2 ON )" + dbReadingsName + R"( (asset_code);
	)";
	string createReadingsIdx3 = R"(
		CREATE INDEX IF NOT EXISTS )" + dbName + "." + dbReadingsName + R"(_ix3 ON )" + dbReadingsName + R"( (user_ts);
	)";

	logger->info(" Creating table '%s' sql cmd '%s'", dbReadingsName.c_str(), createReadings.c_str());

	int rc = SQLExec(dbHandle, createReadings.c_str());
	if (rc != SQLITE_OK)
	{
		raiseError("creating overflow table", sqlite3_errmsg(dbHandle));
		return false;
	}

	rc = SQLExec(dbHandle, createReadingsIdx1.c_str());
	if (rc != SQLITE_OK)
	{
		raiseError("creating overflow table index 1", sqlite3_errmsg(dbHandle));
		return false;
	}
	rc = SQLExec(dbHandle, createReadingsIdx2.c_str());
	if (rc != SQLITE_OK)
	{
		raiseError("creating overflow table index 2", sqlite3_errmsg(dbHandle));
		return false;
	}
	rc = SQLExec(dbHandle, createReadingsIdx3.c_str());
	if (rc != SQLITE_OK)
	{
		raiseError("creating overflow table index 3", sqlite3_errmsg(dbHandle));
		return false;
	}

	return true;
}

/**
 * Evaluates the latest reading table defined in the provided database id looking at sqlite_master, the SQLite repository
 *
 * @param dbHandle Database connection to use for the operations
 * @param dbId     Database id for which the operation must be executed
 *
 * @return - a struct containing
 *             lastReadings = the id of the latest reading table defined in the  given database id
 *             tableCount   = Number of tables  given database id in the given database id
 */
ReadingsCatalogue::tyReadingsAvailable  ReadingsCatalogue::evaluateLastReadingAvailable(sqlite3 *dbHandle, int dbId)
{
	string dbName;
	int nCols;
	int id;
	char *asset_name;
	sqlite3_stmt *stmt;
	int rc;
	string tableName;
	tyReadingsAvailable readingsAvailable;

	Connection        *connection;
	bool connAllocated = false;

	vector<int> readingsId(getNReadingsAvailable(), 0);

	ConnectionManager *manager = ConnectionManager::getInstance();

	if (dbHandle == NULL)
	{
		connection = manager->allocate();
#if TRACK_CONNECTION_USER
	string usage = "Evaluate last reading available";
	connection->setUsage(usage);
#endif
		dbHandle = connection->getDbHandle();
		connAllocated = true;
	}

	dbName = generateDbName(dbId);

	string sql_cmd = R"(
		SELECT name
		FROM  )" + dbName +  R"(.sqlite_master
		WHERE type='table' and name like 'readings_%';
	)";

	if (sqlite3_prepare_v2(dbHandle,sql_cmd.c_str(),-1, &stmt,NULL) != SQLITE_OK)
	{
		raiseError("evaluateLastReadingAvailable", sqlite3_errmsg(dbHandle));
		readingsAvailable.lastReadings = -1;
		readingsAvailable.tableCount = 0;
	}
	else
	{
		// Iterate over all the rows in the resultSet
		readingsAvailable.lastReadings = 0;
		readingsAvailable.tableCount = 0;
		while ((rc = SQLStep(stmt)) == SQLITE_ROW)
		{
			nCols = sqlite3_column_count(stmt);

			tableName = (char *)sqlite3_column_text(stmt, 0);
			if (tableName.find_first_of("overflow") == string::npos)
			{
				id = extractReadingsIdFromName(tableName);

				if (id > readingsAvailable.lastReadings)
					readingsAvailable.lastReadings = id;

				readingsAvailable.tableCount++;
			}
		}
		Logger::getLogger()->debug("evaluateLastReadingAvailable - tableName '%s' lastReadings %d", tableName.c_str(), readingsAvailable.lastReadings);

		sqlite3_finalize(stmt);
	}

	if (connAllocated)
	{
		manager->release(connection);
	}

	return (readingsAvailable);
}

/**
 * Checks if there is a reading table still available to be used
 */
bool  ReadingsCatalogue::isReadingAvailable() const
{
	if (m_nReadingsAvailable <= 0)
		return false;
	else
		return true;

}

/**
 * Tracks the allocation of a reading table
 *
 */
void  ReadingsCatalogue::allocateReadingAvailable()
{
	m_nReadingsAvailable--;
}

/**
 * Allocates a reading table to the given asset_code
 *
 * @param    connection	Db connection to be used for the operations
 * @param    asset_code for which the referenced readings table should be idenfied
 * @return              the reading id associated to the provided asset_code
 */
ReadingsCatalogue::tyReadingReference  ReadingsCatalogue::getReadingReference(Connection *connection, const char *asset_code)
{
	tyReadingReference ref;

	sqlite3_stmt *stmt;
	string sql_cmd;
	int rc;
	sqlite3		*dbHandle;

	string msg;
	bool success;

	int startReadingsId;
	tyReadingsAvailable readingsAvailable;

	ostringstream threadId;
	threadId << std::this_thread::get_id();

	success = true;

	dbHandle = connection->getDbHandle();

	Logger *logger = Logger::getLogger();

	auto item = m_AssetReadingCatalogue.find(asset_code);
	if (item != m_AssetReadingCatalogue.end())
	{
		//# The asset is already allocated to a table
		ref.tableId = item->second.first;
		ref.dbId = item->second.second;
	}
	else
	{
		Logger::getLogger()->debug("getReadingReference - before lock dbHandle %X threadId '%s'", dbHandle, threadId.str().c_str() );

		AttachDbSync *attachSync = AttachDbSync::getInstance();
		attachSync->lock();
		
		ReadingsCatalogue::tyReadingReference emptyTableReference = {-1, -1};
		std::string emptyAsset = {};
		auto item = m_AssetReadingCatalogue.find(asset_code);
		if (item != m_AssetReadingCatalogue.end())
		{
			ref.tableId = item->second.first;
			ref.dbId = item->second.second;
		}
		else
		{
			
			if (! isReadingAvailable ())
			{
				// No Reading table available... Get empty reading table 
				emptyTableReference = getEmptyReadingTableReference(emptyAsset);
				if ( !emptyAsset.empty() )
				{
					ref = emptyTableReference;
				}
				else 
				{
					//# Allocate a new block of readings table
					Logger::getLogger()->debug("Allocating a new db form the preallocated tables.  %d preallocated tables available.", m_dbNAvailable);

					if (m_dbNAvailable > 0)
					{
						// DBs already pre-allocated are available
						m_dbIdCurrent++;
						m_dbNAvailable--;
						m_nReadingsAvailable = getNReadingsAllocate();

						Logger::getLogger()->debug("Allocate dbIdCurrent %d dbIdLast %d dbNAvailable  %d nReadingsAvailable %d  ", m_dbIdCurrent, m_dbIdLast, m_dbNAvailable, m_nReadingsAvailable);
					}
					else
					{
						// There are no pre-allocated databases available
						// Allocates new DBs
						int dbId, dbIdStart, dbIdEnd, allocated = 0;

						dbIdStart = m_dbIdLast +1;
						dbIdEnd = m_dbIdLast + m_storageConfigCurrent.nDbToAllocate;

						Logger::getLogger()->debug("getReadingReference - allocate a new db - create new db - dbIdCurrent %d dbIdStart %d dbIdEnd %d", m_dbIdCurrent, dbIdStart, dbIdEnd);

						for (dbId = dbIdStart; dbId <= dbIdEnd; dbId++)
						{
							readingsAvailable = evaluateLastReadingAvailable(dbHandle, dbId - 1);

							startReadingsId = 1;

							success = createNewDB(dbHandle,  dbId, startReadingsId, NEW_DB_ATTACH_REQUEST);
							if (success)
							{
								Logger::getLogger()->debug("getReadingReference - allocate a new db - create new dbs - dbId %d startReadingsIdOnDB %d", dbId, startReadingsId);
								allocated++;
							}
							else
							{
								break;
							}
						}
						if (allocated)
						{
							m_dbIdLast += allocated;
							m_dbIdCurrent++;
							m_dbNAvailable += (allocated - 1);
						}
					}

					ref.tableId = -1;
					ref.dbId = -1;
				}
				
			}

			if (success)
			// Associate a reading table to the asset
			{
				// Associate the asset to the reading_id
				if (emptyAsset.empty())
				{
					ref.tableId = getMaxReadingsId(m_dbIdCurrent) + 1;
					ref.dbId = m_dbIdCurrent;
				}

				{
					m_EmptyAssetReadingCatalogue.erase(emptyAsset);
					m_AssetReadingCatalogue.erase(emptyAsset);
					auto newItem = make_pair(ref.tableId, ref.dbId);
					auto newMapValue = make_pair(asset_code, newItem);
					m_AssetReadingCatalogue.insert(newMapValue);
				}

				// Allocate the table in the reading catalogue
				if (emptyAsset.empty())
				{
					sql_cmd =
						"INSERT INTO  " READINGS_DB ".asset_reading_catalogue (table_id, db_id, asset_code) VALUES  ("
						+ to_string(ref.tableId) + ","
						+ to_string(ref.dbId) + ","
						+ "\"" + asset_code + "\")";
					
						Logger::getLogger()->debug("getReadingReference - allocate a new reading table for the asset '%s' db Id %d readings Id %d ", asset_code, ref.dbId, ref.tableId);

				}
				else
				{
					sql_cmd = 	" UPDATE " READINGS_DB ".asset_reading_catalogue SET asset_code ='" + string(asset_code) + "'" +
									" WHERE db_id = " + to_string(ref.dbId) + " AND table_id = " + to_string(ref.tableId) + ";";

					Logger::getLogger()->debug("getReadingReference - Use empty table %readings_%d_%d: ",ref.dbId,ref.tableId);
				}
				
				{
					rc = SQLExec(dbHandle, sql_cmd.c_str());
					if (rc != SQLITE_OK)
					{
						msg = string(sqlite3_errmsg(dbHandle)) + " asset :" + asset_code + ":";
						raiseError("asset_reading_catalogue update", msg.c_str());
					}

					if (emptyAsset.empty())
					{
<<<<<<< HEAD

						std::string escapedAsset(asset_code);
						escapedAsset = std::regex_replace(escapedAsset, std::regex("\""), "\"\"");
              
            sql_cmd =
							"INSERT INTO  " READINGS_DB ".asset_reading_catalogue (table_id, db_id, asset_code) VALUES  ("
							+ to_string(ref.tableId) + ","
							+ to_string(ref.dbId) + ","
							+ "\"" +  escapedAsset.c_str() + "\")";
						
							Logger::getLogger()->debug("getReadingReference - allocate a new reading table for the asset :%s: db Id :%d: readings Id :%d: ", asset_code, ref.dbId, ref.tableId);
	
					}
					else
					{
						sql_cmd = 	" UPDATE " READINGS_DB ".asset_reading_catalogue SET asset_code ='" + string(asset_code) + "'" +
										" WHERE db_id = " + to_string(ref.dbId) + " AND table_id = " + to_string(ref.tableId) + ";";

						Logger::getLogger()->debug("getReadingReference - Use empty table %readings_%d_%d: ",ref.dbId,ref.tableId);
=======
						allocateReadingAvailable();
>>>>>>> 8b410aea
					}
					
				}

			}
			else
			{
				// Assign to overflow
				Logger::getLogger()->info("Assign asset %s to the overflow table", asset_code);
				auto newItem = make_pair(0, m_nextOverflow);
				auto newMapValue = make_pair(asset_code, newItem);
				m_AssetReadingCatalogue.insert(newMapValue);
				sql_cmd =
					"INSERT INTO  " READINGS_DB ".asset_reading_catalogue (table_id, db_id, asset_code) VALUES  ( 0,"
					+ to_string(m_nextOverflow) + ","
					+ "\"" + asset_code + "\")";
				rc = SQLExec(dbHandle, sql_cmd.c_str());
				if (rc != SQLITE_OK)
				{
					msg = string(sqlite3_errmsg(dbHandle)) + " asset :" + asset_code + ":";
					raiseError("asset_reading_catalogue update", msg.c_str());
				}
				ref.tableId = 0;
				ref.dbId = m_nextOverflow;
				if (m_nextOverflow > m_maxOverflowUsed)
				{
					m_maxOverflowUsed = m_nextOverflow;
				}
				m_nextOverflow++;
				if (m_nextOverflow > m_dbIdLast)
					m_nextOverflow = 1;

			}
		}
		attachSync->unlock();
	}

	return (ref);

}

/**
 * Loads the empty reading table catalogue
 *
 */
bool ReadingsCatalogue::loadEmptyAssetReadingCatalogue(bool clean)
{
	std::lock_guard<std::mutex> guard(m_emptyReadingTableMutex);
	sqlite3 *dbHandle;
	string sql_cmd;
	sqlite3_stmt *stmt;
	ConnectionManager *manager = ConnectionManager::getInstance();
	
	if (clean)
	{
		m_EmptyAssetReadingCatalogue.clear();
	}

	// Do not populate m_EmptyAssetReadingCatalogue if data is already there
	if (m_EmptyAssetReadingCatalogue.size())	
	{
		return true;
	}

	Connection *connection = manager->allocate();
#if TRACK_CONNECTION_USER
	string usage = "Load empty sset reading catalogue";
	connection->setUsage(usage);
#endif
	dbHandle = connection->getDbHandle();
	for (auto &item : m_AssetReadingCatalogue)
	{
		string asset_name = item.first; // Asset
		int tableId = item.second.first; // tableId;
		int dbId = item.second.second; // dbId;

		if (tableId > 0)
		{
			
			sql_cmd = "SELECT COUNT(*) FROM readings_" + to_string(dbId) + ".readings_" + to_string(dbId) + "_" + to_string(tableId) + " ;";
			if (sqlite3_prepare_v2(dbHandle, sql_cmd.c_str(), -1, &stmt, NULL) != SQLITE_OK)
			{
				sqlite3_finalize(stmt);	
				continue;
			}

			if (SQLStep(stmt) == SQLITE_ROW)
			{
				if (sqlite3_column_int(stmt, 0) == 0)
				{
					auto newItem = make_pair(tableId,dbId);
					auto newMapValue = make_pair(asset_name,newItem);
					m_EmptyAssetReadingCatalogue.insert(newMapValue);
					
				}
			}
			sqlite3_finalize(stmt);
		}
		
	}
	manager->release(connection);
	return true;
}

/**
 *  Get Empty Reading Table
 *
 * @param    asset emptyAsset, copies value of asset for which empty table is found
 * @return         the reading id associated to the provided empty table
 */
ReadingsCatalogue::tyReadingReference ReadingsCatalogue::getEmptyReadingTableReference(std::string& asset)
{
	ReadingsCatalogue::tyReadingReference emptyTableReference = {-1, -1};
	if (m_EmptyAssetReadingCatalogue.size() == 0)
	{
		loadEmptyAssetReadingCatalogue();
	}

	auto it = m_EmptyAssetReadingCatalogue.begin();
	if (it != m_EmptyAssetReadingCatalogue.end())
	{
		asset = it->first;
		emptyTableReference.tableId = it->second.first;
		emptyTableReference.dbId = it->second.second;
	}

	return emptyTableReference;
}

/**
 * Retrieve the maximum readings id for the provided database id
 *
 * @param dbId Database id for which the maximum reading id must be retrieved
 * @return     Maximum readings for the requested database id
 *
 */
int ReadingsCatalogue::getMaxReadingsId(int dbId)
{
	int maxId = 0;

	for (auto &item : m_AssetReadingCatalogue)
	{
		if (item.second.second == dbId && item.second.first > maxId)
			maxId = item.second.first;
	}

	return (maxId);
}


/**
 * Returns the number of readings in use
 *
 * @return number of readings in use
 *
 */
int ReadingsCatalogue::getReadingsCount()
{
	return (m_AssetReadingCatalogue.size());
}

/**
 * Returns the position in the array of the specific readings Id considering the database id and the table id
 *
 * @param dbId    Database id for which calculation must be evaluated
 * @param tableId table  id for which calculation must be evaluated
 * @return        Position in the array of the specific readings Id
 *
 */
int ReadingsCatalogue::getReadingPosition(int dbId, int tableId)
{
	int position;

	if ((dbId == 0) && (tableId == 0))
	{
		dbId = m_dbIdCurrent;
		getMaxReadingsId(dbId);
	}

	position = ((dbId - 1) * m_storageConfigCurrent.nReadingsPerDb) + tableId;

	return (position);
}


/**
 * Calculate the number of reading tables associated to the given database id
 *
 * @param dbId    Database id for which calculation must be evaluated
 * @return        Number of reading tables associated to the given database id
 *
 */
int ReadingsCatalogue::getUsedTablesDbId(int dbId)
{
	int count = 0;

	for (auto &item : m_AssetReadingCatalogue)
	{
		if (item.second.first != 0 && item.second.second == dbId)
			count++;
	}

	return (count);
}

/**
 * Delete the content of all the active readings tables using the provided sql command sqlCmdBase
 *
 * @param dbHandle     Database connection to use for the operations
 * @param sqlCmdBase   Sql command to execute
 * @param zErrMsg      value returned by reference, Error message
 * @param rowsAffected value returned by reference if != 0, Number of affected rows
 * @return             returns SQLITE_OK if all the sql commands are properly executed
 *
 */
int  ReadingsCatalogue::purgeAllReadings(sqlite3 *dbHandle, const char *sqlCmdBase, char **zErrMsg, unsigned long *rowsAffected)
{
	string dbReadingsName;
	string dbName;
	string sqlCmdTmp;
	string sqlCmd;
	bool firstRow;
	int rc;

	if (m_AssetReadingCatalogue.empty())
	{
		Logger::getLogger()->debug("purgeAllReadings: no tables defined");
		rc = SQLITE_OK;
	}
	else
	{
		Logger::getLogger()->debug("purgeAllReadings tables defined");

		PurgeConfiguration *purgeConfig = PurgeConfiguration::getInstance();
		bool exclusions = purgeConfig->hasExclusions();

		firstRow = true;
		if  (rowsAffected != nullptr)
			*rowsAffected = 0;

		for (auto &item : m_AssetReadingCatalogue)
		{
			if (exclusions && purgeConfig->isExcluded(item.first))
			{
				Logger::getLogger()->info("Asset %s excluded from purge", item.first.c_str());
				continue;
			}
			sqlCmdTmp = sqlCmdBase;

			dbName = generateDbName(item.second.second);
			dbReadingsName = generateReadingsName(item.second.second, item.second.first);

			StringReplaceAll (sqlCmdTmp, "_assetcode_", item.first);
			StringReplaceAll (sqlCmdTmp, "_dbname_", dbName);
			StringReplaceAll (sqlCmdTmp, "_tablename_", dbReadingsName);
			sqlCmd += sqlCmdTmp;
			firstRow = false;

			rc = SQLExec(dbHandle, sqlCmdTmp.c_str(), zErrMsg);

			Logger::getLogger()->debug("purgeAllReadings:  rc %d cmd '%s'", rc ,sqlCmdTmp.c_str() );

			if (rc != SQLITE_OK)
			{
				sqlite3_free(zErrMsg);
				break;
			}
			if  (rowsAffected != nullptr) {

				*rowsAffected += (unsigned long ) sqlite3_changes(dbHandle);
			}

		}
	}

	std::thread th(&ReadingsCatalogue::loadEmptyAssetReadingCatalogue,this,false);
	th.detach();
	return(rc);

}

/**
 * Constructs a sql command from the given one consisting of a set of UNION ALL commands
 * considering all the readings tables in use
 *
 * @param sqlCmdBase        Base Sql command
 * @param assetCodes        Asset codes to evaluate for the operation
 * @param considerExclusion If True the asset code in the excluded list must not be considered
 * @return                  Full sql command
 *
 */
string  ReadingsCatalogue::sqlConstructMultiDb(string &sqlCmdBase, vector<string>  &assetCodes, bool considerExclusion)
{
	string dbReadingsName;
	string dbName;
	string sqlCmdTmp;
	string sqlCmd;

	string assetCode;
	bool addTable;
	bool addedOne;

	if (m_AssetReadingCatalogue.empty())
	{
		Logger::getLogger()->debug("sqlConstructMultiDb: no tables defined");
		sqlCmd = sqlCmdBase;

		dbReadingsName = generateReadingsName(1, 1);

		StringReplaceAll (sqlCmd, "_assetcode_", "dummy_asset_code");
		StringReplaceAll (sqlCmd, ".assetcode.", "asset_code");
		StringReplaceAll (sqlCmd, "_dbname_", READINGS_DB);
		StringReplaceAll (sqlCmd, "_tablename_", dbReadingsName);
	}
	else
	{
		Logger::getLogger()->debug("sqlConstructMultiDb: tables defined");

		bool firstRow = true;
		addedOne = false;

		PurgeConfiguration *purgeConfig = PurgeConfiguration::getInstance();
		bool exclusions = purgeConfig->hasExclusions();

		for (auto &item : m_AssetReadingCatalogue)
		{
			assetCode=item.first;
			addTable = false;

			if (considerExclusion && exclusions && purgeConfig->isExcluded(item.first))
			{
				Logger::getLogger()->info("Asset %s excluded from the query on the multiple readings", item.first.c_str());
				continue;
			}

			// Exclude the overflow table
			if (item.second.first == 0)
			{
				continue;
			}

			// Evaluates which tables should be referenced
			if (assetCodes.empty())
				addTable = true;
			else
			{
				if (std::find(assetCodes.begin(), assetCodes.end(), assetCode) != assetCodes.end())
					addTable = true;
			}

			if (addTable)
			{
				addedOne = true;

				sqlCmdTmp = sqlCmdBase;

				if (!firstRow)
				{
					sqlCmd += " UNION ALL ";
				}

				dbName = generateDbName(item.second.second);
				dbReadingsName = generateReadingsName(item.second.second, item.second.first);

				assetCode = std::regex_replace(assetCode, std::regex("\'"), "\'\'");

				StringReplaceAll(sqlCmdTmp, "_assetcode_", assetCode);
				StringReplaceAll (sqlCmdTmp, ".assetcode.", "asset_code");
				StringReplaceAll(sqlCmdTmp, "_dbname_", dbName);
				StringReplaceAll(sqlCmdTmp, "_tablename_", dbReadingsName);
				sqlCmd += sqlCmdTmp;
				firstRow = false;
			}
		}
		// Add at least one table eventually a dummy one
		if (! addedOne)
		{
			dbReadingsName = generateReadingsName(1, 1);

			sqlCmd = sqlCmdBase;
			StringReplaceAll (sqlCmd, "_assetcode_", "dummy_asset_code");
			StringReplaceAll (sqlCmd, "_dbname_", READINGS_DB);
			StringReplaceAll (sqlCmd, "_tablename_", dbReadingsName);
		}
	}

	return sqlCmd;
}

/**
 * Add union all clauses for all the overflow tables based on tempalted SQL that is passed
 * in and a set of assets codes
 *
 * @param sqlCmdBase        Base Sql command
 * @param assetCodes        Asset codes to evaluate for the operation
 * @param considerExclusion If True the asset code in the excluded list must not be considered
 * @param groupBy	    Include a group by asset_code in each sub query
 * @return                  Full sql command
 *
 */
string  ReadingsCatalogue::sqlConstructOverflow(string &sqlCmdBase, vector<string>  &assetCodes, bool considerExclusion, bool groupBy)
{
	string dbReadingsName;
	string dbName;
	string sqlCmdTmp;
	string sqlCmd;

	string assetCode;
	bool addTable;
	bool addedOne;

	for (int dbId = 1; dbId <= m_maxOverflowUsed; dbId++)
	{
		dbReadingsName = generateReadingsName(dbId, 0);
		sqlCmdTmp = sqlCmdBase;

		sqlCmd += " UNION ALL ";

		dbName = generateDbName(dbId);

		StringReplaceAll (sqlCmdTmp, ".assetcode.", "asset_code");
		StringReplaceAll(sqlCmdTmp, "_dbname_", dbName);
		StringReplaceAll(sqlCmdTmp, "_tablename_", dbReadingsName);
		sqlCmd += sqlCmdTmp;
		if (! assetCodes.empty())
		{
			sqlCmd += " WHERE ";
			bool first = true;
			for (auto& code : assetCodes)
			{
				if (!first)
				{
					sqlCmd += " or ";
					first = false;
				}
				sqlCmd += "asset_code = \'";
				sqlCmd += code;
				sqlCmd += "\'";
			}
		}

		if (groupBy)
		{
			sqlCmd += " GROUP By asset_code";
		}
	}

	return sqlCmd;
}


/**
 * Generates a SQLite db alias from the database id
 *
 * @param dbId Database id for which the alias must be generated
 * @return     Generated alias
 *
 */
string ReadingsCatalogue::generateDbAlias(int dbId)
{

	return (READINGS_DB_NAME_BASE "_" + to_string(dbId));
}

/**
 * Generates a SQLIte database name from the database id
 *
 * @param dbId Database id for which the database name must be generated
 * @return     Generated database name
 *
 */
string ReadingsCatalogue::generateDbName(int dbId)
{
	return (READINGS_DB_NAME_BASE "_" + to_string(dbId));
}

/**
 * Generates a SQLITE database file name from the database id
 *
 * @param dbId Database id for which the database file name must be generated
 * @return     Generated database file name
 *
 */
string ReadingsCatalogue::generateDbFileName(int dbId)
{
	return (READINGS_DB_NAME_BASE "_" + to_string (dbId) + ".db");
}

/**
 * Extracts the readings id from the table name
 *
 * @param tableName Table name from which the id must be extracted
 * @return          Extracted reading id or -1 on error
 *
 */
int ReadingsCatalogue::extractReadingsIdFromName(string tableName)
{
	int dbId;
	int tableId = -1;
	string dbIdTableId;

	try {
		dbIdTableId = tableName.substr (tableName.find('_') + 1);

		tableId = stoi(dbIdTableId.substr (dbIdTableId.find('_') + 1));

		dbId = stoi(dbIdTableId.substr (0, dbIdTableId.find('_') ));
	} catch (exception &e) {
		Logger::getLogger()->fatal("extractReadingsIdFromName: exception on table %s, %s",
				tableName.c_str(), e.what());
	}


	return tableId;
}

/**
 * Extract the database id from the table name
 *
 * @param tableName Table name from which the database id must be extracted
 * @return          Extracted database id or -1 on error
 *
 */
int ReadingsCatalogue::extractDbIdFromName(string tableName)
{
	int dbId = -1;
	int tableId;
	string dbIdTableId;

	try {
		dbIdTableId = tableName.substr (tableName.find('_') + 1);

		tableId = stoi(dbIdTableId.substr (dbIdTableId.find('_') + 1));

		dbId = stoi(dbIdTableId.substr (0, dbIdTableId.find('_') ));
	} catch (exception &e) {
		Logger::getLogger()->fatal("extractReadingsIdFromName: exception on table %s, %s",
				tableName.c_str(), e.what());
	}

	return dbId;
}
/**
 * Generates the name of the reading table from the given table id as:
 * Prefix + db Id + reading Id. If the tableId is 0 then this is a 
 * reference to the overflow table
 *
 * @param dbId    Database id to use for the generation of the table name
 * @param tableId Table id to use for the generation of the table name
 * @return        Generated reading table name
 *
 */
string ReadingsCatalogue::generateReadingsName(int  dbId, int tableId)
{
	string tableName;

	if (dbId == -1)
		dbId = retrieveDbIdFromTableId(tableId);

	if (tableId == 0)	// Overflow table
	{
		tableName = READINGS_TABLE "_" + to_string(dbId) + "_overflow";
	}
	else
	{
		tableName = READINGS_TABLE "_" + to_string(dbId) + "_" + to_string(tableId);
	}
	Logger::getLogger()->debug("%s -  dbId %d tableId %d table name '%s' ", __FUNCTION__, dbId, tableId, tableName.c_str());

	return tableName;
}

/**
 * Retrieves the database id from the table id
 *
 * @param tableId Table id for which the database id must be retrieved
 * @return        Retrieved database id for the requested reading id
 *
 */
int ReadingsCatalogue::retrieveDbIdFromTableId(int tableId)
{
	int dbId;

	dbId = -1;
	for (auto &item : m_AssetReadingCatalogue)
	{

		if (item.second.first == tableId)
		{
			dbId = item.second.second;
			break;
		}
	}
	return (dbId);
}

/**
 * Identifies SQLIte database name from the given table id
 *
 * @param tableId Table id for which the database name must be retrieved
 * @return        Retrieved database name for the requested reading id
 *
 */
string ReadingsCatalogue::generateDbNameFromTableId(int tableId)
{
	string dbName;

	for (auto &item : m_AssetReadingCatalogue)
	{

		if (item.second.first == tableId)
		{
			dbName = READINGS_DB_NAME_BASE "_" + to_string(item.second.second);
			break;
		}
	}
	if (dbName == "")
		dbName = READINGS_DB_NAME_BASE "_1";

	return (dbName);
}

/**
 * SQLIte wrapper to retry statements when the database is locked
 *
 * @param dbHandle  Database connection to use for the operations
 * @param sqlCmdsql The SQL to execute
 * @param errmsg	Returned by reference, error message
 * @return          SQLite constant indicating the outcome of the requested operation, like for example SQLITE_LOCKED, SQLITE_BUSY...
 *
 */
int ReadingsCatalogue::SQLExec(sqlite3 *dbHandle, const char *sqlCmd, char **errMsg)
{
	int retries = 0, rc;

	if (errMsg)
	{
		*errMsg = NULL;
	}
	Logger::getLogger()->debug("SQLExec: cmd '%s' ", sqlCmd);

	do {
		if (errMsg && *errMsg)
		{
			sqlite3_free(*errMsg);
			*errMsg = NULL;
		}
		rc = sqlite3_exec(dbHandle, sqlCmd, NULL, NULL, errMsg);
		Logger::getLogger()->debug("SQLExec: rc %d ", rc);

		retries++;
		if (rc == SQLITE_LOCKED || rc == SQLITE_BUSY)
		{
			int interval = (retries * RETRY_BACKOFF);
			usleep(interval);	// sleep retries milliseconds
			if (retries > 5) Logger::getLogger()->info("SQLExec - error '%s' retry %d of %d, rc=%s, DB connection @ %p, slept for %d msecs",
													   sqlite3_errmsg(dbHandle), retries, MAX_RETRIES, (rc==SQLITE_LOCKED)?"SQLITE_LOCKED":"SQLITE_BUSY", this, interval);
		}
	} while (retries < MAX_RETRIES && (rc == SQLITE_LOCKED || rc == SQLITE_BUSY));

	if (rc == SQLITE_LOCKED)
	{
		Logger::getLogger()->error("SQLExec - Database still locked after maximum retries");
	}
	if (rc == SQLITE_BUSY)
	{
		Logger::getLogger()->error("SQLExec - Database still busy after maximum retries");
	}

	return rc;
}

/**
 * SQLIte wrapper to retry statements when the database error occurs
 *
 * @param statement	SQLIte statement to execute
 * @return          SQLite constant indicating the outcome of the requested operation, like for example SQLITE_LOCKED, SQLITE_BUSY...
 *
 */
int ReadingsCatalogue::SQLStep(sqlite3_stmt *statement)
{
	int retries = 0, rc;

	do {
		rc = sqlite3_step(statement);
		retries++;
		if (rc == SQLITE_LOCKED || rc == SQLITE_BUSY)
		{
			int interval = (retries * RETRY_BACKOFF);
			usleep(interval);	// sleep retries milliseconds
			if (retries > 5) Logger::getLogger()->info("SQLStep: retry %d of %d, rc=%s, DB connection @ %p, slept for %d msecs",
													   retries, MAX_RETRIES, (rc==SQLITE_LOCKED)?"SQLITE_LOCKED":"SQLITE_BUSY", this, interval);
		}
	} while (retries < MAX_RETRIES && (rc == SQLITE_LOCKED || rc == SQLITE_BUSY));

	if (rc == SQLITE_LOCKED)
	{
		Logger::getLogger()->error("Database still locked after maximum retries");
	}
	if (rc == SQLITE_BUSY)
	{
		Logger::getLogger()->error("Database still busy after maximum retries");
	}

	return rc;
}

/**
 * Remove committed TRANSACTION for the given thread
 *
 * @param    tid	The thread id
 * 			that just committed a transaction
 */
void TransactionBoundary::ClearThreadTransaction(std::thread::id tid)
{
	// Lock m_boundaries map
	std::lock_guard<std::mutex> lck(m_boundaryLock);

	// Find thread id
	auto itr = m_boundaries.find(tid);
	if (itr != m_boundaries.end())
	{
		// Remove element
		m_boundaries.erase(itr);
#if LOG_TX_BOUNDARIES
		Logger::getLogger()->debug("ClearThreadTransaction: thread [%ld] cleared TX start %ld",
					tid, itr->second);
#endif
	}
	else
	{
		Logger::getLogger()->error("ClearThreadTransaction: thread [%ld] not found", tid);
	}
}

/**
 * Set BEGIN of a transaction for a given thread, reading id
 *
 * @param    tid	The thread id
 * 			that just started a transaction
 * @param    id		The global reading id that starts the transaction
 */
void TransactionBoundary::SetThreadTransactionStart(std::thread::id tid, unsigned long id)
{
	// Lock m_boundaries map
	std::lock_guard<std::mutex> lck(m_boundaryLock);

	// Set id per thread
	m_boundaries[tid] = id;

#if LOG_TX_BOUNDARIES
	Logger::getLogger()->debug("SetThreadTransactionStart: thread [%ld] set TX start at %ld",
				tid,
				id);
#endif
}

/**
 * Fetch the minimum safe global reading id
 * among all UNCOMMITTED per thread transactions
 *
 * @return		The safe global reading id to use in
 *			UNION ALL queries as boundary limit
 */
unsigned long TransactionBoundary::GetMinReadingId()
{
	// Lock m_boundaries map
	std::lock_guard<std::mutex> lck(m_boundaryLock);

	unsigned long id = 0;

	// Get minimum reading id
	auto it = std::min_element(std::begin(m_boundaries),
				std::end(m_boundaries),
				// Lambda compare function
				[](std::pair<std::thread::id ,unsigned long> i,
					std::pair<std::thread::id ,unsigned long> j)
					{
						return i.second < j.second;
					});

	// Found, set id
	if (it != m_boundaries.end())
	{
		id = it->second;
	}

#ifdef LOG_TX_BOUNDARIES
	std::thread::id tid = std::this_thread::get_id();
	Logger::getLogger()->debug("GetMinReadingId: thread [%ld] TX min id is %ld",
				   tid,
				   id);
#endif

	return id;
}<|MERGE_RESOLUTION|>--- conflicted
+++ resolved
@@ -2174,29 +2174,7 @@
 
 					if (emptyAsset.empty())
 					{
-<<<<<<< HEAD
-
-						std::string escapedAsset(asset_code);
-						escapedAsset = std::regex_replace(escapedAsset, std::regex("\""), "\"\"");
-              
-            sql_cmd =
-							"INSERT INTO  " READINGS_DB ".asset_reading_catalogue (table_id, db_id, asset_code) VALUES  ("
-							+ to_string(ref.tableId) + ","
-							+ to_string(ref.dbId) + ","
-							+ "\"" +  escapedAsset.c_str() + "\")";
-						
-							Logger::getLogger()->debug("getReadingReference - allocate a new reading table for the asset :%s: db Id :%d: readings Id :%d: ", asset_code, ref.dbId, ref.tableId);
-	
-					}
-					else
-					{
-						sql_cmd = 	" UPDATE " READINGS_DB ".asset_reading_catalogue SET asset_code ='" + string(asset_code) + "'" +
-										" WHERE db_id = " + to_string(ref.dbId) + " AND table_id = " + to_string(ref.tableId) + ";";
-
-						Logger::getLogger()->debug("getReadingReference - Use empty table %readings_%d_%d: ",ref.dbId,ref.tableId);
-=======
 						allocateReadingAvailable();
->>>>>>> 8b410aea
 					}
 					
 				}
