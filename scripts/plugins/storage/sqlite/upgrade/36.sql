-- Scheduled process entries for south, notification, north tasks

<<<<<<< HEAD
CREATE TABLE readings_1.configuration_readings (
    global_id         INTEGER,                                                  -- Stores the last global Id used +1
                                                                                -- Updated at -1 when Fledge starts
                                                                                -- Updated at the the proper value when Fledge stops
    db_id_Last        INTEGER                                                   -- Latest database available
);

-- Readings table
-- This tables contains the readings for assets.
-- An asset can be a south with multiple sensor, a single sensor,
-- a software or anything that generates data that is sent to Fledge
CREATE TABLE readings_1.readings_1 (
    id         INTEGER                     PRIMARY KEY AUTOINCREMENT,
    reading    JSON                        NOT NULL DEFAULT '{}',            -- The json object received
    user_ts    DATETIME DEFAULT (STRFTIME('%Y-%m-%d %H:%M:%f+00:00', 'NOW')),      -- UTC time
    ts         DATETIME DEFAULT (STRFTIME('%Y-%m-%d %H:%M:%f+00:00', 'NOW'))       -- UTC time
);

CREATE INDEX readings_1.readings_1_ix3
    ON readings_1 (user_ts);


--
-- Force a calculation of the global id at the fledge starts
--
INSERT INTO readings_1.configuration_readings VALUES (-1, 0);

--
-- NULL is used to force the auto generation of the value starting from 1
-- db_is will be properly valued by the shell script
--
INSERT INTO readings_1.asset_reading_catalogue
    SELECT
        NULL,
        1,
        asset_code
    FROM readings.readings
    GROUP BY asset_code
    ORDER BY asset_code;
=======
INSERT INTO fledge.scheduled_processes SELECT 'south_c', '["services/south_c"]' WHERE NOT EXISTS (SELECT 1 FROM fledge.scheduled_processes WHERE name = 'south_c');
INSERT INTO fledge.scheduled_processes SELECT 'notification_c', '["services/notification_c"]' WHERE NOT EXISTS (SELECT 1 FROM fledge.scheduled_processes WHERE name = 'notification_c');
INSERT INTO fledge.scheduled_processes SELECT 'north_c', '["tasks/north_c"]' WHERE NOT EXISTS (SELECT 1 FROM fledge.scheduled_processes WHERE name = 'north_c');
INSERT INTO fledge.scheduled_processes SELECT 'north', '["tasks/north"]' WHERE NOT EXISTS (SELECT 1 FROM fledge.scheduled_processes WHERE name = 'north');
>>>>>>> 955f389c
<|MERGE_RESOLUTION|>--- conflicted
+++ resolved
@@ -1,48 +1,6 @@
 -- Scheduled process entries for south, notification, north tasks
 
-<<<<<<< HEAD
-CREATE TABLE readings_1.configuration_readings (
-    global_id         INTEGER,                                                  -- Stores the last global Id used +1
-                                                                                -- Updated at -1 when Fledge starts
-                                                                                -- Updated at the the proper value when Fledge stops
-    db_id_Last        INTEGER                                                   -- Latest database available
-);
-
--- Readings table
--- This tables contains the readings for assets.
--- An asset can be a south with multiple sensor, a single sensor,
--- a software or anything that generates data that is sent to Fledge
-CREATE TABLE readings_1.readings_1 (
-    id         INTEGER                     PRIMARY KEY AUTOINCREMENT,
-    reading    JSON                        NOT NULL DEFAULT '{}',            -- The json object received
-    user_ts    DATETIME DEFAULT (STRFTIME('%Y-%m-%d %H:%M:%f+00:00', 'NOW')),      -- UTC time
-    ts         DATETIME DEFAULT (STRFTIME('%Y-%m-%d %H:%M:%f+00:00', 'NOW'))       -- UTC time
-);
-
-CREATE INDEX readings_1.readings_1_ix3
-    ON readings_1 (user_ts);
-
-
---
--- Force a calculation of the global id at the fledge starts
---
-INSERT INTO readings_1.configuration_readings VALUES (-1, 0);
-
---
--- NULL is used to force the auto generation of the value starting from 1
--- db_is will be properly valued by the shell script
---
-INSERT INTO readings_1.asset_reading_catalogue
-    SELECT
-        NULL,
-        1,
-        asset_code
-    FROM readings.readings
-    GROUP BY asset_code
-    ORDER BY asset_code;
-=======
 INSERT INTO fledge.scheduled_processes SELECT 'south_c', '["services/south_c"]' WHERE NOT EXISTS (SELECT 1 FROM fledge.scheduled_processes WHERE name = 'south_c');
 INSERT INTO fledge.scheduled_processes SELECT 'notification_c', '["services/notification_c"]' WHERE NOT EXISTS (SELECT 1 FROM fledge.scheduled_processes WHERE name = 'notification_c');
 INSERT INTO fledge.scheduled_processes SELECT 'north_c', '["tasks/north_c"]' WHERE NOT EXISTS (SELECT 1 FROM fledge.scheduled_processes WHERE name = 'north_c');
-INSERT INTO fledge.scheduled_processes SELECT 'north', '["tasks/north"]' WHERE NOT EXISTS (SELECT 1 FROM fledge.scheduled_processes WHERE name = 'north');
->>>>>>> 955f389c
+INSERT INTO fledge.scheduled_processes SELECT 'north', '["tasks/north"]' WHERE NOT EXISTS (SELECT 1 FROM fledge.scheduled_processes WHERE name = 'north');