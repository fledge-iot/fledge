--- conflicted
+++ resolved
@@ -151,9 +151,6 @@
 		bool				syncToNextPoll();
 		bool				onDemandPoll();
 		void				checkPendingReconfigure();
-<<<<<<< HEAD
-		void 				getResourceLimit();
-=======
 		void				suspendIngest(bool suspend)
 						{
 							std::lock_guard<std::mutex> guard(m_suspendMutex);
@@ -175,7 +172,7 @@
 							}
 							return false;
 						};
->>>>>>> 4a7b44c2
+		void 				getResourceLimit();
 	private:
 		std::thread			*m_reconfThread;
 		std::deque<std::pair<std::string,std::string>>	m_pendingNewConfig;
@@ -221,16 +218,14 @@
 		bool				m_doPoll;
 		AuditLogger			*m_auditLogger;
 		PerformanceMonitor		*m_perfMonitor;
-<<<<<<< HEAD
-		ServiceBufferingType			m_serviceBufferingType;
-		unsigned int			m_serviceBufferSize;
-		DiscardPolicy			m_discardPolicy;
-=======
 		bool				m_suspendIngest;
 		unsigned int			m_steps;
 		std::mutex			m_suspendMutex;
 		unsigned int			m_debugState;
 		SouthServiceProvider		*m_provider;
+		ServiceBufferingType			m_serviceBufferingType;
+		unsigned int			m_serviceBufferSize;
+		DiscardPolicy			m_discardPolicy;
 };
 
 /**
@@ -250,6 +245,5 @@
 			};
 	private:
 		SouthService	*m_south;
->>>>>>> 4a7b44c2
 };
 #endif