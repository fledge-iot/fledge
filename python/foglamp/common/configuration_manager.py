# -*- coding: utf-8 -*-

# FOGLAMP_BEGIN
# See: http://foglamp.readthedocs.io/
# FOGLAMP_END

from importlib import import_module
import copy
import json

from collections import OrderedDict
from foglamp.common.storage_client.payload_builder import PayloadBuilder
from foglamp.common.storage_client.storage_client import StorageClient

from foglamp.common import logger
from foglamp.common.audit_logger import AuditLogger

__author__ = "Ashwin Gopalakrishnan, Ashish Jabble"
__copyright__ = "Copyright (c) 2017 OSIsoft, LLC"
__license__ = "Apache 2.0"
__version__ = "${VERSION}"


_logger = logger.setup(__name__)

# MAKE UPPER_CASE
_valid_type_strings = ['boolean', 'integer', 'string', 'IPv4', 'IPv6', 'X509 certificate', 'password', 'JSON']

class ConfigurationManagerSingleton(object):
    """ ConfigurationManagerSingleton
    
    Used to make ConfigurationManager a singleton via shared state
    """
    _shared_state = {}
    def __init__(self):
        self.__dict__ = self._shared_state

class ConfigurationManager(ConfigurationManagerSingleton):
    """ Configuration Manager

    General naming convention:

    category(s)
        category_name - string
        category_description - string
        category_val - dict
            item_name - string (dynamic)
            item_val - dict
                entry_name - string
                entry_val - string

        ----------- 4 fixed entry_name/entry_val pairs ----------------

                description_name - string (fixed - 'description')
                    description_val - string (dynamic)
                type_name - string (fixed - 'type')
                    type_val - string (dynamic - ('boolean', 'integer', 'string', 'IPv4', 'IPv6', 'X509 certificate', 'JSON'))
                default_name - string (fixed - 'default')
                    default_val - string (dynamic)
                value_name - string (fixed - 'value')
                    value_val - string (dynamic)
    """

    _storage = None
    _registered_interests = {}
    def __init__(self, storage=None):
        ConfigurationManagerSingleton.__init__(self)
        if self._storage is None:
            if not isinstance(storage, StorageClient):
                raise TypeError('Must be a valid Storage object')
            self._storage = storage

    async def _run_callbacks(self, category_name):
        callbacks = self._registered_interests.get(category_name)
        if callbacks is not None:
            for callback in callbacks:
                try:
                    cb = import_module(callback)
                except ImportError:
                    _logger.exception(
                        'Unable to import callback module %s for category_name %s', callback, category_name)
                    raise
                try:
                    await cb.run(category_name)
                except AttributeError:
                    _logger.exception(
                        'Unable to run %s.run(category_name) for category_name %s', callback, category_name)
                    raise

    async def _merge_category_vals(self, category_val_new, category_val_storage, keep_original_items):
        # preserve all value_vals from category_val_storage
        # use items in category_val_new not in category_val_storage
        # keep_original_items = FALSE ignore items in category_val_storage not in category_val_new
        # keep_original_items = TRUE keep items in category_val_storage not in category_val_new
        category_val_storage_copy = copy.deepcopy(category_val_storage)
        category_val_new_copy = copy.deepcopy(category_val_new)
        for item_name_new, item_val_new in category_val_new_copy.items():
            item_val_storage = category_val_storage_copy.get(item_name_new)
            if item_val_storage is not None:
                item_val_new['value'] = item_val_storage.get('value')
                category_val_storage_copy.pop(item_name_new)
        if keep_original_items:
            for item_name_storage, item_val_storage in category_val_storage_copy.items():
                category_val_new_copy[item_name_storage] = item_val_storage
        return category_val_new_copy

    async def _validate_category_val(self, category_val, set_value_val_from_default_val=True):
        require_entry_value = not set_value_val_from_default_val
        if type(category_val) is not dict:
            raise TypeError('category_val must be a dictionary')
        category_val_copy = copy.deepcopy(category_val)
        for item_name, item_val in category_val_copy.items():
            if type(item_name) is not str:
                raise TypeError('item_name must be a string')
            if type(item_val) is not dict:
                raise TypeError('item_value must be a dict for item_name {}'.format(item_name))
            expected_item_entries = {'description': 0, 'default': 0, 'type': 0}
            if require_entry_value:
                expected_item_entries['value'] = 0
            for entry_name, entry_val in item_val.items():
                if type(entry_name) is not str:
                    raise TypeError('entry_name must be a string for item_name {}'.format(item_name))
                if type(entry_val) is not str:
                    raise TypeError(
                        'entry_val must be a string for item_name {} and entry_name {}'.format(item_name, entry_name))
                num_entries = expected_item_entries.get(entry_name)
                if set_value_val_from_default_val and entry_name == 'value':
                    raise ValueError(
                        'Specifying value_name and value_val for item_name {} is not allowed if desired behavior is to use default_val as value_val'.format(
                            item_name))
                if num_entries is None:
                    raise ValueError('Unrecognized entry_name for item_name {}'.format(item_name))
                if num_entries > 0:
                    raise ValueError('Duplicate entry_name for item_name {}'.format(item_name))
                if entry_name == 'type':
                    if entry_val not in _valid_type_strings:
                        raise ValueError(
                            'Invalid entry_val for entry_name "type" for item_name {}. valid: {}'.format(item_name,
                                                                                                         _valid_type_strings))
                expected_item_entries[entry_name] = 1
            for needed_key, needed_value in expected_item_entries.items():
                if needed_value == 0:
                    raise ValueError('Missing entry_name {} for item_name {}'.format(needed_key, item_name))
            if set_value_val_from_default_val:
                item_val['value'] = item_val['default']
        return category_val_copy

    async def _create_new_category(self, category_name, category_val, category_description):
<<<<<<< HEAD
        audit = AuditLogger(self._storage)
        await audit.information('CONAD', { 'name' : category_name, 'category' : category_val })
        payload = PayloadBuilder().INSERT(key=category_name, description=category_description, value=category_val).payload()
        self._storage.insert_into_tbl("configuration", payload)
=======
        try:
            payload = PayloadBuilder().INSERT(key=category_name, description=category_description, value=category_val).payload()
            result = self._storage.insert_into_tbl("configuration", payload)
            response = result['response']
        except KeyError:
                raise ValueError(result['message'])
>>>>>>> 8c1037b4

    async def _read_all_category_names(self):
        # SELECT configuration.key, configuration.description, configuration.value, configuration.ts FROM configuration
        payload = PayloadBuilder().SELECT(("key", "description", "value", "ts")).payload()
        results = self._storage.query_tbl_with_payload('configuration', payload)

        category_info = []
        for row in results['rows']:
            category_info.append((row['key'], row['description']))
        return category_info

    async def _read_category_val(self, category_name):
        # SELECT configuration.key, configuration.description, configuration.value,
        # configuration.ts FROM configuration WHERE configuration.key = :key_1
        payload = PayloadBuilder().SELECT(("value"))\
            .WHERE(["key", "=", category_name]).payload()
        results = self._storage.query_tbl_with_payload('configuration', payload)
        for row in results['rows']:
            return row['value']

    async def _read_item_val(self, category_name, item_name):
        # SELECT configuration.value::json->'configuration' as value
        # FROM foglamp.configuration WHERE configuration.key='SENSORS'
        # TODO: FOGL-637, 640
        d = OrderedDict()
        property_dict = {"column": "value", "properties": [item_name]}
        json_column_dict = OrderedDict()
        json_column_dict['json'] = property_dict
        json_column_dict['alias'] = "value"
        d['return'] = [json_column_dict]
        d['where'] = {"column": "key", "condition": "=", "value": category_name}
        payload = json.dumps(d)
        results = self._storage.query_tbl_with_payload('configuration', payload)
        if len(results['rows']) == 0:
            return None

        return results['rows'][0]['value']

    async def _read_value_val(self, category_name, item_name):
        # SELECT configuration.value::json->'retainUnsent'->'value' as value
        # FROM foglamp.configuration WHERE configuration.key='PURGE_READ'
        # TODO: FOGL-637, 640
        d = OrderedDict()
        property_dict = {"column": "value", "properties": [item_name, "value"]}
        json_column_dict = OrderedDict()
        json_column_dict['json'] = property_dict
        json_column_dict['alias'] = "value"
        d['return'] = [json_column_dict]
        d['where'] = {"column": "key", "condition": "=", "value": category_name}
        payload = json.dumps(d)
        results = self._storage.query_tbl_with_payload('configuration', payload)
        if len(results['rows']) == 0:
            return None

        return results['rows'][0]['value']

    async def _update_value_val(self, category_name, item_name, new_value_val):
        old_value = await self._read_value_val(category_name, item_name)
        # UPDATE foglamp.configuration
        # SET value = jsonb_set(value, '{retainUnsent,value}', '"12"')
        # WHERE key='PURGE_READ'
        # TODO: FOGL-637, 640
        jsonb_prop_dict = {"column": "value", "path": [item_name, "value"], "value": new_value_val}
        d = OrderedDict()
        d['json_properties'] = [jsonb_prop_dict]
        d['where'] = {"column": "key", "condition": "=", "value": category_name}
        payload = json.dumps(d)
        self._storage.update_tbl("configuration", payload)
        audit = AuditLogger(self._storage)
        audit_details = { 'category' : category_name, 'item' : item_name, 'oldValue' : old_value, 'newValue': new_value_val }
        await audit.information('CONCH', audit_details)

    async def _update_category(self, category_name, category_val, category_description):
        try:
            payload = PayloadBuilder().SET(value=category_val, description=category_description).\
                WHERE(["key", "=", category_name]).payload()
            result = self._storage.update_tbl("configuration", payload)
            response = result['response']
        except KeyError:
            raise ValueError(result['message'])

    async def get_all_category_names(self):
        """Get all category names in the FogLAMP system

        Return Values:
        a list of tuples (string category_name, string category_description)
        None
        """
        try:
            return await self._read_all_category_names()
        except:
            _logger.exception(
                'Unable to read all category names')
            raise

    async def get_category_all_items(self, category_name):
        """Get a specified category's entire configuration (all items).

        Keyword Arguments:
        category_name -- name of the category (required)

        Return Values:
        a JSONB dictionary with all items of a category's configuration
        None
        """
        try:
            return await self._read_category_val(category_name)
        except:
            _logger.exception(
                'Unable to get all category names based on category_name %s', category_name)
            raise

    async def get_category_item(self, category_name, item_name):
        """Get a given item within a given category.

        Keyword Arguments:
        category_name -- name of the category (required)
        item_name -- name of the item within the category (required)

        Return Values:
        a JSONB dictionary with item's content
        None
        """
        try:
            return await self._read_item_val(category_name, item_name)
        except:
            _logger.exception(
                'Unable to get category item based on category_name %s and item_name %s', category_name, item_name)
            raise

    async def get_category_item_value_entry(self, category_name, item_name):
        """Get the "value" entry of a given item within a given category.

        Keyword Arguments:
        category_name -- name of the category (required)
        item_name -- name of the item within the category (required)

        Return Values:
        a string of the "value" entry
        None
        """
        try:
            return await self._read_value_val(category_name, item_name)
        except:
            _logger.exception(
                'Unable to get the "value" entry based on category_name %s and item_name %s', category_name,
                item_name)
            raise

    async def set_category_item_value_entry(self, category_name, item_name, new_value_entry):
        """Set the "value" entry of a given item within a given category.

        Keyword Arguments:
        category_name -- name of the category (required)
        item_name -- name of item within the category whose "value" entry needs to be changed (required)
        new_value_entry -- new value entry to replace old value entry

        Side Effects:
        An update to storage will not be issued if a new_value_entry is the same as the new_value_entry from storage.
        Registered callbacks will be invoked only if an update is issued.

        Exceptions Raised:
        ImportError if callback module does not exist for relevant callbacks
        AttributeError if callback module does not implement run(category_name) for relevant callbacks

        Return Values:
        None
        """
        try:
            # get storage_value_entry and compare against new_value_value, update if different
            storage_value_entry = await self._read_value_val(category_name, item_name)
            # check for category_name and item_name combination existence in storage
            if storage_value_entry is None:
                raise ValueError("No detail found for the category_name: {} and item_name: {}"
                                 .format(category_name, item_name))
            if storage_value_entry == new_value_entry:
                return
            await self._update_value_val(category_name, item_name, new_value_entry)
        except:
            _logger.exception(
                'Unable to set item value entry based on category_name %s and item_name %s and value_item_entry %s',
                category_name, item_name, new_value_entry)
            raise
        try:
            await self._run_callbacks(category_name)
        except:
            _logger.exception(
                'Unable to run callbacks for category_name %s', category_name)
            raise

    async def create_category(self, category_name, category_value, category_description='', keep_original_items=False):
        """Create a new category in the database.

        Keyword Arguments:
        category_name -- name of the category (required)
        category_json_schema -- JSONB object in dictionary form representing category's configuration values
                sample_category_json_schema = {
                    "item_name1": {
                        "description": "Port to listen on",
                        "default": "5432",
                        "type": "integer"
                    }
                    "port": {
                        "description": "Port to listen on",
                        "default": "5432",
                        "type": "integer"
                    },
                    "url": {
                        "description": "URL to accept data on",
                        "default": "sensor/reading-values",
                        "type": "string"
                    },
                    "certificate": {
                        "description": "X509 certificate used to identify ingress interface",
                        "default": "",
                        "type": "x509 certificate"
                    }
                }

        category_description -- description of the category (default='')
        keep_original_items -- keep items in storage's category_val that are not in the new category_val (removes side effect #3) (default=False)

        Return Values:
        None

        Side Effects:
        A "value" entry will be created for each item using the "Default" entry's specified value.
        If a category of this name already exists within the storage, the new category_val and the storage's category_val will be merged such that:
            1. preserve all "value" entries from the storage's category val
            2. use items in the new category_val that are not in the storage's category_val
            3. ignore items in storage's category_val that are not in the new category_val
        An update to storage will not be issued if a merged category_value is the same as the category_value from storage.
        Registered callbacks specific to the category_name will be invoked only if a new category is created or if a category is updated.

        Exceptions Raised:
        ValueError
        TypeError
        ImportError if callback module does not exist for relevant callbacks
        AttributeError if callback module does not implement run(category_name) for relevant callbacks

        Restrictions and Usage:
        A FogLAMP component calls this method to create one or more new configuration categories to store initial configuration.
        Only default values can be entered for and item's entries.
        A "value" entry specified for an item will raise an exception.
        """
        if not isinstance(category_name, str):
            raise TypeError('category_name must be a string')

        if not isinstance(category_description, str):
            raise TypeError('category_description must be a string')

        category_val_prepared = ''
        try:
            # validate new category_val, set "value" from default
            category_val_prepared = await self._validate_category_val(category_value, True)
            # check if category_name is already in storage
            category_val_storage = await self._read_category_val(category_name)
            if category_val_storage is None:
                await self._create_new_category(category_name, category_val_prepared, category_description)
            else:
                # validate category_val from storage, do not set "value" from default, reuse from storage value
                try:
                    category_val_storage = await self._validate_category_val(category_val_storage, False)
                # if validating category from storage fails, nothing to salvage from storage, use new completely
                except:
                    _logger.exception(
                        'category_value for category_name %s from storage is corrupted; using category_value without merge',
                        category_name)
                # if validating category from storage succeeds, merge new and storage
                else:
                    category_val_prepared = await self._merge_category_vals(category_val_prepared, category_val_storage, keep_original_items)
                    if json.dumps(category_val_prepared, sort_keys=True) == json.dumps(category_val_storage, sort_keys=True):
                        return
                await self._update_category(category_name, category_val_prepared, category_description)
        except:
            _logger.exception(
                'Unable to create new category based on category_name %s and category_description %s and category_json_schema %s',
                category_name, category_description, category_val_prepared)
            raise
        try:
            await self._run_callbacks(category_name)
        except:
            _logger.exception(
                'Unable to run callbacks for category_name %s', category_name)
            raise
        return None

    def register_interest(self, category_name, callback):
        """Registers an interest in any changes to the category_value associated with category_name

        Keyword Arguments:
        category_name -- name of the category_name of interest (required)
        callback -- module with implementation of async method run(category_name) to be called when change is made to category_value

        Return Values:
        None

        Side Effects:
        Registers an interest in any changes to the category_value of a given category_name.
        This interest is maintained in memory only, and not persisted in storage.

        Restrictions and Usage:
        A particular category_name may have multiple registered interests, aka multiple callbacks associated with a single category_name.
        One or more category_names may use the same callback when a change is made to the corresponding category_value.
        User must implement the callback code.
        For example, if a callback is 'foglamp.callback', then user must implement foglamp/callback.py module with method run(category_name).
        A callback is only called if the corresponding category_value is created or updated.
        A callback is not called if the corresponding category_description is updated.
        A change in configuration is not rolled back if callbacks fail.
        """
        if category_name is None:
            raise ValueError('Failed to register interest. category_name cannot be None')
        if callback is None:
            raise ValueError('Failed to register interest. callback cannot be None')
        if self._registered_interests.get(category_name) is None:
            self._registered_interests[category_name] = {callback}
        else:
            self._registered_interests[category_name].add(callback)

    def unregister_interest(self, category_name, callback):
        """Unregisters an interest in any changes to the category_value associated with category_name

        Keyword Arguments:
        category_name -- name of the category_name of interest (required)
        callback -- module with implementation of async method run(category_name) to be called when change is made to category_value

        Return Values:
        None

        Side Effects:
        Unregisters an interest in any changes to the category_value of a given category_name with the associated callback.
        This interest is maintained in memory only, and not persisted in storage.

        Restrictions and Usage:
        A particular category_name may have multiple registered interests, aka multiple callbacks associated with a single category_name.
        One or more category_names may use the same callback when a change is made to the corresponding category_value.
        """
        if category_name is None:
            raise ValueError('Failed to unregister interest. category_name cannot be None')
        if callback is None:
            raise ValueError('Failed to unregister interest. callback cannot be None')
        if self._registered_interests.get(category_name) is not None:
            if callback in self._registered_interests[category_name]:
                self._registered_interests[category_name].discard(callback)
                if len(self._registered_interests[category_name]) == 0:
                    del self._registered_interests[category_name]

# async def _main(storage_client):
# 
#     # lifecycle of a component's configuration
#     # start component
#     # 1. create a configuration that does not exist - use all default values
#     # 2. read the configuration back in (cache locally for reuse)
#     # update config while system is up
#     # 1. a user updates the "value" entry of an item to non-default value
#     #    (callback is not implemented to update/notify component once change to config is made)
#     # restart component
#     # 1. create/update a configuration that already exists (merge)
#     # 2. read the configuration back in (cache locally for reuse)
# 
#     """
#     # content of foglamp.callback.py
#     # example only - delete before merge to develop
# 
#     def run(category_name):
#         print('callback1 for category_name {}'.format(category_name))
#     """
# 
#     """
#     # content of foglamp.callback2.py
#     # example only - delete before merge to develop
# 
#     def run(category_name):
#         print('callback2 for category_name {}'.format(category_name))
#     """
#     cf = ConfigurationManager(storage_client)
# 
#     sample_json = {
#         "port": {
#             "description": "Port to listen on",
#             "default": "5683",
#             "type": "integer"
#         },
#         "url": {
#             "description": "URL to accept data on",
#             "default": "sensor/reading-values",
#             "type": "string"
#         },
#         "certificate": {
#             "description": "X509 certificate used to identify ingress interface",
#             "default": "47676565",
#             "type": "X509 certificate"
#         }
#     }
# 
#     print("test create_category")
#     # print(sample_json)
#     await cf.create_category('CATEG', sample_json, 'CATEG_DESCRIPTION')
#     #print(sample_json)
# 
#     print("test register category")
#     print(cf._registered_interests)
#     cf.register_interest('CATEG', 'foglamp.callback')
#     print(cf._registered_interests)
#     cf.register_interest('CATEG', 'foglamp.callback2')
#     print(cf._registered_interests)
# 
#     cf.register_interest('CATEG', 'foglamp.callback3')
#     print(cf._registered_interests)
#     cf.unregister_interest('CATEG', 'foglamp.callback3')
#     print(cf._registered_interests)
# 
#     print("register interest in None- throw ValueError")
#     try:
#         cf.register_interest(None, 'foglamp.callback2')
#     except ValueError as err:
#         print(err)
#     print(cf._registered_interests)
# 
# 
#     print("test get_all_category_names")
#     names_list = await cf.get_all_category_names()
#     for row in names_list:
#         # tuple
#         print(row)
# 
#     print("test get_category_all_items")
#     json = await cf.get_category_all_items('CATEG')
#     print(json)
#     print(type(json))
# 
#     print("test get_category_item")
#     json = await cf.get_category_item('CATEG', "url")
#     print(json)
#     print(type(json))
# 
#     print("test get_category_item_value")
#     string_result = await cf.get_category_item_value_entry('CATEG', "url")
#     print(string_result)
#     print(type(string_result))
# 
#     print("test create_category - same values - should be ignored")
#     # print(sample_json)
#     await cf.create_category('CATEG', sample_json, 'CATEG_DESCRIPTION')
#     # print(sample_json)
# 
#     sample_json = {
#         "url": {
#             "description": "URL to accept data on",
#             "default": "sensor/reading-values",
#             "type": "string"
#         },
#         "port": {
#             "description": "Port to listen on",
#             "default": "5683",
#             "type": "integer"
#         },
#         "certificate": {
#             "description": "X509 certificate used to identify ingress interface",
#             "default": "47676565",
#             "type": "X509 certificate"
#         }
#     }
# 
#     print("test create_category - same values different order- should be ignored")
#     print(sample_json)
#     await cf.create_category('CATEG', sample_json, 'CATEG_DESCRIPTION')
#     print(sample_json)
# 
#     print("test set_category_item_value_entry")
#     await cf.set_category_item_value_entry('CATEG', "url", "blablabla")
# 
#     print("test set_category_item_value_entry - same value, update should be ignored")
#     await cf.set_category_item_value_entry('CATEG', "url", "blablabla")
# 
#     print("test get_category_item_value")
#     string_result = await cf.get_category_item_value_entry('CATEG', "url")
#     print(string_result)
#     print(type(string_result))
# 
#     print("test create_category second run. add port2, add url2, keep certificate, drop old port and old url")
#     sample_json = {
#         "port2": {
#             "description": "Port to listen on",
#             "default": "5683",
#             "type": "integer"
#         },
#         "url2": {
#             "description": "URL to accept data on",
#             "default": "sensor/reading-values",
#             "type": "string"
#         },
#         "certificate": {
#             "description": "X509 certificate used to identify ingress interface",
#             "default": "47676565",
#             "type": "X509 certificate"
#         }
#     }
#     await cf.create_category('CATEG', sample_json, 'CATEG_DESCRIPTION')
# 
#     print("test get_all_items")
#     json = await cf.get_category_all_items('CATEG')
#     print(json)
#     print(type(json))
# 
#     print("test create_category third run(keep_original_items). add port2, add url2, keep certificate, drop old port and old url")
#     sample_json = {
#         "port3": {
#             "description": "Port to listen on",
#             "default": "5683",
#             "type": "integer"
#         },
#         "url3": {
#             "description": "URL to accept data on",
#             "default": "sensor/reading-values",
#             "type": "string"
#         },
#         "certificate": {
#             "description": "X509 certificate used to identify ingress interface",
#             "default": "47676565",
#             "type": "X509 certificate"
#         }
#     }
#     await cf.create_category('CATEG', sample_json, 'CATEG_DESCRIPTION', True)
# 
#     print("test get_all_items")
#     json = await cf.get_category_all_items('CATEG')
#     print(json)
#     print(type(json))
# 
# if __name__ == '__main__':
#     import asyncio
#     loop = asyncio.get_event_loop()
#     # storage client object
#     _storage = StorageClient(core_management_host="0.0.0.0", core_management_port=44511, svc=None)
#     loop.run_until_complete(_main(_storage))<|MERGE_RESOLUTION|>--- conflicted
+++ resolved
@@ -146,19 +146,14 @@
         return category_val_copy
 
     async def _create_new_category(self, category_name, category_val, category_description):
-<<<<<<< HEAD
-        audit = AuditLogger(self._storage)
-        await audit.information('CONAD', { 'name' : category_name, 'category' : category_val })
-        payload = PayloadBuilder().INSERT(key=category_name, description=category_description, value=category_val).payload()
-        self._storage.insert_into_tbl("configuration", payload)
-=======
-        try:
+        try:
+            audit = AuditLogger(self._storage)
+            await audit.information('CONAD', { 'name' : category_name, 'category' : category_val })
             payload = PayloadBuilder().INSERT(key=category_name, description=category_description, value=category_val).payload()
             result = self._storage.insert_into_tbl("configuration", payload)
             response = result['response']
         except KeyError:
                 raise ValueError(result['message'])
->>>>>>> 8c1037b4
 
     async def _read_all_category_names(self):
         # SELECT configuration.key, configuration.description, configuration.value, configuration.ts FROM configuration
