--- conflicted
+++ resolved
@@ -136,14 +136,11 @@
 	int				m_statsUpdateFails;
 	enum { STATS_BOTH, STATS_ASSET, STATS_SERVICE }
 					m_statisticsOption;
-<<<<<<< HEAD
 	unsigned int			m_highWater;
 	unsigned int			m_lowWater;
-=======
 	AssetTrackingTable		*m_deprecated;
 	time_t				m_deprecatedAgeOut;
 	time_t				m_deprecatedAgeOutStorage;
->>>>>>> d4084114
 };
 
 #endif