#!/bin/bash

##--------------------------------------------------------------------
## Copyright (c) 2017-2018 OSIsoft, LLC
##
## Licensed under the Apache License, Version 2.0 (the "License");
## you may not use this file except in compliance with the License.
## You may obtain a copy of the License at
##
##     http://www.apache.org/licenses/LICENSE-2.0
##
## Unless required by applicable law or agreed to in writing, software
## distributed under the License is distributed on an "AS IS" BASIS,
## WITHOUT WARRANTIES OR CONDITIONS OF ANY KIND, either express or implied.
## See the License for the specific language governing permissions and
## limitations under the License.
##--------------------------------------------------------------------

set -e
#set -x

#
# This is the startup script for fledge
#
USAGE="Usage: `basename ${0}` <-h> <-u username> <-p password> <-c certificate> {start|start --safe-mode|stop|status|reset|purge|kill|healthcheck|help|version}"

# Check FLEDGE_ROOT
if [ -z ${FLEDGE_ROOT+x} ]; then
    # Set FLEDGE_ROOT as the default directory
    FLEDGE_ROOT="/usr/local/fledge"
    export FLEDGE_ROOT
fi

# Check if the default directory exists
if [[ ! -d "${FLEDGE_ROOT}" ]]; then
    logger -p local0.err -t "fledge.script.fledge" "Fledge cannot be executed: ${FLEDGE_ROOT} is not a valid directory."
    echo "Fledge cannot be executed: ${FLEDGE_ROOT} is not a valid directory."
    echo "Create the enviroment variable FLEDGE_ROOT before using Fledge."
    echo "Specify the base directory for Fledge and set the variable with:"
    echo "export FLEDGE_ROOT=<basedir>"
    exit 1
fi

if [[ ! -e  "${FLEDGE_ROOT}/scripts/common/get_platform.sh" ]]; then

	msg_text="ERROR: Fledge not properly installed in the dir :${FLEDGE_ROOT}:"
	echo $msg_text
	logger -p local0.err $msg_text

	exit 1
fi

# Include common code
source "${FLEDGE_ROOT}/scripts/common/get_platform.sh"

PLATFORM=`get_platform`
IS_RHEL=`echo $PLATFORM | egrep '(Red Hat|CentOS)' || echo ""`
os_version=`(grep -o '^VERSION_ID=.*' /etc/os-release | cut -f2 -d\" | sed 's/"//g')`

if [[ "$IS_RHEL" != "" ]]
then
	# platform RedHat/Centos
	if [[ "$os_version" == *"7"* ]]
	then
		# To avoid to stop the execution for any internal error of scl_source
		set +e

		source scl_source enable rh-python36
		status=$?

		if [[ "$status" != "0" ]]
		then
			msg_text="ERROR: Fledge cannot enable the rh-python36 environment in RedHat/CentOS platform."
			logger -p local0.err $msg_text
			echo $msg_text
			exit 1
		fi

		#
		# Enables the RedHat Postgres environment if available
		#
		rhpg_package="rh-postgresql13"
		source scl_source enable ${rhpg_package} > /dev/null
		status=$?

		if [[ "$status" == "0" ]]
		then
			pg_isready_check=$(command -v pg_isready)
			status=$?

			if [[ "$status" == "0" ]]
			then
				rhpg_path=${pg_isready_check/\/bin\/pg_isready/}

				export LD_LIBRARY_PATH=${LD_LIBRARY_PATH}:${rhpg_path}/lib64

				msg_text="INFO: Fledge enabled ${rhpg_package} using the path ${rhpg_path}."
				logger -p local0.info $msg_text
			else
				msg_text="ERROR: Fledge cannot use the ${rhpg_package} environment, the package is installed/available but not the pg_isready command."
				logger -p local0.err $msg_text
				echo $msg_text
			fi
		fi

		set -e
	fi
else
	# platform Debian/Ubuntu
	:
fi

# Check/set LD_LIBRARY_PATH
libPathSet=0
libdir=${FLEDGE_ROOT}/lib; [ -d ${libdir} ] && LD_LIBRARY_PATH=$(echo $LD_LIBRARY_PATH | sed "s|${libdir}||g") && export LD_LIBRARY_PATH=${libdir}:${LD_LIBRARY_PATH} && libPathSet=1
libdir=${FLEDGE_ROOT}/cmake_build/C/lib; [ -d ${libdir} ] && LD_LIBRARY_PATH=$(echo $LD_LIBRARY_PATH | sed "s|${libdir}||g") && export LD_LIBRARY_PATH=${libdir}:${LD_LIBRARY_PATH} && libPathSet=1
[ "$libPathSet" -eq "0" ] && echo "Unable to set/update LD_LIBRARY_PATH to include path of Fledge shared libraries: check whether ${FLEDGE_ROOT}/lib or ${FLEDGE_ROOT}/cmake_build/C/lib exists" && exit 1
# RHEL stores some libraries under /usr/local/lib64
export LD_LIBRARY_PATH=${LD_LIBRARY_PATH}:/usr/local/lib:/usr/local/lib64

##########
## INCLUDE SECTION
##########
. $FLEDGE_ROOT/scripts/common/write_log.sh


## Check the Storage management script
check_storage_management_script() {

  if [[ ! -e "$FLEDGE_ROOT/scripts/storage" ]]; then
      fledge_log "info" "Fledge cannot ${1}." "all" "pretty"
      fledge_log "err" "Fledge Storage Plugin script not found." "all" "pretty"
      exit 1
  fi

}

## Logger wrapper
fledge_log() {
    write_log "" "script.fledge" "$1" "$2" "$3" "$4"
}


## Fledge Reset
## Reset means that the database is removed and all the data will be lost!
fledge_reset() {

  # Check the storage management script
  check_storage_management_script "be reset"

  # We could have made it easier here, we will improve it later.
  # For now, check the status of faoglamp, since the server must be down
  result=`fledge_status "silent"`

  if [[ $result != "2" ]]; then
      fledge_log "info" "Fledge appears to be running and it cannot be reset. Stop Fledge first." "all" "pretty"
    exit 0
  fi

  # Execute the Storage Plugin Script
  # NOTE: this script prepares the storage,
  #       but it does not start the microservice
  source "$FLEDGE_ROOT/scripts/storage" reset

  # Remove user data: scripts
  rm -rf "$FLEDGE_DATA/scripts"
  echo "Removed user data from $FLEDGE_DATA/scripts"
  # Remove user data: logs
  rm -rf ${FLEDGE_DATA}/logs/*
  echo "Removed user data from $FLEDGE_DATA/logs"
  # Remove user data: var
  if [[ -d "$FLEDGE_DATA/var" ]]; then
    find "$FLEDGE_DATA/var" -depth -type f -exec rm {} \;
    echo "Removed user data from $FLEDGE_DATA/var"
  fi
  # Remove user data: extras, with one exclusion
  find "$FLEDGE_DATA/extras" -depth -type f -not -name fogbench_sensor_coap.template.json -exec rm {} \;
  echo "Removed user data from $FLEDGE_DATA/extras"
  # Remove user etc/kerberos: extras, with one exclusion
  if [[ -d "$FLEDGE_DATA/etc/kerberos" ]]; then
    find "$FLEDGE_DATA/etc/kerberos" -depth -type f -not -name "README.rst" -exec rm {} \;
  fi
  # Remove user etc/certs: extras, with exclusions
  find "$FLEDGE_DATA/etc/certs" -depth -type f -not -name user.* -not -name fledge.* -not -name ca.* -not -name admin.* -exec rm {} \;
  # Remove user etc/ files: extras, with one exclusion
  find "$FLEDGE_DATA/etc/" -maxdepth 1 -type f -not -name storage.json -exec rm {} \;
  echo "Removed user data from $FLEDGE_DATA/etc"
  # Remove core.err file
  rm -f "$FLEDGE_DATA/core.err"
  echo "Removed core.err from $FLEDGE_DATA"
  # Remove backup, snapshots, support and CSV files
  rm -rf "$FLEDGE_DATA/snapshots"
  echo "Removed user data from $FLEDGE_DATA/snapshots"
  rm -rf "$FLEDGE_DATA/backup"
  echo "Removed user data from $FLEDGE_DATA/backup"
  rm -rf "$FLEDGE_DATA/support"
  echo "Removed user data from $FLEDGE_DATA/support"
  find "$FLEDGE_DATA" -depth -type f -name *.csv -exec rm {} \;
  echo "Removed user CSV files from $FLEDGE_DATA"
}


## Fledge Start
fledge_start() {

    # Remove any token cache left over from a previous execution
    rm -f ~/.fledge_token

    # Check the storage management script
    check_storage_management_script "start"

    # Check the Python environment
    if ! [[ -x "$(command -v python3)" ]]; then
        fledge_log "err" "Python interpreter not found, Fledge cannot start." "all" "pretty"
        exit 1
    fi

    # Execute the Storage Plugin Script
    # NOTE: this script prepares the storage,
    #       but it does not start the microservice
    # Pass FLEDGE_SCHEMA to 'storage' script
    source "$FLEDGE_ROOT/scripts/storage" start ${FLEDGE_SCHEMA}

    result=`fledge_status "silent"`
    case "$result" in

        "0")
            #Fledge already running
            fledge_log "info" "Fledge is already running." "all" "pretty"
            ;;

        "1")
            #Fledge already running - starting
            fledge_log "info" "Fledge is already starting." "all" "pretty"
            ;;

        "2")
            #Fledge not running
            if [[ "$SAFE_MODE" == "safe-mode" ]]; then
                echo -n "Starting Fledge v${FLEDGE_VERSION} in safe mode."
            else
                echo -n "Starting Fledge v${FLEDGE_VERSION}."
            fi
            PYTHONPATH=${FLEDGE_ROOT}/python
            export PYTHONPATH
            if [[ ! -e "$PYTHONPATH/fledge/services/core/__main__.py" ]]; then
                fledge_log "err" "Fledge core not found." "all" "pretty"
                exit 1
            fi

            python3 -m fledge.services.core "$SAFE_MODE" > /dev/null 2> "$FLEDGE_DATA/core.err" & disown

            attempts=60
            while [[ $attempts -gt 0 ]]; do
                sleep 1
                new_attempt=`fledge_status "silent"`
                case "$new_attempt" in

                  "0")  # Started
                    echo
                    fledge_log "info" "Fledge started." "all" "pretty"
                    attempts=0
                    break
                    ;;

                  "1")  # Starting
                    attempts=$((attempts - 1))
                    # Check the status of the attempts - is the time over?
                    if [[ attempts -gt 0 ]]; then

                      # Print an extra dot
                      echo -n "."

                    else

                      # Time is over - exit with error
                      fledge_log "err" "Fledge cannot start." "all" "pretty"
                      fledge_log "err" "Number of attempts exceeded: Fledge may be in an inconsistent state." "all" "pretty"
                      exit 1

                    fi
                    ;;

                  "2")  # Not running
                    fledge_log "err" "Fledge cannot start." "all" "pretty"
                    fledge_log "err" "Check ${FLEDGE_DATA}/core.err for more information." "outonly" "pretty"
                    exit 1
                    ;;

                  *)
                    echo "Result X${new_attempt}X"
                    ;;
                esac
            done
            ;;

        *)
            fledge_log "err" "Unknown return status, $result." "all"
            exit 1
            ;;
    esac

}

## Fledge Stop
#
fledge_stop() {

  result=`fledge_status "silent"`

  if [[ $result = "2" ]]; then
      fledge_log "info" "It looks like Fledge is not running." "all" "pretty"
    exit 0
  fi

  result=`curl -k -s -X PUT ${REST_API_URL}/fledge/shutdown`

  if [[ "${result}" == "401"* ]]; then
    token=`fledge_authenticate`
    if [[ "${token}" =~ "failed" ]]; then
        fledge_log "info" "Failed authentication when attempting to stop fledge." "all" "pretty"
        echo "Authentication failed."
	exit 0
    fi
    result=`curl -k -s -H "authorization: $token" -X PUT ${REST_API_URL}/fledge/shutdown`
  fi

  if [[ "${result}" =~ "Fledge shutdown has been scheduled" ]]; then
    echo -n "Stopping Fledge."
  fi

  # Remove any token cache left over from a previous execution
  rm -f ~/.fledge_token

  attempts=60

  while [[ $attempts -gt 0 ]]; do
    sleep 1
    new_attempt=`fledge_status "silent"`
    case "$new_attempt" in

      0|1 )  # Still running

        attempts=$((attempts - 1))

        # Check the status of the attempts - is the time over?
        if [[ attempts -gt 0 ]]; then

          # Print an extra dot
          echo -n "."

        else

          # Time is over - exit with error
          fledge_log "err" "Fledge cannot be stopped." "all" "pretty"
          fledge_log "err" "Number of attempts exceeded: Fledge may be in an inconsistent state." "all" "pretty"
          exit 1

        fi
        ;;

      2 )  # Not running

        echo
        fledge_log "info" "Fledge stopped." "all" "pretty"
        attempts=0
        break
        ;;

      * ) # Unknown status
        fledge_log "err" "Unknown status, $new_attempt." "all"
        exit 1
        ;;

    esac
  done

}

## Fledge Kill
#
# We know this is not the best way to stop Fledge, but for the moment this is all we have got
#
fledge_kill() {

    # Check the storage management script
    if [[ ! -e "$FLEDGE_ROOT/scripts/storage" ]]; then
        fledge_log "info" "Fledge cannot be killed." "all" "pretty"
        fledge_log "err" "Fledge Storage Plugin script not found." "all" "pretty"
        exit 1
    fi

    # Kills the python processes
    list_to_kill=`ps -ef | grep 'python3 -m fledge' | grep -v 'grep' | grep -v 'backup_restore' | awk '{print $2}'`
    if [[ "${list_to_kill}" != "" ]]
    then
        echo ${list_to_kill} | xargs kill -9
    fi

    # Kill the services processes
    list_to_kill=`ps -ef | grep 'fledge.services' | grep -v 'grep' | awk '{print $2}'`
    if [[ "${list_to_kill}" != "" ]]
    then
        echo ${list_to_kill} | xargs kill -9
    fi

    # Kill Fledge tasks - parent tasks
    list_to_kill=`ps -ef | grep '/bin/sh tasks' | grep -v 'grep' | awk '{print $2}'`
    if [[ "${list_to_kill}" != "" ]]
    then
        echo ${list_to_kill} | xargs kill -9
    fi

    # Kill Fledge tasks - child tasks
    # TODO: improve the mechanism for the recognition of the C tasks
    list_to_kill=`ps -ef | grep './tasks' | grep -v 'grep' | awk '{print $2}'`
    if [[ "${list_to_kill}" != "" ]]
    then
        echo ${list_to_kill} | xargs kill -9
    fi

    # Kill the shell script processes
    list_to_kill=`ps -ef | grep '/bin/sh services' | grep -v 'grep' | awk '{print $2}'`
    if [[ "${list_to_kill}" != "" ]]
    then
        echo ${list_to_kill} | xargs kill -9
    fi

    # Execute the Storage Plugin script
    # NOTE: This script does not stop the microservice,
    #       it deals with the database engine.
    source "$FLEDGE_ROOT/scripts/storage" stop

    fledge_log "info" "Fledge killed." "all" "pretty"

}


fledge_authenticate() {

    if [[ -f ~/.fledge_token ]]; then
	cat ~/.fledge_token
	exit 0
    fi
    fd=0
<<<<<<< HEAD
    if [[ -t "$fd" ]]; then
	# We have an interactive shell
        if [ -z ${FLUSERNAME+x} ]; then
	    read -p "Username: " FLUSERNAME
	fi
        if [ -z ${PASSWORD+x} ]; then
	    read -s -p "Password: " PASSWORD
	    /bin/echo > /dev/tty
=======
    if [[ -z ${CERT+x} ]]; then
	if [[ -t "$fd" ]]; then
	    # We have an interactive shell
	    if [ -z ${USERNAME+x} ]; then
		read -p "Username: " USERNAME
	    fi
	    if [ -z ${PASSWORD+x} ]; then
		read -s -p "Password: " PASSWORD
		/bin/echo > /dev/tty
	    fi
>>>>>>> 04c2098a
	fi
    fi

    # Get/Updates the rest API URL
    get_rest_api_url
<<<<<<< HEAD
    payload='{ "username" : "'${FLUSERNAME}'", "password" : "'${PASSWORD}'" }'
    result=`curl -X POST -k -s ${REST_API_URL}/fledge/login -d"$payload" || true`
=======
    if [[ -f ${CERT} ]]; then
    	result=`curl -T ${CERT} -X POST -k -s ${REST_API_URL}/fledge/login --insecure`
    else
    	payload='{ "username" : "'${USERNAME}'", "password" : "'${PASSWORD}'" }'
    	result=`curl -X POST -k -s ${REST_API_URL}/fledge/login -d"$payload" || true`
    fi
>>>>>>> 04c2098a
    if [[ ! "$result" =~ "Logged in successfully" ]]; then
	echo "failed"
    else
    	token=`echo ${result} | tr -d ' ' | grep -o '"token".*' | cut -d":" -f2 | cut -d"," -f1 | sed -e 's/"//g' -e 's/}//'`
	echo $token >~/.fledge_token
	echo $token
    fi
}



## Fledge status
#  NOTE: this command works only with the default REST API Port
#
# Echo Output:
# 0 - Fledge core is running
# 1 - Fledge core is starting
# 2 - Fledge core is not running
#
fledge_status() {

    # Get/Updates the rest API URL
    get_rest_api_url
    result=`curl -k -s ${REST_API_URL}/fledge/ping || true`

    if [[ "${result}" == "401"* ]]; then
      token=`fledge_authenticate`
      if [[ "${token}" =~ "failed" ]]; then
          fledge_log "info" "Failed authentication when attempting to get fledge status." "all" "pretty"
          echo "Authentication failed."
          exit -1
      fi
      result=`curl -H "authorization: $token" -k -s ${REST_API_URL}/fledge/ping || true`
    fi

    case "$result" in

        *uptime*)
            if [[ "$1" == "silent" ]]; then
                echo "0"
            else

                uptime_sec=`echo ${result} | tr -d ' ' | grep -o '"uptime".*' | cut -d":" -f2 | cut -d"," -f1`
                record_read=`echo ${result} | tr -d ' ' | grep -o '"dataRead".*' | cut -d":" -f2 | cut -d"," -f1 | sed -e 's/}//g'`
                record_sent=`echo ${result} | tr -d ' ' | grep -o '"dataSent".*' | cut -d":" -f2 | cut -d"," -f1 | sed -e 's/}//g'`
                record_purged=`echo ${result} | tr -d ' ' | grep -o '"dataPurged".*' | cut -d":" -f2 | cut -d"," -f1 | sed -e 's/}//g'`
                auth_opt=`echo ${result} | tr -d ' ' | grep -o '"authenticationOptional".*' | cut -d":" -f2 | cut -d"," -f1 | sed -e 's/}//g'`
                safe_mode=`echo ${result} | tr -d ' ' | grep -o '"safeMode".*' | cut -d":" -f2 | cut -d"," -f1 | sed -e 's/}//g'`
                if [[ "${auth_opt}" == "true" ]]; then
                  req_auth="does not require"
                else
                  req_auth="requires"
                fi

                if [[ "${safe_mode}" == "true" ]]; then
                  safe_mode=" in safe mode"
                else
                  safe_mode=""
                fi

                fledge_log "info" "Fledge v${FLEDGE_VERSION} running${safe_mode}." "outonly" "pretty"
                fledge_log "info" "Fledge Uptime:  ${uptime_sec} seconds." "outonly" "pretty"
                fledge_log "info" "Fledge records: ${record_read} read, ${record_sent} sent, ${record_purged} purged." "outonly" "pretty"

                fledge_log "info" "Fledge ${req_auth} authentication." "outonly" "pretty"

                # Show Services
                fledge_log "info" "=== Fledge services:" "outonly" "pretty"
                fledge_log "info" "fledge.services.core" "outonly" "pretty"
                ps -ef | grep "fledge.services.storage" | grep -v 'grep' | grep -v awk | awk '{print "fledge.services.storage " $9 " " $10}' || true
                ps -ef | grep "fledge.services.south " |grep -v python3| grep -v 'grep' | grep -v awk | awk '{printf "fledge.services.south "; for(i=9;i<=NF;++i) printf $i FS; printf "\n"}' | sed -e 's/--token.*--name/--name/g' || true
                ps -ef | grep "fledge.services.north " |grep -v python3| grep -v 'grep' | grep -v awk | awk '{printf "fledge.services.north "; for(i=9;i<=NF;++i) printf $i FS; printf "\n"}' | sed -e 's/--token.*--name/--name/g' || true
                ps -ef | grep "fledge.services.notification" |grep -v python3| grep -v 'grep' | grep -v awk | awk '{printf "fledge.services.notification "; for(i=9;i<=NF;++i) printf $i FS; printf "\n"}' | sed -e 's/--token.*--name/--name/g' || true
                ps -ef | grep "fledge.services.dispatcher" |grep -v python3| grep -v 'grep' | grep -v awk | awk '{printf "fledge.services.dispatcher "; for(i=9;i<=NF;++i) printf $i FS; printf "\n"}' | sed -e 's/--token.*--name/--name/g' || true
                ps -ef | grep "fledge.services.bucket" |grep -v python3| grep -v 'grep' | grep -v awk | awk '{printf "fledge.services.bucket "; for(i=9;i<=NF;++i) printf $i FS; printf "\n"}' | sed -e 's/--token.*--name/--name/g' || true
                ps -ef | grep "fledge.services.pipeline " |grep -v python3| grep -v 'grep' | grep -v awk | awk '{printf "fledge.services.pipeline "; for(i=9;i<=NF;++i) printf $i FS; printf "\n"}' | sed -e 's/--token.*--name/--name/g' || true
                # Show Python services (except core)
                ps -ef | grep -o 'python3 -m fledge.services.*' | grep -o 'fledge.services.*' | grep -v 'fledge.services.core' | grep -v 'fledge.services\.\*' | sed -e 's/--token.*--name/--name/g' || true

                # Show Tasks
                fledge_log "info" "=== Fledge tasks:" "outonly" "pretty"
                ps -ef | grep -v 'cpulimit*' | grep -o 'python3 -m fledge.tasks.*' | grep -o 'fledge.tasks.*' | grep -v 'fledge.tasks\.\*' || true

                # Show Tasks in C code
                for task_name in `ls ${FLEDGE_ROOT}/tasks`
                do
                    ps -ef | grep "./tasks/$task_name" | grep -v python3 | grep -v grep | grep -v awk | awk  '{printf "tasks/'$task_name' " ; for(i=9;i<=NF;++i) printf $i FS; printf "\n"}' || true
                done
            fi
            ;;
        *)
            if [[ `pgrep -c -f 'python3.*-m.*fledge.services.core'` -ne 0 ]]; then
                if [[ "$1" == "silent" ]]; then
                    echo "1"
                else
                    fledge_log "info" "Fledge starting." "outonly" "pretty"
                fi
            else
                if [[ "$1" == "silent" ]]; then
                    echo "2"
                else
                    fledge_log "info" "Fledge not running." "outonly" "pretty"
                fi
            fi
            ;;
    esac
}


##
## Print Fledge Version
##
fledge_print_version() {
    echo "Fledge version ${FLEDGE_VERSION}, DB schema version ${FLEDGE_SCHEMA}"
}


##
## Get Fledge version from VERSION file
##
get_fledge_version() {
    FLEDGE_VERSION_FILE="${FLEDGE_ROOT}/VERSION"
    FLEDGE_VERSION=`cat ${FLEDGE_VERSION_FILE} | tr -d ' ' | grep -i "FLEDGE_VERSION=" | sed -e 's/\(.*\)=\(.*\)/\2/g'`
    FLEDGE_SCHEMA=`cat ${FLEDGE_VERSION_FILE} | tr -d ' ' | grep -i "FLEDGE_SCHEMA=" | sed -e 's/\(.*\)=\(.*\)/\2/g'`

    if [ ! "${FLEDGE_VERSION}" ]; then
        echo "Error FLEDGE_VERSION is not set, check [${FLEDGE_VERSION_FILE}]. Exiting."
        return  1
    fi
    if [ ! "${FLEDGE_SCHEMA}" ]; then
        echo "Error FLEDGE_SCHEMA is not set, check [${FLEDGE_VERSION_FILE}]. Exiting."
        return 1
    fi
}


##
## Get Fledge rest API URL
##
get_rest_api_url() {
    pid_file=${FLEDGE_DATA}/var/run/fledge.core.pid
    export PYTHONPATH=${FLEDGE_ROOT}

    # Check whether pid_file exists and its contents are not empty
    if [[ -s ${pid_file} ]]; then
        REST_API_URL=$(cat ${pid_file} | python3 -m scripts.common.json_parse  get_rest_api_url_from_pid)
    fi

    # Sets a default value if it not possible to determine the proper value using the pid file
    if [ ! "${REST_API_URL}" ]; then
        export REST_API_URL="http://localhost:8081"
    fi
}


##
## Fledge Script Help
##
fledge_help() {

    echo "${USAGE}
Fledge v${FLEDGE_VERSION} admin script
The script is used to start Fledge
Flags:
 -u username       - The username to use for authentication
 -p password       - The password to use for authentication
 -c certificate    - The certificate file to use for authenticaton
 -h                - Print this help text
Arguments:
 start             - Start Fledge core (core will start other services)
 start --safe-mode - Start in safe mode (only core and storage services will be started)
 stop              - Stop all Fledge services and processes
 kill              - Kill all Fledge services and processes
 status            - Show the status for the Fledge services
 healthcheck       - Perform a number of checks on the health of the system, Fledge must be running
 reset             - Restore Fledge factory settings
                     WARNING! This command will destroy all your data!
 purge             - Purge all readings data and non-configuration data.
                     WARNING! This command will destroy all data in affected tables!
 version           - Print Fledge version
 help              - This text"
}

# Purge readings data and non configuration data
fledge_purge() {
    result=`fledge_status "silent"`
    if [[ $result != "2" ]]; then
        fledge_log "info" "Fledge appears to be running and purge data cannot be done. Stop Fledge first." "all" "pretty"
        exit 0
    fi

    # Purge data
    source "$FLEDGE_ROOT/scripts/storage" purge
}

# Perform a healthcheck on the Fledge instance
fledge_healthcheck() {

	result=`fledge_status "silent"`
	if [[ $result != "0" ]]; then
		fledge_log "info" "Fledge appears not to be running, healthcheck should be performed on a running system . Start Fledge first." "all" "pretty"
		exit 0
	fi

	echo Fledge Healthcheck
	echo ==================
	echo

	auth="optional"
	result=`curl -k -s ${REST_API_URL}/fledge/health/logging`

	if [[ "${result}" == "401"* ]]; then
		token=`fledge_authenticate`
		if [[ "${token}" =~ "failed" ]]; then
			fledge_log "info" "Failed authentication when attempting to run fledge healthcheck." "all" "pretty"
			echo "Authentication failed."
			exit 0
		fi
		result=`curl -k -s -H "authorization: $token" ${REST_API_URL}/fledge/health/logging`
		auth="required"
	fi

	a=`echo $result | python3 -m scripts.common.loglevel info`
	if [[ "$a" != "" ]]; then
		echo The following services have a logging level set to info:
	        for i in $a; do
			echo $i | sed -e s/\"//g -e 's/^/    /'
		done
		echo This is probably too high and may result in large log files
		echo
	fi

	a=`echo $result | python3 -m scripts.common.loglevel debug`
	if [[ "$a" != "" ]]; then
		echo The following services have a logging level set to debug:
	        for i in $a; do
			echo $i | sed -e s/\"//g -e 's/^/    /'
		done
		echo This is probably too high and may result in large log files
		echo
	fi

	a=`echo $result | python3 -m scripts.common.disk_usage 80`
	if [[ "$a" != "" ]]; then
		echo The disk space in the logging directory is low, $a%
		echo
	fi

	if [[ "${auth}" == "required" ]]; then
		result=`curl -k -s -H "authorization: $token" ${REST_API_URL}/fledge/health/storage`
	else
		result=`curl -s ${REST_API_URL}/fledge/health/storage`
	fi
	a=`echo $result | python3 -m scripts.common.disk_usage 80`
	if [[ "$a" != "" ]]; then
		echo The disk space in the storage directory is low, $a%
		echo
	fi

	# the && touch is a trick to defeat the fact we have done a set -e
	service rsyslog status >/dev/null && touch /dev/null
	status=$?
	if [ $status -ne 0 ]; then
		echo The rsyslog service does not appear to be running on the machine
		echo No log entries will be seen on this machine, plesse restart the Linux service.
		echo
	fi

	month=`date +%Y-%m-%d`
	if [[ "${auth}" == "required" ]]; then
		result=`curl -k -s -H "authorization: $token" ${REST_API_URL}/fledge/audit?source=SRVFL`
	else
		result=`curl -s ${REST_API_URL}/fledge/audit?source=SRVFL`
	fi
	tmpname=/tmp/fledge.$$
	echo $result | python3 -m scripts.common.audittime $month | sort | uniq -c >$tmpname
	if [[ -s $tmpname ]]; then
		echo Some services have failed at least once today
		echo "No. Failures  |  Service"
		echo "--------------+--------------------"
		sed -E 's/([0-9]) /      \1 | /' $tmpname
		echo
	fi
	rm $tmpname

	echo Service State
	issue=none
	if [[ "${auth}" == "required" ]]; then
		result=`curl -k -s -H "authorization: $token" ${REST_API_URL}/fledge/service`
	else
		result=`curl -s ${REST_API_URL}/fledge/service`
	fi
	a=`echo $result | python3 -m scripts.common.service_status unresponsive`
	if [[ "$a" != "" ]]; then
		echo The following services are unresponsive:
	        for i in $a; do
			echo $i | sed -e s/\"//g -e 's/^/    /'
		done
		issue="some"
	fi
	a=`echo $result | python3 -m scripts.common.service_status failed`
	if [[ "$a" != "" ]]; then
		echo The following services have failed:
	        for i in $a; do
			echo $i | sed -e s/\"//g -e 's/^/    /'
		done
		issue="some"
	fi
	a=`echo $result | python3 -m scripts.common.service_status shutdown`
	if [[ "$a" != "" ]]; then
		echo The following services are shutdown:
	        for i in $a; do
			echo $i | sed -e s/\"//g -e 's/^/    /'
		done
		issue="some"
	fi
	if [[ "$issue" == "none" ]]; then
		echo All services are running
	fi
	echo

	echo Healthcheck completed
}

extract_credentials() {
	file=$1
	# if $file is mode 0600 then fetch username and password
	# from it if they are not already set
	perm=`stat -c %A "$file"`
	if [ "$perm" == "-rw-------" ]; then
		. "$file"
		if [ ! -z ${FLEDGE_USER+x} ]; then
			FLUSERNAME=$FLEDGE_USER
		fi
		if [ ! -z ${FLEDGE_PASSWORD+x} ]; then
			PASSWORD=$FLEDGE_PASSWORD
		fi
		if [ ! -z ${FLEDGE_CERT+x} ]; then
			CERT=$FLEDGE_CERT
		fi
	fi
}

### Main Logic ###

# Set FLEDGE_DATA if it does not exist
if [ -z ${FLEDGE_DATA+x} ]; then
    FLEDGE_DATA="${FLEDGE_ROOT}/data"
    export FLEDGE_DATA
fi

# Check if $FLEDGE_DATA exists and is a directory
if [[ ! -d ${FLEDGE_DATA} ]]; then
    fledge_log "err" "Fledge cannot be executed: ${FLEDGE_DATA} is not a valid directory." "all" "pretty"
    exit 1
fi

# Check if curl is present
if [[ ! `command -v curl` ]]; then
    fledge_log "err" "Missing dependency: curl." "all" "pretty"
    fledge_log "info" "Install curl and run Fledge again." "outonly" "pretty"
    exit 1
fi

# Get Fledge version
get_fledge_version

# Get Fledge rest API URL
get_rest_api_url

# Call getopt to get any command line options for username and password
while getopts "u:p:c:h" option; do
    case "$option" in
    u)
        FLUSERNAME=${OPTARG}
        ;;
    p)
        PASSWORD=${OPTARG}
        ;;
    c)
        CERT=${OPTARG}
        ;;
    h)
	fledge_help
	exit 0
	;;
    ?)
        echo Invalid option -${OPTARG}
	exit 1
	;;
    esac
done
shift $((OPTIND-1))

if [ -z ${FLUSERNAME+x} ]; then
	# If username is not set on the command line use environment variable if set
	if [ ! -z ${FLEDGE_USER+x} ]; then
		FLUSERNAME=$FLEDGE_USER
	fi
fi

if [ -z ${PASSWORD+x} ]; then
	# If password is not set on the command line use environment variable if set
	if [ ! -z ${FLEDGE_PASSWORD+x} ]; then
		PASSWORD=$FLEDGE_PASSWORD
	fi
fi
if [ -z ${CERT+x} ]; then
	# If certificate is not set on the command line use environment variable if set
	if [ ! -z ${FLEDGE_CERT+x} ]; then
		CERT=$FLEDGE_CERT
	fi
fi

if [ -f ~/.fledge ] ; then
	extract_credentials ~/.fledge
fi

if [ -d ~/.fledge ] && [ -f ~/.fledge/auth ] ; then
	extract_credentials ~/.fledge/auth
fi

SAFE_MODE=''
# Handle commands
case "$1" in
    reset)
        fledge_reset
        ;;
    start)
        if [ ! -z "$2" ]; then
            if [ $2 = "--safe-mode" ]; then
               SAFE_MODE='safe-mode'
            else
               echo "An invalid option has been entered: $2. Use --safe-mode"
               exit 1
            fi
        fi
        fledge_start
        ;;
    stop)
        fledge_stop
        ;;
    kill)
        fledge_kill
        ;;
    status)
        fledge_status
        ;;
    version)
        fledge_print_version
        ;;
    purge)
        fledge_purge
        ;;
    healthcheck)
        fledge_healthcheck
        ;;
    help)
        fledge_help
        ;;
    *)
        echo "${USAGE}"
        exit 1
esac

rm -f ~/.fledge_token
exit $?<|MERGE_RESOLUTION|>--- conflicted
+++ resolved
@@ -443,43 +443,27 @@
 	exit 0
     fi
     fd=0
-<<<<<<< HEAD
-    if [[ -t "$fd" ]]; then
-	# We have an interactive shell
-        if [ -z ${FLUSERNAME+x} ]; then
-	    read -p "Username: " FLUSERNAME
-	fi
-        if [ -z ${PASSWORD+x} ]; then
-	    read -s -p "Password: " PASSWORD
-	    /bin/echo > /dev/tty
-=======
     if [[ -z ${CERT+x} ]]; then
 	if [[ -t "$fd" ]]; then
 	    # We have an interactive shell
-	    if [ -z ${USERNAME+x} ]; then
+	    if [ -z ${FLUSERNAME+x} ]; then
 		read -p "Username: " USERNAME
 	    fi
 	    if [ -z ${PASSWORD+x} ]; then
 		read -s -p "Password: " PASSWORD
 		/bin/echo > /dev/tty
 	    fi
->>>>>>> 04c2098a
 	fi
     fi
 
     # Get/Updates the rest API URL
     get_rest_api_url
-<<<<<<< HEAD
-    payload='{ "username" : "'${FLUSERNAME}'", "password" : "'${PASSWORD}'" }'
-    result=`curl -X POST -k -s ${REST_API_URL}/fledge/login -d"$payload" || true`
-=======
     if [[ -f ${CERT} ]]; then
     	result=`curl -T ${CERT} -X POST -k -s ${REST_API_URL}/fledge/login --insecure`
     else
-    	payload='{ "username" : "'${USERNAME}'", "password" : "'${PASSWORD}'" }'
+    	payload='{ "username" : "'${FLUSERNAME}'", "password" : "'${PASSWORD}'" }'
     	result=`curl -X POST -k -s ${REST_API_URL}/fledge/login -d"$payload" || true`
     fi
->>>>>>> 04c2098a
     if [[ ! "$result" =~ "Logged in successfully" ]]; then
 	echo "failed"
     else
