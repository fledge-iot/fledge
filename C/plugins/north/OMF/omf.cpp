/*
 * Fledge OSIsoft OMF interface to PI Server.
 *
 * Copyright (c) 2018-2022 Dianomic Systems
 *
 * Released under the Apache 2.0 Licence
 *
 * Author: Massimiliano Pinto
 */

#include <utility>
#include <iostream>
#include <string>
#include <cstring>
#include <omf.h>
#include <OMFHint.h>
#include <logger.h>
#include <zlib.h>
#include <rapidjson/document.h>
#include "rapidjson/error/en.h"
#include "string_utils.h"
#include <plugin_api.h>
#include <string_utils.h>
#include <datapoint.h>
#include <thread>

#include <piwebapi.h>

#include <algorithm>
#include <vector>
#include <iterator>

#include <basetypes.h>
#include <omflinkeddata.h>

using namespace std;
using namespace rapidjson;

static bool isTypeSupported(DatapointValue& dataPoint);

// 1 enable performance tracking
#define INSTRUMENT	0

#define  AFHierarchySeparator '/'
#define  AF_TYPES_SUFFIX       "-type"      // The asset name is composed by: asset name + AF_TYPES_SUFFIX + incremental id of the type

// Handling escapes for AF Hierarchies
#define AFH_SLASH            "/"
#define AFH_SLASH_ESCAPE     "@/"
#define AFH_SLASH_ESCAPE_TMP "##"
#define AFH_ESCAPE_SEQ       "@@"
#define AFH_ESCAPE_CHAR      "@"

// Structures to generate and assign the 1st level of AF hierarchy if the end point is PI Web API
// _placeholder_ will be replaced with the proper value
const char *AF_HIERARCHY_1LEVEL_TYPE = QUOTE(
	[
		{
			"id": "_placeholder_typeid_",
			"version": "1.0.0.0",
			"type": "object",
			"classification": "static",
			"properties": {
				"Name": {
					"type": "string",
					"isname": true
				},
				"AssetId": {
					"type": "string",
					"isindex": true
				}
			}
		}
	]
);

// Structures to generate the OMF message for handling static information
// _placeholder_ will be replaced with the proper value
const char *AF_HIERARCHY_1LEVEL_STATIC = QUOTE(
	[
		{

			"typeid": "_placeholder_typeid_",
			"values": [
				{
				"Name": "_placeholder_Name_",
				"AssetId": "_placeholder_AssetId_"
				}
			]
		}
	]
);

// Structures to generate the OMF message for handling link information
// _placeholder_ will be replaced with the proper value
const char *AF_HIERARCHY_LEVEL_LINK = QUOTE(
[
  {
    "typeid": "__Link",
	"values": [
		{
			"source": {
				"typeid": "_placeholder_src_type_",
				"index":  "_placeholder_src_idx_"
			},
			"target": {
				"typeid": "_placeholder_tgt_type_",
				"index":  "_placeholder_tgt_idx_"
			}
		}
	]
  }
]
);

// Structures to generate the OMF message for handling the link information for the first level of the AF hierarchy
// _placeholder_ will be replaced with the proper value
const char *AF_HIERARCHY_1LEVEL_LINK = QUOTE(
	{
		"source": {
			"typeid": "_placeholder_src_type_",
			"index": "_placeholder_src_idx_"
		},
		"target": {
			"typeid": "_placeholder_tgt_type_",
			"index": "_placeholder_tgt_idx_"
		}
	}
);


/**
 * OMFData constructor, generates the OMF message containing the data
 *
 * @param reading           Reading for which the OMF message must be generated
 * @param measurementId     Name/Reference of the object of the Data Archive at which the data must be assigned
 * @param PIServerEndpoint  End point for which the OMF message must be prepared among: PIWebAPI, ADH, OCS, EDS...
 * @param AFHierarchyPrefix Unused at the current stage
 * @param hints             OMF hints for the specific reading for changing the behaviour of the operation
 *
 */
OMFData::OMFData(const Reading& reading, string measurementId, const OMF_ENDPOINT PIServerEndpoint,const string&  AFHierarchyPrefix, OMFHints *hints)
{
	string outData;
	bool changed;

	Logger::getLogger()->debug("%s - measurementId :%s: ", __FUNCTION__, measurementId.c_str());

	// Apply any TagName hints to modify the containerid
	if (hints)
	{
		const std::vector<OMFHint *> omfHints = hints->getHints();
		for (auto it = omfHints.cbegin(); it != omfHints.cend(); it++)
		{
			if (typeid(**it) == typeid(OMFTagNameHint))
			{
				measurementId = (*it)->getHint();
				Logger::getLogger()->info("Using OMF TagName hint: %s", measurementId.c_str());
			}
			if (typeid(**it) == typeid(OMFTagHint))
			{
				measurementId = (*it)->getHint();
				Logger::getLogger()->info("Using OMF Tag hint: %s", measurementId.c_str());
			}
		}
	}

	// Convert reading data into the OMF JSON string
	outData.append("{\"containerid\": \"" + measurementId);
	outData.append("\", \"values\": [{");


	// Get reading data
	const vector<Datapoint*> data = reading.getReadingData();
	unsigned long skipDatapoints = 0;

	/**
	 * This loop creates:
	 * "dataName": {"type": "dataType"},
	 */
	for (vector<Datapoint*>::const_iterator it = data.begin(); it != data.end(); ++it)
	{
		string dpName = (*it)->getName();
		if (dpName.compare(OMF_HINT) == 0)
		{
			// Don't send the OMF Hint to the PI Server
			continue;
		}
		if (!isTypeSupported((*it)->getData()))
		{
			skipDatapoints++;;	
			continue;
		}
		else
		{
			// Add datapoint Name
			outData.append("\"" + OMF::ApplyPIServerNamingRulesObj(dpName, nullptr) + "\": " + (*it)->getData().toString());
			outData.append(", ");
		}
	}

	// Append Z to getAssetDateTime(FMT_STANDARD)
	outData.append("\"Time\": \"" + reading.getAssetDateUserTime(Reading::FMT_STANDARD) + "Z" + "\"");

	outData.append("}]}");

	// Append all, some or no datapoins
	if (!skipDatapoints ||
	    skipDatapoints < data.size())
	{
		m_value.append(outData);
	}
}

/**
 * Return the (reference) JSON data in m_value
 */
const string& OMFData::OMFdataVal() const
{
	return m_value;
}

/**
 * OMF constructor
 */
OMF::OMF(HttpSender& sender,
	 const string& path,
	 const long id,
	 const string& token) :
	 m_path(path),
	 m_typeId(id),
	 m_producerToken(token),
	 m_sender(sender),
	 m_legacy(false)
{
	m_lastError = false;
	m_changeTypeId = false;
	m_OMFDataTypes = NULL;
	m_OMFVersion = "1.0";
}

/**
 * OMF constructor with per asset data types
 */

OMF::OMF(HttpSender& sender,
	 const string& path,
	 map<string, OMFDataTypes>& types,
	 const string& token) :
	 m_path(path),
	 m_OMFDataTypes(&types),
	 m_producerToken(token),
	 m_sender(sender)
{
	// Get starting type-id sequence or set the default value
	auto it = (*m_OMFDataTypes).find(FAKE_ASSET_KEY);
	m_typeId = (it != (*m_OMFDataTypes).end()) ?
		   (*it).second.typeId :
		   TYPE_ID_DEFAULT;

	m_lastError = false;
	m_changeTypeId = false;
}

// Destructor
OMF::~OMF()
{
}

/**
 * Compress a string
 *
 * @param str			Input STL string that is to be compressed
 * @param compressionlevel	zlib/gzip Compression level
 * @return str			gzip compressed binary data
 */
std::string OMF::compress_string(const std::string& str,
                            int compressionlevel)
{
    const int windowBits = 15;
    const int GZIP_ENCODING = 16;

    z_stream zs;                        // z_stream is zlib's control structure
    memset(&zs, 0, sizeof(zs));

    if (deflateInit2(&zs, compressionlevel, Z_DEFLATED,
		 windowBits | GZIP_ENCODING, 8,
		 Z_DEFAULT_STRATEGY) != Z_OK)
        throw(std::runtime_error("deflateInit failed while compressing."));

    zs.next_in = (Bytef*)str.data();
    zs.avail_in = str.size();           // set the z_stream's input

    int ret;
    char outbuffer[32768];
    std::string outstring;

    // retrieve the compressed bytes blockwise
    do {
        zs.next_out = reinterpret_cast<Bytef*>(outbuffer);
        zs.avail_out = sizeof(outbuffer);

        ret = deflate(&zs, Z_FINISH);

        if (outstring.size() < zs.total_out) {
            // append the block to the output string
            outstring.append(outbuffer,
                             zs.total_out - outstring.size());
        }
    } while (ret == Z_OK);

    deflateEnd(&zs);

    if (ret != Z_STREAM_END) {          // an error occurred that was not EOF
        std::ostringstream oss;
        oss << "Exception during zlib compression: (" << ret << ") " << zs.msg;
        throw(std::runtime_error(oss.str()));
    }

    return outstring;
}

/**
 * Sends all the data type messages for a Reading data row
 *
 * @param row    The current Reading data row
 * @return       True if all data types have been sent (HTTP 2xx OK)
 *               False when first error occurs.
 */
bool OMF::sendDataTypes(const Reading& row, OMFHints *hints)
{
	int res;
	m_changeTypeId = false;

	// Create header for Type
	vector<pair<string, string>> resType = OMF::createMessageHeader("Type");
	// Create data for Type message	
	string typeData = OMF::createTypeData(row, hints);

	// If Datatype in Reading row is not supported, just return true
	if (typeData.empty())
	{
		return true;
	}
	else
	{
		// TODO: ADD LOG
	}

	// Build an HTTPS POST with 'resType' headers
	// and 'typeData' JSON payload
	// Then get HTTPS POST ret code and return 0 to client on error
	try
	{
		res = m_sender.sendRequest("POST",
					   m_path,
					   resType,
					   typeData);
		if  ( ! (res >= 200 && res <= 299) )
		{
			Logger::getLogger()->error("Sending JSON dataType message 'Type', HTTP code %d - %s %s",
						   res,
						   m_sender.getHostPort().c_str(),
						   m_path.c_str());
			return false;
		}
	}
	// Exception raised for HTTP 400 Bad Request
	catch (const BadRequest& e)
	{
		if (OMF::isDataTypeError(e.what()))
		{
			// Data type error: force type-id change
			m_changeTypeId = true;
		}
			string errorMsg = errorMessageHandler(e.what());

			Logger::getLogger()->warn("Sending dataType message 'Type', not blocking issue: %s %s - %s %s",
				(m_changeTypeId ? "Data Type " : "" ),
				errorMsg.c_str(),
				m_sender.getHostPort().c_str(),
				m_path.c_str());

		return false;
	}
	catch (const std::exception& e)
	{
		string errorMsg = errorMessageHandler(e.what());

		Logger::getLogger()->error("Sending dataType message 'Type', %s - %s %s",
									errorMsg.c_str(),
									m_sender.getHostPort().c_str(),
									m_path.c_str());
		m_connected = false;
		return false;
	}

	// Create header for Container
	vector<pair<string, string>> resContainer = OMF::createMessageHeader("Container");
	// Create data for Container message	
	string typeContainer = OMF::createContainerData(row, hints);

	// Build an HTTPS POST with 'resContainer' headers
	// and 'typeContainer' JSON payload
	// Then get HTTPS POST ret code and return 0 to client on error
	try
	{
		res = m_sender.sendRequest("POST",
					   m_path,
					   resContainer,
					   typeContainer);
		if  ( ! (res >= 200 && res <= 299) )
		{
			Logger::getLogger()->error("Sending JSON dataType message 'Container' "
						   "- error: HTTP code |%d| - %s %s",
						   res,
						   m_sender.getHostPort().c_str(),
						   m_path.c_str() );
			return false;
		}
	}
	// Exception raised for HTTP 400 Bad Request
	catch (const BadRequest& e)
	{
		if (OMF::isDataTypeError(e.what()))
		{
			// Data type error: force type-id change
			m_changeTypeId = true;
		}
		string errorMsg = errorMessageHandler(e.what());

		Logger::getLogger()->warn("Sending JSON dataType message 'Container' "
					   "not blocking issue: |%s| - %s - %s %s",
					   (m_changeTypeId ? "Data Type " : "" ),
					   errorMsg.c_str(),
					   m_sender.getHostPort().c_str(),
					   m_path.c_str() );
		return false;
	}
	catch (const std::exception& e)
	{
		string errorMsg = errorMessageHandler(e.what());

		Logger::getLogger()->error("Sending JSON dataType message 'Container' - %s - %s %s",
					   errorMsg.c_str(),
					   m_sender.getHostPort().c_str(),
					   m_path.c_str());
		m_connected = false;
		return false;
	}

	if (m_sendFullStructure) {


		// Create header for Static data
		vector<pair<string, string>> resStaticData = OMF::createMessageHeader("Data");
		// Create data for Static Data message
		string typeStaticData = OMF::createStaticData(row);

		// Build an HTTPS POST with 'resStaticData' headers
		// and 'typeStaticData' JSON payload
		// Then get HTTPS POST ret code and return 0 to client on error
		try
		{
			res = m_sender.sendRequest("POST",
						   m_path,
						   resStaticData,
						   typeStaticData);
			if  ( ! (res >= 200 && res <= 299) )
			{
				Logger::getLogger()->error("Sending JSON dataType message 'StaticData' "
							   "- error: HTTP code |%d| - %s %s",
							   res,
							   m_sender.getHostPort().c_str(),
							   m_path.c_str() );
				return false;
			}
		}
		// Exception raised fof HTTP 400 Bad Request
		catch (const BadRequest& e)
		{
			if (OMF::isDataTypeError(e.what()))
			{
				// Data type error: force type-id change
				m_changeTypeId = true;
			}
			string errorMsg = errorMessageHandler(e.what());

			Logger::getLogger()->warn("Sending JSON dataType message 'StaticData'"
						   "not blocking issue: |%s| - %s - %s %s",
						   (m_changeTypeId ? "Data Type " : "" ),
						   errorMsg.c_str(),
						   m_sender.getHostPort().c_str(),
						   m_path.c_str() );
			return false;
		}
		catch (const std::exception& e)
		{
			string errorMsg = errorMessageHandler(e.what());

			Logger::getLogger()->error("Sending JSON dataType message 'StaticData'"
						   "- generic error: %s -  %s %s",
						   errorMsg.c_str(),
						   m_sender.getHostPort().c_str(),
						   m_path.c_str() );
			m_connected = false;
			return false;
		}
	}


	if (m_sendFullStructure)
	{
		// Create header for Link data
		vector<pair<string, string>> resLinkData = OMF::createMessageHeader("Data");

		string assetName = m_assetName;
		string AFHierarchyLevel;
		string prefix;
		string objectPrefix;

		auto rule = m_AssetNamePrefix.find(assetName);
		if (rule != m_AssetNamePrefix.end())
		{
			auto itemArray = rule->second;
			objectPrefix = "";

			for (auto &item : itemArray)
			{
				string AFHierarchy;
				string prefix;

				AFHierarchy = std::get<0>(item);
				generateAFHierarchyPrefixLevel(AFHierarchy, prefix, AFHierarchyLevel);

				prefix = std::get<1>(item);

				if (objectPrefix.empty())
				{
					objectPrefix = prefix;
				}

				Logger::getLogger()->debug("%s - assetName :%s: AFHierarchy :%s: prefix :%s: objectPrefix :%s:  AFHierarchyLevel :%s: ", __FUNCTION__
										   ,assetName.c_str()
										   , AFHierarchy.c_str()
										   , prefix.c_str()
										   , objectPrefix.c_str()
										   , AFHierarchyLevel.c_str() );

				// Create data for Static Data message
				string typeLinkData = OMF::createLinkData(row, AFHierarchyLevel, prefix, objectPrefix, hints, true);
				string payload = "[" + typeLinkData + "]";

				// Build an HTTPS POST with 'resLinkData' headers
				// and 'typeLinkData' JSON payload
				// Then get HTTPS POST ret code and return 0 to client on error
				try
				{
					res = m_sender.sendRequest("POST",
											   m_path,
											   resLinkData,
											   payload);
					if (!(res >= 200 && res <= 299))
					{
						Logger::getLogger()->error("Sending JSON dataType message 'Data' (lynk) - error: HTTP code |%d| - %s %s",
												   res,
												   m_sender.getHostPort().c_str(),
												   m_path.c_str());
						return false;
					}
				}
					// Exception raised fof HTTP 400 Bad Request
				catch (const BadRequest &e)
				{
					if (OMF::isDataTypeError(e.what()))
					{
						// Data type error: force type-id change
						m_changeTypeId = true;
					}
					string errorMsg = errorMessageHandler(e.what());

					Logger::getLogger()->warn("Sending JSON dataType message 'Data' (lynk) "
											  "not blocking issue: |%s| - %s - %s %s",
											  (m_changeTypeId ? "Data Type " : ""),
											  errorMsg.c_str(),
											  m_sender.getHostPort().c_str(),
											  m_path.c_str() );
					return false;
				}
				catch (const std::exception &e)
				{
					string errorMsg = errorMessageHandler(e.what());

					Logger::getLogger()->error("Sending JSON dataType message 'Data' (lynk) "
											   "- generic error: %s - %s %s",
											   errorMsg.c_str(),
											   m_sender.getHostPort().c_str(),
											   m_path.c_str() );
					return false;
				}
			}
		}
		else
		{
			Logger::getLogger()->error("AF hiererachy is not defined for the asset Name |%s|", assetName.c_str());
		}
	}
	// All data types sent: success
	return true;
}

/**
 * AFHierarchy - send an OMF message
 *
 * @param msgType    message type : Type, Data
 * @param jsonData   OMF message to send
 * @param action     action to be executed, either "create"or "delete"
 * @return		     true if succeeded
 */
bool OMF::AFHierarchySendMessage(const string& msgType, string& jsonData, const std::string& action)
{
	bool success = true;
	int res = 0;
	string errorMessage;

	vector<pair<string, string>> resType = OMF::createMessageHeader(msgType, action);

	try
	{
		res = m_sender.sendRequest("POST", m_path, resType, jsonData);
		if  ( ! (res >= 200 && res <= 299) )
		{
			success = false;
		}
	}
	catch (const BadRequest& ex)
	{
		success = false;
		errorMessage = ex.what();
	}
	catch (const std::exception& ex)
	{
		success = false;
		errorMessage = ex.what();
		m_connected = false;
	}

	if (! success)
	{
		string errorMsg = errorMessageHandler(errorMessage);

		if (res != 0)
			Logger::getLogger()->error("Sending Asset Framework hierarchy, %d %s - %s %s",
						   res,
						   errorMsg.c_str(),
						   m_sender.getHostPort().c_str(),
						   m_path.c_str());
		else
			Logger::getLogger()->error("Sending Asset Framework hierarchy, %s - %s %s",
							errorMsg.c_str(),
						   m_sender.getHostPort().c_str(),
						   m_path.c_str());

	}

	return success;
}

/**
 * AFHierarchy - handles OMF types definition
 *
 */
bool OMF::sendAFHierarchyTypes(const std::string AFHierarchyLevel, const std::string prefix)
{
	bool success;
	string jsonData;
	string tmpStr;

	jsonData = "";
	tmpStr = AF_HIERARCHY_1LEVEL_TYPE;
	StringReplace(tmpStr, "_placeholder_typeid_", prefix + "_" + AFHierarchyLevel + "_typeid");
	jsonData.append(tmpStr);

	success = AFHierarchySendMessage("Type", jsonData);

	return success;
}

/**
 *  AFHierarchy - handles OMF static data
 *
 */
bool OMF::sendAFHierarchyStatic(const std::string AFHierarchyLevel, const std::string prefix)
{
	bool success;
	string jsonData;
	string tmpStr;

	jsonData = "";
	tmpStr = AF_HIERARCHY_1LEVEL_STATIC;
	StringReplace(tmpStr, "_placeholder_typeid_"  , prefix + "_" + AFHierarchyLevel + "_typeid");
	StringReplace(tmpStr, "_placeholder_Name_"    , AFHierarchyLevel);
	StringReplace(tmpStr, "_placeholder_AssetId_" , prefix + "_" + AFHierarchyLevel);
	jsonData.append(tmpStr);

	success = AFHierarchySendMessage("Data", jsonData);

	return success;
}

/**
 *  AFHierarchy - creates the link between 2 elements in the AF hierarchy
 *
 */
bool OMF::sendAFHierarchyLink(std::string parent, std::string child, std::string prefixIdParent, std::string prefixId)
{
	bool success;
	string jsonData;
	string tmpStr;

	jsonData = "";
	tmpStr = AF_HIERARCHY_LEVEL_LINK;

	StringReplace(tmpStr, "_placeholder_src_type_", prefixIdParent + "_" + parent + "_typeid");
	StringReplace(tmpStr, "_placeholder_src_idx_",  prefixIdParent + "_" + parent );
	StringReplace(tmpStr, "_placeholder_tgt_type_", prefixId       + "_" + child + "_typeid");
	StringReplace(tmpStr, "_placeholder_tgt_idx_",  prefixId + "_" + child);
	jsonData.append(tmpStr);


	success = AFHierarchySendMessage("Data", jsonData);

	return success;
}

/**
 *  AFHierarchy - creates or delete the link between 2 elements in the AF hierarchy in relation to the parameter action
 *
 */
bool OMF::manageAFHierarchyLink(std::string parent, std::string child, std::string prefixIdParent, std::string prefixId, std::string childFull, string action)
{
	bool success;
	string jsonData;
	string tmpStr;

	jsonData = "";
	tmpStr = AF_HIERARCHY_LEVEL_LINK;

	StringReplace(tmpStr, "_placeholder_src_type_", prefixIdParent + "_" + parent + "_typeid");
	StringReplace(tmpStr, "_placeholder_src_idx_",  prefixIdParent + "_" + parent );

	if (childFull.empty()) {

		StringReplace(tmpStr, "_placeholder_tgt_type_", prefixId       + "_" + child + "_typeid");
	} else {
		StringReplace(tmpStr, "_placeholder_tgt_type_", childFull);
	}

	StringReplace(tmpStr, "_placeholder_tgt_idx_",  "A_" + prefixId + "_" + child);
	jsonData.append(tmpStr);

	success = AFHierarchySendMessage("Data", jsonData, action);

	return success;
}

/**
 *  AFHierarchy - delete the link between 2 elements in the AF hierarchy
 *
 */
bool OMF::deleteAssetAFH(const string& assetName, string& path) {

	std::string pathLastLevel, pathPrefixId, assetNamePrefixId, assetNameFullId;

	assetNamePrefixId = getHashStored(assetName);
	generateAFHierarchyPrefixLevel(path, pathPrefixId, pathLastLevel);

	setAssetTypeTagNew(assetName, "typename_sensor", assetNameFullId);

	Logger::getLogger()->debug("%s - assetName :%s: childPrefixId :%s: pathStored :%s: parentLastLevel :%s: parentPrefixId :%s:  childFull :%s:"
		, __FUNCTION__
		, assetName.c_str()
		, assetNamePrefixId.c_str()
		, path.c_str()
		, pathLastLevel.c_str()
		, pathPrefixId.c_str()
		, assetNameFullId.c_str()
	);

	return manageAFHierarchyLink(pathLastLevel, assetName, pathPrefixId, assetNamePrefixId, assetNameFullId, "delete");
}

/**
 *  AFHierarchy - create the link between 2 elements in the AF hierarchy
 *
 */
bool OMF::createAssetAFH(const string& assetName, string& path) {

	std::string pathLastLevel, pathPrefixId, assetNamePrefixId, assetNameFullId;

	assetNamePrefixId = getHashStored(assetName);
	generateAFHierarchyPrefixLevel(path, pathPrefixId, pathLastLevel);

	setAssetTypeTagNew(assetName, "typename_sensor", assetNameFullId);

	Logger::getLogger()->debug("%s - assetName :%s: childPrefixId :%s: pathStored :%s: pathLastLevel :%s: pathPrefixId :%s:  childFull :%s:"
		, __FUNCTION__
		, assetName.c_str()
		, assetNamePrefixId.c_str()
		, path.c_str()
		, pathLastLevel.c_str()
		, pathPrefixId.c_str()
		, assetNameFullId.c_str()
	);

	return manageAFHierarchyLink(pathLastLevel, assetName, pathPrefixId, assetNamePrefixId, assetNameFullId, "create");
}

/**
  * Creates the hierarchies tree in the AF as defined in the configuration item DefaultAFLocation
 * each level is separated by /
 * the implementation is available for PI Web API only
 * The hierarchy is created/recreated if an OMF type message is sent*
 *
 */
bool OMF::handleAFHierarchySystemWide() {

	bool success = true;
	std::string level;
	std::string previousLevel;
	string parentPath;
	parentPath = evaluateParentPath(m_DefaultAFLocation, AFHierarchySeparator);
	success = sendAFHierarchyLevels(parentPath, m_DefaultAFLocation, m_AFHierarchyLevel);

	return success;
}

/**
 * Creates all the AF hierarchies levels as requested by the input parameter
 * Creates the AF hierarchy if it was not already created
 *
 * @param  AFHierarchy   Hierarchies levels to be created as relative or absolute path
 * @return out		     true if succeeded
 */
bool OMF::sendAFHierarchy(string AFHierarchy)
{
	bool success = true;
	string path;
	string dummy;
	string parentPath;


	if(find(m_afhHierarchyAlreadyCreated.begin(), m_afhHierarchyAlreadyCreated.end(), AFHierarchy) == m_afhHierarchyAlreadyCreated.end()){

		if (AFHierarchy.at(0) == '/')
		{
			// Absolute path
			path = AFHierarchy;
			parentPath = evaluateParentPath(path, AFHierarchySeparator);
		}
		else
		{
			// relative  path
			path = m_DefaultAFLocation + "/" + AFHierarchy;
			parentPath = m_DefaultAFLocation;
		}

		m_afhHierarchyAlreadyCreated.push_back(AFHierarchy);

		if (success = sendAFHierarchyLevels(parentPath, path, dummy))
		{
			Logger::getLogger()->debug("%s - path created :%s:", __FUNCTION__, AFHierarchy.c_str() );
		}
	} else {
		Logger::getLogger()->debug("%s - path already created :%s:", __FUNCTION__, AFHierarchy.c_str() );
	}

	return success;
}

/**
 * Creates all the AF hierarchies level as requested by the input parameter
 *
 * @param parentPath  Parent path
 * @param path	      Full path of hierarchies to create
 * @param lastLevel	  last level of the created hierarchy
 * @return		      true if succeeded 
 */
bool OMF::sendAFHierarchyLevels(string parentPath, string path, std::string &lastLevel) {

	bool success;
	std::string level;
	std::string previousLevel;

	StringReplaceAll(path, AFH_ESCAPE_SEQ ,AFH_ESCAPE_CHAR);
	StringReplaceAll(path, AFH_SLASH_ESCAPE ,AFH_SLASH_ESCAPE_TMP);

	if (path.find(AFHierarchySeparator) == string::npos)
	{
		string prefixId;

		// only 1 single level of hierarchy
		StringReplaceAll(path, AFH_SLASH_ESCAPE_TMP ,AFH_SLASH);
		prefixId = generateUniquePrefixId(path);

		success = sendAFHierarchyTypes(path, prefixId);
		if (success)
		{
			success = sendAFHierarchyStatic(path,prefixId);
		}
		lastLevel = path;
	}
	else
	{
		string pathFixed;
		string parentPathFixed;
		string prefixId;
		string prefixIdParent;
		string previousLevelPath;
		string AFHierarchyLevel;
		string levelPath;

		pathFixed = StringSlashFix(path);
		std::stringstream pathStream(pathFixed);

		// multiple hierarchy levels
		while (std::getline(pathStream, level, AFHierarchySeparator))
		{
			StringReplaceAll(level, AFH_SLASH_ESCAPE_TMP ,AFH_SLASH);

			levelPath = previousLevelPath + AFHierarchySeparator + level;
			levelPath = StringSlashFix(levelPath);
			prefixId = generateUniquePrefixId(levelPath);

			success = sendAFHierarchyTypes(level, prefixId);
			if (success)
			{
				success = sendAFHierarchyStatic(level, prefixId);
			}

			// Creates the link between the AF level
			if (previousLevel != "")
			{
				parentPathFixed = StringSlashFix(previousLevelPath);
				prefixIdParent = generateUniquePrefixId(parentPathFixed);

				sendAFHierarchyLink(previousLevel, level, prefixIdParent, prefixId);
			}
			previousLevelPath = levelPath;
			previousLevel = level;
		}
		lastLevel = level;
	}

	return success;
}

/**
 * Handle the creation of AF hierarchies
 *
 * @return		true if succeeded
*/
bool OMF::handleAFHierarchy()
{
	bool success = true;

	if (m_PIServerEndpoint == ENDPOINT_PIWEB_API)
	{

		success = handleAFHierarchySystemWide();
	}
	return success;
}

/**
 * Sets the value of the prefix used for the objects naming
 *
 */
void OMF::setAFHierarchy()
{
	std::string level;
	std::string AFLocation;

	AFLocation = m_DefaultAFLocation;
	if (m_PIServerEndpoint == ENDPOINT_PIWEB_API)
	{
		// Implementation only for PI Web API
		StringReplaceAll(AFLocation, AFH_ESCAPE_SEQ,   AFH_ESCAPE_CHAR);
		StringReplaceAll(AFLocation, AFH_SLASH_ESCAPE ,AFH_SLASH_ESCAPE_TMP);
		std::stringstream defaultAFLocation(AFLocation);

		if (AFLocation.find(AFHierarchySeparator) == string::npos)
		{
			// only 1 single level of hierarchy
			m_AFHierarchyLevel = AFLocation;
		}
		else
		{
			// multiple hierarchy levels
			while (std::getline(defaultAFLocation, level, AFHierarchySeparator))
			{
				;
			}
			m_AFHierarchyLevel = level;
		}
		StringReplaceAll(m_AFHierarchyLevel, AFH_SLASH_ESCAPE_TMP ,AFH_SLASH);
	}
}

/**
 * Send all the readings to the PI Server
 *
 * @param readings            A vector of readings data pointers
 * @param skipSendDataTypes   Send datatypes only once (default is true)
 * @param compression         If true, compress JSON payload before sending to PI
 * @return                    Number of readings sent on success, 0 otherwise
 */
uint32_t OMF::sendToServer(const vector<Reading *>& readings,
			   bool compression, bool skipSentDataTypes)
{
	bool AFHierarchySent = false;
	bool sendDataTypes;
	string keyComplete;
	string AFHierarchyPrefix;
	string AFHierarchyLevel;
	string measurementId;

	string varValue;
	string varDefault;
	bool variablePresent;

#if INSTRUMENT
	ostringstream threadId;
	threadId << std::this_thread::get_id();

	struct timeval	start, t1, t2, t3, t4, t5;
	gettimeofday(&start, NULL);
#endif

	if (m_linkedProperties)
	{
		if (!sendBaseTypes())
		{
			Logger::getLogger()->error("Unable to send base types, linked assets will not be sent");
			m_linkedProperties = false;
		}
	}

	// Create a superset of all the datapoints for each assetName
	// the superset[assetName] is then passed to routines which handles
	// creation of OMF data types. This is used for the initial type
	// handling of complex data types.
	OMF::setMapObjectTypes(readings, m_SuperSetDataPoints);

#if INSTRUMENT
	gettimeofday(&t1, NULL);
#endif

	// Applies the PI-Server naming rules to the AF hierarchy
	{
		bool changed = false;
		string  origDefaultAFLocation;

		origDefaultAFLocation = m_DefaultAFLocation;
		m_DefaultAFLocation = ApplyPIServerNamingRulesPath(m_DefaultAFLocation, &changed);

		if (changed) {

			Logger::getLogger()->info("%s - AF hierarchy changed to follow PI-Server naming rules from :%s: to :%s:", __FUNCTION__, origDefaultAFLocation.c_str(), m_DefaultAFLocation.c_str() );
		}
	}

	/*
	 * Iterate over readings:
	 * - Send/cache Types
	 * - transform a reading to OMF format
	 * - add OMF data to new vector
	 */

	// Used for logging
	string json_not_compressed;

	string OMFHintAFHierarchyTmp;
	string OMFHintAFHierarchy;

	bool legacyType = m_legacy;

	// Create the class that deals with the linked data generation
	OMFLinkedData linkedData(&m_containerSent, &m_assetSent, &m_linkSent, m_PIServerEndpoint);
	linkedData.setFormats(getFormatType(OMF_TYPE_FLOAT), getFormatType(OMF_TYPE_INTEGER));

	bool pendingSeparator = false;
	ostringstream jsonData;
	jsonData << "[";
	// Fetch Reading* data
	for (vector<Reading *>::const_iterator elem = readings.begin();
						    elem != readings.end();
						    ++elem)
	{
		Reading *reading = *elem;
		OMFHintAFHierarchy = "";

		// Fetch and parse any OMFHint for this reading
		Datapoint *hintsdp = reading->getDatapoint("OMFHint");
		OMFHints *hints = NULL;
		bool usingTagHint = false;
		long typeId = 0;
		if (hintsdp)
		{
			hints = new OMFHints(hintsdp->getData().toString());
			const vector<OMFHint *> omfHints = hints->getHints();
			for (auto it = omfHints.cbegin(); it != omfHints.cend(); it++)
			{
				if (typeid(**it) == typeid(OMFTagHint))
				{
					Logger::getLogger()->info("Using OMF Tag hint: %s", (*it)->getHint().c_str());
					keyComplete.append("_" + (*it)->getHint());
					usingTagHint = true;
					break;
				}

				varValue="";
				varDefault="";
				variablePresent=false;

				if (typeid(**it) == typeid(OMFAFLocationHint))
				{
					OMFHintAFHierarchyTmp = (*it)->getHint();
					OMFHintAFHierarchy = variableValueHandle(*reading, OMFHintAFHierarchyTmp);

					Logger::getLogger()->debug("%s - OMF AFHierarchy original value :%s: new :%s:"
						,__FUNCTION__
						,OMFHintAFHierarchyTmp.c_str()
						,OMFHintAFHierarchy.c_str() );
				}
			}
			for (auto it = omfHints.cbegin(); it != omfHints.cend(); it++)
			{
				if (typeid(**it) == typeid(OMFLegacyTypeHint))
				{
					Logger::getLogger()->info("Using OMF Legacy Type hint: %s", (*it)->getHint().c_str());
					legacyType = true;
					break;
				}
			}
		}

		// Applies the PI-Server naming rules to the AssetName
		{

			bool changed;
			string assetNameFledge;

			assetNameFledge = reading->getAssetName();
			m_assetName = ApplyPIServerNamingRulesObj(assetNameFledge, &changed);
			if (changed) {

				Logger::getLogger()->info("%s -  3 Asset name changed to follow PI-Server naming rules from :%s: to :%s:", __FUNCTION__, assetNameFledge.c_str(), m_assetName.c_str() );
			}
		}

		// Since hints are attached to individual readings that are processed by the north plugin if an AFLocation
		// hint is present it will override any default AFLocation or AF Location rules defined in the north plugin configuration.
		if ( ! createAFHierarchyOmfHint(m_assetName, OMFHintAFHierarchy) )
		{
			if (m_connected)
			{
				if (!evaluateAFHierarchyRules(m_assetName, *reading))
				{
					m_lastError = true;
					return 0;
				}
			}
			else
			{
				m_lastError = true;
				return 0;
			}
		}

		if (m_PIServerEndpoint == ENDPOINT_CR  ||
			m_PIServerEndpoint == ENDPOINT_ADH ||
			m_PIServerEndpoint == ENDPOINT_OCS ||
			m_PIServerEndpoint == ENDPOINT_EDS
			)
		{
			keyComplete = m_assetName;
		}
		else if (m_PIServerEndpoint == ENDPOINT_PIWEB_API)
		{
			if (getNamingScheme(m_assetName) == NAMINGSCHEME_CONCISE) {

				keyComplete = m_assetName;
			} else {
				retrieveAFHierarchyPrefixAssetName(m_assetName, AFHierarchyPrefix, AFHierarchyLevel);
				keyComplete = AFHierarchyPrefix + "_" + m_assetName;
			}
		}

		if (! AFHierarchySent)
		{
			setAFHierarchy();
		}

		string outData;
		// Use old style complex types if the user has forced it via configuration,
<<<<<<< HEAD
		// we are running against an EDS endpoint or we have types defined for this
		// asset already
		if (legacyType || m_PIServerEndpoint == ENDPOINT_EDS ||
=======
		// we are running against an EDS endpoint or Connector Relay or we have types defined for this
		// asset already
		if (legacyType || m_PIServerEndpoint == ENDPOINT_EDS || 
		        m_PIServerEndpoint == ENDPOINT_CR ||
>>>>>>> 1f67cc76
				m_OMFDataTypes->find(keyComplete) != m_OMFDataTypes->end())
		{
			// Legacy type support
			if (! usingTagHint)
			{
				/*
				 * Check the OMFHints, if there are any, to see if we have a 
				 * type name that should be used for this asset.
				 * We will still create the type, but the name will be fixed 
				 * as the value of this hint.
				 */
				bool usingTypeNameHint = false;
				if (hints)
				{
					const vector<OMFHint *> omfHints = hints->getHints();
					for (auto it = omfHints.cbegin(); it != omfHints.cend(); it++)
					{
						if (typeid(**it) == typeid(OMFTypeNameHint))
						{
							Logger::getLogger()->info("Using OMF TypeName hint: %s", (*it)->getHint().c_str());
							keyComplete.append("_" + (*it)->getHint());
							usingTypeNameHint = true;
							break;
						}
					}
				}


				auto it = m_SuperSetDataPoints.find(m_assetName);
				if (it == m_SuperSetDataPoints.end()) {
					// The asset has only unsupported properties, so it is ignored
					continue;
				}

				sendDataTypes = (m_lastError == false && skipSentDataTypes == true) ?
						 // Send if not already sent
						 !OMF::getCreatedTypes(keyComplete, *reading, hints) :
						 // Always send types
						 true;

				Reading* datatypeStructure = NULL;
				if (sendDataTypes && !usingTypeNameHint)
				{
					// Increment type-id of assetName in in memory cache
					OMF::incrementAssetTypeIdOnly(keyComplete);
					// Remove data and keep type-id
					OMF::clearCreatedTypes(keyComplete);

					// Get the supersetDataPoints for current assetName
					auto it = m_SuperSetDataPoints.find(m_assetName);
					if (it != m_SuperSetDataPoints.end())
					{
						datatypeStructure = (*it).second;
					}
				}

				if (m_sendFullStructure) {

					// The AF hierarchy is created/recreated if an OMF type message is sent
					// it sends the hierarchy once
					if (sendDataTypes and ! AFHierarchySent)
					{
						if (!handleAFHierarchy())
						{
							m_lastError = true;
							return 0;
						}

						AFHierarchySent = true;
					}
				}

				if (usingTypeNameHint)
				{
					if (sendDataTypes && !OMF::handleDataTypes(keyComplete,
									*reading, skipSentDataTypes, hints))
					{
						// Failure
						m_lastError = true;
						return 0;
					}
				}
				else
				{
					// Check first we have supersetDataPoints for the current reading
					if ((sendDataTypes && datatypeStructure == NULL) ||
					    // Handle the data types of the current reading
					    (sendDataTypes &&
					    // Send data type
					    !OMF::handleDataTypes(keyComplete, *datatypeStructure, skipSentDataTypes, hints) &&
					    // Data type not sent:
					    (!m_changeTypeId ||
					     // Increment type-id and re-send data types
					     !OMF::handleTypeErrors(keyComplete, *datatypeStructure, hints))))
					{
						// Remove all assets supersetDataPoints
						OMF::unsetMapObjectTypes(m_SuperSetDataPoints);

						// Failure
						m_lastError = true;
						return 0;
					}
				}

				// Create the key for dataTypes sending once
				typeId = OMF::getAssetTypeId(m_assetName);
			}

			measurementId = generateMeasurementId(m_assetName);

			outData = OMFData(*reading, measurementId, m_PIServerEndpoint, AFHierarchyPrefix, hints ).OMFdataVal();
		}
		else
		{
			// We do this before the send so we know if it was sent for the first time
			// in the processReading call
			auto asset_sent = m_assetSent.find(m_assetName);
			// Send data for this reading using the new mechanism
			outData = linkedData.processReading(*reading, AFHierarchyPrefix, hints);
			if (asset_sent == m_assetSent.end())
			{
				// If the hierarchy has not already been sent then send it
				if (! AFHierarchySent)
				{
					if (!handleAFHierarchy())
					{
						m_lastError = true;
						return 0;
					}
					AFHierarchySent = true;
				}

				string af = createAFLinks(*reading, hints);
				if (! af.empty())
				{
					outData.append(",");
					outData.append(af);
				}
			}
		}
		if (!outData.empty())
		{
			jsonData << (pendingSeparator ? ", " : "") << outData;
			pendingSeparator = true;
		}

		if (hints)
		{
			delete hints;
		}
	}

#if INSTRUMENT
	gettimeofday(&t2, NULL);
#endif

	// Remove all assets supersetDataPoints
	OMF::unsetMapObjectTypes(m_SuperSetDataPoints);

	jsonData << "]";

	string json = jsonData.str();
	json_not_compressed = json;

	if (compression)
	{
		json = compress_string(json);
	}

#if INSTRUMENT
	gettimeofday(&t3, NULL);
#endif

	vector<pair<string, string>> containerHeader = OMF::createMessageHeader("Container");
	linkedData.flushContainers(m_sender, m_path, containerHeader);

	/**
	 * Types messages sent, now transform each reading to OMF format.
	 *
	 * After formatting the new vector of data can be sent
	 * with one message only
	 */

	// Create header for Readings data
	vector<pair<string, string>> readingData = OMF::createMessageHeader("Data");
	if (compression)
		readingData.push_back(pair<string, string>("compression", "gzip"));

	// Build an HTTPS POST with 'readingData headers
	// and 'allReadings' JSON payload
	// Then get HTTPS POST ret code and return 0 to client on error
	try
	{
		int res = m_sender.sendRequest("POST",
					       m_path,
					       readingData,
					       json);
		if  ( ! (res >= 200 && res <= 299) )
		{
			Logger::getLogger()->error("Sending JSON readings , "
						   "- error: HTTP code |%d| - %s %s",
						   res,
						   m_sender.getHostPort().c_str(),
						   m_path.c_str()
						   );
			m_lastError = true;
			return 0;
		}
		// Reset error indicator
		m_lastError = false;

#if INSTRUMENT
		gettimeofday(&t4, NULL);
#endif

#if INSTRUMENT
		struct timeval tm;
		double timeT1, timeT2, timeT3, timeT4, timeT5;

		timersub(&t1, &start, &tm);
		timeT1 = tm.tv_sec + ((double)tm.tv_usec / 1000000);

		timersub(&t2, &t1, &tm);
		timeT2 = tm.tv_sec + ((double)tm.tv_usec / 1000000);

		timersub(&t3, &t2, &tm);
		timeT3 = tm.tv_sec + ((double)tm.tv_usec / 1000000);

		timersub(&t4, &t3, &tm);
		timeT4 = tm.tv_sec + ((double)tm.tv_usec / 1000000);

		timersub(&t5, &t4, &tm);
		timeT5 = tm.tv_sec + ((double)tm.tv_usec / 1000000);

		Logger::getLogger()->debug("Timing seconds - thread :%s: - superSet :%6.3f: - Loop :%6.3f: - compress :%6.3f: - send data :%6.3f: - readings |%d| - msg size |%d| - msg size compressed |%d| ",
								   threadId.str().c_str(),
								   timeT1,
								   timeT2,
								   timeT3,
								   timeT4,
								   readings.size(),
								   json_not_compressed.length(),
								   json.length()
		);

#endif


		// Return number of sent readings to the caller
		return readings.size();
	}
	// Exception raised for HTTP 400 Bad Request
	catch (const BadRequest& e)
        {
		if (OMF::isDataTypeError(e.what()))
		{
			// Some assets have invalid or redefined data type
			// NOTE:
			//
			// 1- We consider this a NOT blocking issue.
			// 2- Type-id is not incremented
			// 3- Data Types cache is cleared: next sendData call
			//    will send data types again.

			string errorMsg = errorMessageHandler(e.what());

			Logger::getLogger()->warn("Sending JSON readings, "
						  "not blocking issue: %s - %s %s",
						  errorMsg.c_str(),
						  m_sender.getHostPort().c_str(),
						  m_path.c_str());

			// Extract assetName from error message
			string assetName;
			if (m_PIServerEndpoint == ENDPOINT_CR)
			{
				assetName = OMF::getAssetNameFromError(e.what());
			}
			else if (m_PIServerEndpoint == ENDPOINT_PIWEB_API)
			{
				// Currently not implemented/supported as PI WEB API does not
				// report in the error message the asset causing the problem
				assetName = "";
			}

			if (assetName.empty())
			{
				Logger::getLogger()->warn("Sending JSON readings, "
										  "not blocking issue: assetName not found in error message, "
										  " no types redefinition");
			}
			else
			{
				// Remove data and keep type-id
				OMF::clearCreatedTypes(assetName);

				Logger::getLogger()->warn("Sending JSON readings, "
							  "not blocking issue: 'type-id' of assetName '%s' "
							  "has been set to %d "
							  "- %s %s",
							  assetName.c_str(),
							  OMF::getAssetTypeId(assetName),
							  m_sender.getHostPort().c_str(),
							  m_path.c_str()
							  );
			}

			// Reset error indicator
			m_lastError = false;

			// It returns size instead of 0 as the rows in the block should be skipped in case of an error
			// as it is considered a not blocking ones.
			return readings.size();
		}
		else
		{
			string errorMsg = errorMessageHandler(e.what());

			Logger::getLogger()->error("Sending JSON data error : %s - %s %s",
									   errorMsg.c_str(),
			                           m_sender.getHostPort().c_str(),
			                           m_path.c_str()
									   );
		}
		// Failure
		m_lastError = true;
		return 0;
	}
	catch (const std::exception& e)
	{
		string errorMsg = errorMessageHandler(e.what());

		Logger::getLogger()->error("Sending JSON data error : %s - %s %s",
						errorMsg.c_str(),
						m_sender.getHostPort().c_str(),
						m_path.c_str()
						);

		// Failure
		m_lastError = true;
		m_connected = false;
		return 0;
	}
}

/**
 * Apply an handling on the error message in relation to the End Point
 *
 */
string OMF::errorMessageHandler(const string &msg)
{
	string errorMsg;

	if (m_PIServerEndpoint == ENDPOINT_PIWEB_API)
	{
		PIWebAPI piWeb;
		errorMsg = piWeb.errorMessageHandler(msg);

	} else {
		errorMsg = msg;
	}

	return(errorMsg);
}


/**
 * Send all the readings to the PI Server.
 * Note: this overload is never called.
 *
 * @param readings            A vector of readings data
 * @param skipSendDataTypes   Send datatypes only once (default is true)
 * @return                    Number of readings sent on success, 0 otherwise
 */
uint32_t OMF::sendToServer(const vector<Reading>& readings,
			   bool skipSentDataTypes)
{
	/*
	 * Iterate over readings:
	 * - Send/cache Types
	 * - transform a reading to OMF format
	 * - add OMF data to new vector
	 */
	ostringstream jsonData;
	string measurementId;
	jsonData << "[";

	// Fetch Reading data
	for (vector<Reading>::const_iterator elem = readings.begin();
						    elem != readings.end();
						    ++elem)
	{
		bool sendDataTypes;
		OMFHints *hints = NULL;

		Datapoint *hintsdp = elem->getDatapoint(OMF_HINT);
		if (hintsdp)
		{
			hints = new OMFHints(hintsdp->getData().toString());
		}

		// Create the key for dataTypes sending once
		m_assetName = ApplyPIServerNamingRulesObj((*elem).getAssetName(), nullptr);
		long typeId = OMF::getAssetTypeId(m_assetName);
		string key(m_assetName);

		measurementId = generateMeasurementId(m_assetName);

		sendDataTypes = (m_lastError == false && skipSentDataTypes == true) ?
				 // Send if not already sent
				 !OMF::getCreatedTypes(key, (*elem), hints) :
				 // Always send types
				 true;

		// Handle the data types of the current reading
		if (sendDataTypes && !OMF::handleDataTypes(key, *elem, skipSentDataTypes, hints))
		{
			// Failure
			m_lastError = true;
			return 0;
		}

		// Add into JSON string the OMF transformed Reading data
		jsonData << OMFData(*elem, measurementId, m_PIServerEndpoint, m_AFHierarchyLevel, hints).OMFdataVal() << (elem < (readings.end() -1 ) ? ", " : "");
	}

	jsonData << "]";

	// Build headers for Readings data
	vector<pair<string, string>> readingData = OMF::createMessageHeader("Data");

	// Build an HTTPS POST with 'readingData headers and 'allReadings' JSON payload
	// Then get HTTPS POST ret code and return 0 to client on error
	try
	{
		int res = m_sender.sendRequest("POST", m_path, readingData, jsonData.str());

		if  ( ! (res >= 200 && res <= 299) ) {
			Logger::getLogger()->error("Sending JSON readings data "
						   "- error: HTTP code |%d| - HostPort |%s| - path |%s| - OMF message |%s|",
				res,
				m_sender.getHostPort().c_str(),
				m_path.c_str(),
                                jsonData.str().c_str() );

			m_lastError = true;
			return 0;
		}
	}
	catch (const std::exception& e)
	{
		Logger::getLogger()->error("Sending JSON readings data "
					   "- generic error: |%s| - HostPort |%s| - path |%s| - OMF message |%s|",
					   e.what(),
					   m_sender.getHostPort().c_str(),
					   m_path.c_str(),
					   jsonData.str().c_str() );

		m_connected = false;
		return false;
	}

	m_lastError = false;

	// Return number of sent readings to the caller
	return readings.size();
}

/**
 * Send a single reading to the PI Server.
 * Note: this overload is never called.
 *
 * @param reading             A reading to send
 * @return                    1 = on success, 0 otherwise
 */
uint32_t OMF::sendToServer(const Reading& reading,
			   bool skipSentDataTypes)
{
	return OMF::sendToServer(&reading, skipSentDataTypes);
}

/**
 * Send a single reading pointer to the PI Server.
 * Note: this overload is never called.
 *
 * @param reading             A reading pointer to send
 * @return                    1 = on success, 0 otherwise
 */
uint32_t OMF::sendToServer(const Reading* reading,
			   bool skipSentDataTypes)
{
	ostringstream jsonData;
	string measurementId;
	jsonData << "[";

	m_assetName = ApplyPIServerNamingRulesObj(reading->getAssetName(), nullptr);

	string key(m_assetName);
	measurementId = generateMeasurementId(m_assetName);


	Datapoint *hintsdp = reading->getDatapoint("OMFHint");
	OMFHints *hints = NULL;
	if (hintsdp)
	{
		hints = new OMFHints(hintsdp->getData().toString());
	}
	if (!OMF::handleDataTypes(key, *reading, skipSentDataTypes, hints))
	{
		// Failure
		return 0;
	}

	long typeId = OMF::getAssetTypeId(m_assetName);
	// Add into JSON string the OMF transformed Reading data
	jsonData << OMFData(*reading, measurementId, m_PIServerEndpoint, m_AFHierarchyLevel, hints).OMFdataVal();
	jsonData << "]";

	// Build headers for Readings data
	vector<pair<string, string>> readingData = OMF::createMessageHeader("Data");

	// Build an HTTPS POST with 'readingData headers and 'allReadings' JSON payload
	// Then get HTTPS POST ret code and return 0 to client on error
	try
	{

		int res = m_sender.sendRequest("POST", m_path, readingData, jsonData.str());

		if  ( ! (res >= 200 && res <= 299) )
		{
			Logger::getLogger()->error("Sending JSON readings data "
						   "- error: HTTP code |%d| - HostPort |%s| - path |%s| - OMF message |%s|",
						   res,
						   m_sender.getHostPort().c_str(),
						   m_path.c_str(),
						   jsonData.str().c_str() );

			return 0;
		}
	}
	catch (const std::exception& e)
	{
		string errorMsg = errorMessageHandler(e.what());

		Logger::getLogger()->error("Sending JSON readings data "
					   "- generic error: %s - %s %s",
					   errorMsg.c_str(),
					   m_sender.getHostPort().c_str(),
					   m_path.c_str() );

		m_connected = false;
		return false;
	}

	// Return number of sent readings to the caller
	return 1;
}

/**
 * Creates a vector of HTTP header to be sent to Server
 *
 * @param type    The message type ('Type', 'Container', 'Data')
 * @param action  Action to execute, either "create" or "delete"
 * @return        A vector of HTTP Header string pairs
 */
const vector<pair<string, string>> OMF::createMessageHeader(const std::string& type, const std::string& action) const
{
	vector<pair<string, string>> res;

	res.push_back(pair<string, string>("messagetype", type));
	res.push_back(pair<string, string>("producertoken", m_producerToken));
	res.push_back(pair<string, string>("omfversion", m_OMFVersion));
	res.push_back(pair<string, string>("messageformat", "JSON"));
	res.push_back(pair<string, string>("action", action));

	return  res; 
}

/**
 * Creates the Type message for data type definition
 *
 * @param reading    A reading data
 * @return           Type JSON message as string
 */
const std::string OMF::createTypeData(const Reading& reading, OMFHints *hints)
{
	// Build the Type data message (JSON Array)

	string tData="[";

	if (m_sendFullStructure) {

		// Add the Static data part
		tData.append("{ \"type\": \"object\", \"properties\": { ");
		for (auto it = m_staticData->cbegin(); it != m_staticData->cend(); ++it)
		{
			tData.append("\"");
			tData.append(ApplyPIServerNamingRulesObj(it->first.c_str(), nullptr) );
			tData.append("\": {\"type\": \"string\"},");
		}

		// Connector relay / ODS / EDS
		if (m_PIServerEndpoint == ENDPOINT_CR  ||
			m_PIServerEndpoint == ENDPOINT_OCS ||
			m_PIServerEndpoint == ENDPOINT_ADH ||
			m_PIServerEndpoint == ENDPOINT_EDS
		   )
		{
			tData.append("\"Name\": { \"type\": \"string\", \"isindex\": true } }, "
						 "\"classification\": \"static\", \"id\": \"");
		}
		else if (m_PIServerEndpoint == ENDPOINT_PIWEB_API)
		{
			tData.append("\"Name\": { \"type\": \"string\", \"isname\": true }, ");
			tData.append("\"AssetId\": { \"type\": \"string\", \"isindex\": true } ");
			tData.append(" }, \"classification\": \"static\", \"id\": \"");
		}

		// Add type_id + '_' + asset_name + '_typename_sensor'
		OMF::setAssetTypeTag(m_assetName,
					 "typename_sensor",
					 tData);

		tData.append("\" }, ");
	}

	// Add the Dynamic data part
	tData.append(" { \"type\": \"object\", \"properties\": {");

	/* We add for each reading
	 * the DataPoint name & type
	 * type is 'integer' for INT
	 * 'number' for FLOAT
	 * 'string' for STRING
	 */

	bool ret = true;
	const vector<Datapoint*> data = reading.getReadingData();

	/**
	 * This loop creates:
	 * "dataName": {"type": "dataType"},
	 */
	for (vector<Datapoint*>::const_iterator it = data.begin(); it != data.end(); ++it)
	{
		string dpName = (*it)->getName();
		if (dpName.compare(OMF_HINT) == 0)
		{
			// We never include OMF hints in the data we send to PI
			continue;
		}
		string omfType;
		if (!isTypeSupported( (*it)->getData()))
		{
			omfType = OMF_TYPE_UNSUPPORTED;
		}
		else
		{
	        omfType = omfTypes[((*it)->getData()).getType()];
		}
		string format = OMF::getFormatType(omfType);
		if (hints && (omfType == OMF_TYPE_FLOAT || omfType == OMF_TYPE_INTEGER))
		{
			const vector<OMFHint *> omfHints = hints->getHints(dpName);
			for (auto it = omfHints.cbegin(); it != omfHints.cend(); it++)
			{
				if (typeid(**it) == typeid(OMFNumberHint))
				{
					format = (*it)->getHint();
					break;
				}
				if (typeid(**it) == typeid(OMFIntegerHint))
				{
					omfType = OMF_TYPE_INTEGER;
					format = (*it)->getHint();
					break;
				}

			}
		}

		if (format.compare(OMF_TYPE_UNSUPPORTED) == 0)
		{
			//TO DO: ADD LOG
			ret = false;
			continue;
		}
		// Add datapoint Name
		tData.append("\"" + ApplyPIServerNamingRulesObj(dpName, nullptr) + "\"");
		tData.append(": {\"type\": \"");
		// Add datapoint Type
		tData.append(omfType);

		tData.append("\", \"name\": \"");
		tData.append(ApplyPIServerNamingRulesObj(dpName, nullptr) );

		// Applies a format if it is defined
		if (! format.empty() ) {

			tData.append("\", \"format\": \"");
			tData.append(format);
		}

		tData.append("\"}, ");
	}

	// Add time field
	tData.append("\"Time\": {\"type\": \"string\", \"isindex\": true, \"format\": \"date-time\"}}, "
"\"classification\": \"dynamic\", \"id\": \"");

	bool typeNameSet = false;
	if (hints)
	{
		const vector<OMFHint *> omfHints = hints->getHints();
		for (auto it = omfHints.cbegin(); it != omfHints.cend(); it++)
		{
			if (typeid(**it) == typeid(OMFTypeNameHint))
			{
					Logger::getLogger()->info("Using OMF TypeName hint: %s", (*it)->getHint().c_str());
				tData.append((*it)->getHint());
				typeNameSet = true;
				break;
			}
		}
	}

	if (!typeNameSet)
	{
		// Add type_id + '_' + asset_name + '__typename_measurement'
		OMF::setAssetTypeTag(m_assetName,
				     "typename_measurement",
				     tData);
	}

	tData.append("\" }]");

	// Check we have to return empty data or not
	if (!ret && data.size() == 1)
	{
		// TODO: ADD LOGGING
		return string("");
	}
	else
	{
		// Return JSON string
		return tData;
	}
}


/**
 * Creates the Container message for data type definition
 *
 * @param reading    A reading data
 * @return           Type JSON message as string
 */
const std::string OMF::createContainerData(const Reading& reading, OMFHints *hints)
{
	string assetName = m_assetName;

	string measurementId;

	// Build the Container data (JSON Array)
	string cData = "[{\"typeid\": \"";

	string typeName = "";
	if (hints)
	{
		const std::vector<OMFHint *> omfHints = hints->getHints();
		for (auto it = omfHints.cbegin(); it != omfHints.cend(); it++)
		{
			if (typeid(**it) == typeid(OMFTypeNameHint))
			{
				typeName = (*it)->getHint();
				Logger::getLogger()->info("Using OMF TypeName hint: %s", typeName.c_str());
			}
		}
	}
	if (typeName.length())
	{
		cData.append(typeName);
	}
	else
	{
		// Add type_id + '_' + asset_name + '__typename_measurement'
		OMF::setAssetTypeTag(assetName,
				     "typename_measurement",
				     cData);
	}

	measurementId = generateMeasurementId(assetName);

	// Apply any TagName hints to modify the containerid
	if (hints)
	{
		const std::vector<OMFHint *> omfHints = hints->getHints();
		for (auto it = omfHints.cbegin(); it != omfHints.cend(); it++)
		{
			if (typeid(**it) == typeid(OMFTagNameHint))
			{
				measurementId = (*it)->getHint();
				Logger::getLogger()->info("Using OMF TagName hint: %s", measurementId.c_str());
				break;
			}
		}
	}

	cData.append("\", \"id\": \"" + measurementId);
	cData.append("\"}]");

	// Return JSON string
	return cData;
}

/**
 * Generate the container id for the given asset
 *
 * @param assetName  Asset for quick the container id should be generated
 * @return           Container it for the requested asset
 */
std::string OMF::generateMeasurementId(const string& assetName)
{
	std::string measurementId;

	string AFHierarchyPrefix;
	string AFHierarchyLevel;
	long namingScheme;
	long typeId;

	typeId = OMF::getAssetTypeId(assetName);

	namingScheme = getNamingScheme(assetName);

	if (namingScheme == NAMINGSCHEME_COMPATIBILITY ||
		namingScheme == NAMINGSCHEME_HASH)
	{
		measurementId = to_string(typeId) + "measurement_" + assetName;

		// Add the 1st level of AFHierarchy as a prefix to the name in case of PI Web API
		if (m_PIServerEndpoint == ENDPOINT_PIWEB_API)
		{
			retrieveAFHierarchyPrefixAssetName(assetName, AFHierarchyPrefix, AFHierarchyLevel);

			measurementId = AFHierarchyPrefix + "_" + measurementId;
		}
	} else {
		if (typeId > 1)
		{
			measurementId = to_string(typeId) + "measurement_" + assetName;
		} else {

			measurementId = assetName;
		}

	}

	Logger::getLogger()->debug("%s - namingScheme default :%ld: namingScheme applied :%ld:  assetName :%s: typeId :%ld: measurementId :%s:",
							   __FUNCTION__,
							   m_NamingScheme,
							   namingScheme,
							   assetName.c_str(), 
							   typeId, 
							   measurementId.c_str() );

	return(measurementId);
}


/**
 * Generate a suffix for the given asset in relation to the selected naming schema and the value of the type id
 *
 * @param assetName  Asset for quick the suffix should be generated
 * @param typeId     Type id of the asset
 * @return           Suffix to be used for the given asset
 */
std::string OMF::generateSuffixType(string &assetName, long typeId)
{
	std::string suffix;
	long namingScheme;

	namingScheme = getNamingScheme(assetName);

	if (namingScheme == NAMINGSCHEME_COMPATIBILITY ||
		namingScheme == NAMINGSCHEME_SUFFIX)
	{
		suffix = AF_TYPES_SUFFIX + to_string(typeId);

	} else {
		if (typeId > 1)
		{
			suffix = AF_TYPES_SUFFIX + to_string(typeId);
		}

	}

	Logger::getLogger()->debug("%s - namingScheme default :%ld: namingScheme applied :%ld: typeId :%ld: suffix :%s:",
		__FUNCTION__, 
		m_NamingScheme,
		namingScheme,
		typeId, 
		suffix.c_str());

	return(suffix);
}


/**
 * Creates the Static Data message for data type definition
 *
 * Note: type is 'Data'
 *
 * @param reading    A reading data
 * @return           Type JSON message as string
 */
const std::string OMF::createStaticData(const Reading& reading)
{
	string assetName;
	// Build the Static data (JSON Array)
	string sData = "[";

	sData.append("{\"typeid\": \"");

	assetName = m_assetName;

	long typeId = getAssetTypeId(assetName);

	// Add type_id + '_' + asset_name + '_typename_sensor'
	OMF::setAssetTypeTag(assetName,
			     "typename_sensor",
			     sData);

	sData.append("\", \"values\": [{");
	for (auto it = m_staticData->cbegin(); it != m_staticData->cend(); ++it)
	{
		sData.append("\"");
		sData.append(ApplyPIServerNamingRulesObj(it->first.c_str(), nullptr) );
		sData.append("\": \"");
		sData.append(it->second.c_str());
		sData.append("\", ");
	}
	sData.append(" \"Name\": \"");

	// Add asset_name
	// Connector relay / ODS / EDS
	if (m_PIServerEndpoint == ENDPOINT_CR)
	{
		sData.append(assetName);

	}
	else if (m_PIServerEndpoint == ENDPOINT_OCS ||
		 m_PIServerEndpoint == ENDPOINT_ADH ||
	         m_PIServerEndpoint == ENDPOINT_EDS)
	{
		sData.append(assetName);

	}
	else if (m_PIServerEndpoint == ENDPOINT_PIWEB_API)
	{
		string AFHierarchyPrefix;
		string AFHierarchyLevel;

		retrieveAFHierarchyPrefixAssetName(assetName, AFHierarchyPrefix, AFHierarchyLevel);

		sData.append(assetName + generateSuffixType(assetName, typeId));
		sData.append("\", \"AssetId\": \"");
		sData.append("A_" + AFHierarchyPrefix + "_" + assetName + generateSuffixType(assetName, typeId) );
	}

	sData.append("\"}]}]");

	// Return JSON string
	return sData;
}


/**
 * Creates the Link Data message for data type definition
 *
 * Note: type is 'Data'
 *
 * @param reading    A reading data
 * @param AFHierarchyLevel	The AF eleemnt we are placing the reading in
 * @param AFHierarchyPrefix	The prefix we use for thr AF Eleement
 * @param objectPrefix	The object prefix we are using for this asset
 * @param legacy     We are using legacy, complex types for this reading
 * @return           Type JSON message as string
 */
std::string OMF::createLinkData(const Reading& reading,  std::string& AFHierarchyLevel, std::string&  AFHierarchyPrefix, std::string&  objectPrefix, OMFHints *hints, bool legacy)
{
	string targetTypeId;

	string measurementId;

	string assetName = m_assetName;

	// Build the Link data (JSON Array)

	long typeId = getAssetTypeId(assetName);

	string lData = "{\"typeid\": \"__Link\", \"values\": [";

	// Handles the structure for the Connector Relay
	// not supported by PI Web API
	// Connector relay / ADH / ODS / EDS
	if (m_PIServerEndpoint == ENDPOINT_CR  ||
		m_PIServerEndpoint == ENDPOINT_ADH ||
		m_PIServerEndpoint == ENDPOINT_OCS ||
		m_PIServerEndpoint == ENDPOINT_EDS
		)
	{
		lData.append("{\"source\": {\"typeid\": \"");

		// Add type_id + '_' + asset_name + '__typename_sensor'
		OMF::setAssetTypeTag(assetName,
				     "typename_sensor",
				     lData);

		lData.append("\", \"index\": \"_ROOT\"},");
		lData.append("\"target\": {\"typeid\": \"");

		// Add type_id + '_' + asset_name + '__typename_sensor'
		OMF::setAssetTypeTag(assetName,
				     "typename_sensor",
				     lData);

		lData.append("\", \"index\": \"");

		// Add asset_name
		lData.append(assetName);

		lData.append("\"}}");
	}
	else if (m_PIServerEndpoint == ENDPOINT_PIWEB_API)
	{
		// Link the asset to the 1st level of AF hierarchy if the end point is PI Web API

		string tmpStr = AF_HIERARCHY_1LEVEL_LINK;

		OMF::setAssetTypeTag(assetName, "typename_sensor", targetTypeId);

		StringReplace(tmpStr, "_placeholder_src_type_", AFHierarchyPrefix + "_" + AFHierarchyLevel + "_typeid");
		StringReplace(tmpStr, "_placeholder_src_idx_",  AFHierarchyPrefix + "_" + AFHierarchyLevel );

		if (legacy)
		{
			StringReplace(tmpStr, "_placeholder_tgt_type_", targetTypeId);
			StringReplace(tmpStr, "_placeholder_tgt_idx_", "A_" + objectPrefix + "_" + assetName +
				generateSuffixType(assetName, typeId) );
		}
		else
		{
			StringReplace(tmpStr, "_placeholder_tgt_type_", "FledgeAsset");
			StringReplace(tmpStr, "_placeholder_tgt_idx_", assetName);
		}

		lData.append(tmpStr);
	}


	if (legacy)
	{
		lData.append(",{\"source\": {\"typeid\": \"");

		// Add type_id + '_' + asset_name + '__typename_sensor'
		OMF::setAssetTypeTag(assetName,
				     "typename_sensor",
				     lData);

		lData.append("\", \"index\": \"");

		if (m_PIServerEndpoint == ENDPOINT_CR)
		{
			// Add asset_name
			lData.append(assetName);
		}
		else if (m_PIServerEndpoint == ENDPOINT_OCS ||
				m_PIServerEndpoint == ENDPOINT_ADH ||
				 m_PIServerEndpoint == ENDPOINT_EDS)
		{
			// Add asset_name
			lData.append(assetName);
		}
		else if (m_PIServerEndpoint == ENDPOINT_PIWEB_API)
		{
			lData.append("A_" + objectPrefix + "_" + assetName + generateSuffixType(assetName, typeId) );
		}
	
		measurementId = generateMeasurementId(assetName);

		// Apply any TagName hints to modify the containerid
		if (hints)
		{
			const std::vector<OMFHint *> omfHints = hints->getHints();
			for (auto it = omfHints.cbegin(); it != omfHints.cend(); it++)
			{
				if (typeid(**it) == typeid(OMFTagNameHint))
				{
					measurementId = (*it)->getHint();
					Logger::getLogger()->info("Using OMF TagName hint: %s", measurementId.c_str());
					break;
				}
			}
		}

		lData.append("\"}, \"target\": {\"containerid\": \"" + measurementId);

		lData.append("\"}}");
	}
	lData.append("]}");

	// Return JSON string
	return lData;
}

/**
 * Calculate the prefix to be used for AF objects and the last level of the hierarchies
 * from a given AF path
 *
 * @param path                   Path to evaluate
 * @param out/prefix		     Calculated prefix
 * @param out/AFHierarchyLevel   last level of the hierarchies evaluated form the path
 */
void OMF::generateAFHierarchyPrefixLevel(string& path, string& prefix, string& AFHierarchyLevel)
{
	string pathFixed;

	AFHierarchyLevel = extractLastLevel(path, AFHierarchySeparator);

	pathFixed = StringSlashFix(path);
	prefix = generateUniquePrefixId(pathFixed);
}


/**
 * Retrieve from the map the prefix and the last level of the hierarchy from a given assetname
 *
 * @param path                   assetName to evaluate
 * @param out/prefix		     Calculated prefix
 * @param out/AFHierarchyLevel   Last level of the hierarchy
 */
void OMF::retrieveAFHierarchyPrefixAssetName(const string& assetName, string& prefix, string& AFHierarchyLevel)
{
	string AFHierarchy;
	string prefixTmp;

	// Metadata Rules - Exist
	auto rule = m_AssetNamePrefix.find(assetName);
	if (rule != m_AssetNamePrefix.end())
	{
		AFHierarchy = std::get<0>(rule->second[0]);
		generateAFHierarchyPrefixLevel(AFHierarchy, prefixTmp, AFHierarchyLevel);

		prefix =std::get<1>(rule->second[0]);

	}

}

/**
 * Retrieve from the map the prefix and the hierarchy name from a given assetname
 *
 * @param path                   assetName to evaluate
 * @param out/prefix		     Calculated prefix
 * @param out/AFHierarchyLevel   hierarchy name
 */
void OMF::retrieveAFHierarchyFullPrefixAssetName(const string& assetName, string& prefix, string& AFHierarchy)
{
	string path;
	// Metadata Rules - Exist
	auto rule = m_AssetNamePrefix.find(assetName);
	if (rule != m_AssetNamePrefix.end())
	{
		AFHierarchy = std::get<0>(rule->second[0]);
		prefix =std::get<1>(rule->second[0]);

	}

}

/**
 * Handle the OMF hint AFLocation to defined a position of the asset into the AF hierarchy
 *
 * @param assetName              AssetName to handle
 * @param OmfHintHierarchy		 Position of the asset into the AF hierarchy
 *
 * @return                       True if set asset will have a defined AF hierarchy position
 */
bool OMF::createAFHierarchyOmfHint(const string& assetName, const  string &OmfHintHierarchy)
{
	string pathNew;
	string prefix;
	string AFHierarchyLevel;

	string prefixStored;
	string pathStored;

	bool ruleMatched = false;

	if (! OmfHintHierarchy.empty())
	{

		pathNew = OmfHintHierarchy;

		if (pathNew.at(0) != '/')
		{
			// relative  path
			pathNew = "/" + pathNew;
		}
		generateAFHierarchyPrefixLevel(pathNew, prefix, AFHierarchyLevel);
		ruleMatched = true;

		prefixStored = getHashStored (assetName);
		pathStored = getPathStored (assetName);

		Logger::getLogger()->debug("%s - OMF hint hierarchy - assetName :%s: path :%s: pathStored :%s: prefixStored :%s: "
			, __FUNCTION__
			, assetName.c_str()
			, pathNew.c_str()
			, pathStored.c_str()
			, prefixStored.c_str()
			);

		if (find(m_afhHierarchyAlreadyCreated.begin(), m_afhHierarchyAlreadyCreated.end(), pathNew) == m_afhHierarchyAlreadyCreated.end()){

			Logger::getLogger()->debug("%s - New path requested :%s:", __FUNCTION__, pathNew.c_str());

			if (!sendAFHierarchy(pathNew.c_str()))
			{
				return false;
			}
		}

		if (pathStored.compare("") == 0)
		{
			Logger::getLogger()->debug("%s - New path for the assetName :%s: path :%s:", __FUNCTION__, assetName.c_str(), pathNew.c_str());

			auto item = make_pair(pathNew, prefix);
			m_AssetNamePrefix[assetName].push_back(item);

		} else {
			if (pathNew.compare(pathStored) != 0) {

				Logger::getLogger()->debug("%s - path changed for the assetName :%s: path :%s: previous path :%s:"
										   , __FUNCTION__
										   , assetName.c_str()
										   , pathNew.c_str()
										   , pathStored.c_str());

				if (!deleteAssetAFH(assetName, pathStored))
				{
					return false;
				}

				auto item = make_pair(pathNew, prefix);
				m_AssetNamePrefix[assetName].clear();
				m_AssetNamePrefix[assetName].push_back(item);
				setPathStored (assetName, pathNew);

				if (!createAssetAFH(assetName, pathNew))
				{
					return false;
				}

			} else {
				Logger::getLogger()->debug("%s - Same path for the assetName :%s: path :%s:", __FUNCTION__, assetName.c_str(), pathNew.c_str());
			}
			
		}

	}

	// For debug
//	Logger::getLogger()->debug("%s - Hierarchy asset start", __FUNCTION__);
//	for (auto item=m_AssetNamePrefix.begin(); item!=m_AssetNamePrefix.end(); ++item)
//	{
//		auto v = item->second;
//
//		for(auto  arrayItem : v) {
//
//			Logger::getLogger()->debug("%s - Hierarchy asset :%s: hash :%s: path :%s:", __FUNCTION__, item->first.c_str(), arrayItem.first.c_str(), arrayItem.second.c_str());
//		}
//
//	}

	return (ruleMatched);
}

/**
 * Extracts a variable and its elements from a string, the variable will have the shape ${room:unknown}
 *
 * @param strToHandle   Source string from which the variable should be extracted
 * @param variable      Variable found in the form ${room:unknown}
 * @param value         Value of the variable, left part , room in this case ${room:unknown}
 * @param defaultValue  Default value of the variable, right part , unknown in this case ${room:unknown}
 * @return              True a variable is found in the source string
 */
bool OMF::extractVariable(string &strToHandle, string &variable, string &value, string &defaultValue)
{
	bool found;
	size_t pos1, pos2, pos3;

	found = false;
	variable ="";
	value ="";
	defaultValue ="";

	pos1 = strToHandle.find("${");
	if (pos1 !=std::string::npos)
	{
		pos3 = strToHandle.find("}", pos1);
		pos2 = strToHandle.find(":", pos1);
		if ( (pos2 != std::string::npos) && (pos2 < pos3) )
		{
			value = strToHandle.substr(pos1 + 2, (pos2 - (pos1 + 2) ) );

			pos3 = strToHandle.find("}", pos2);
			if (pos3 != std::string::npos)
			{
				found = true;

				defaultValue = strToHandle.substr(pos2 + 1, (pos3 - (pos2 + 1)));
				variable = strToHandle.substr(pos1, pos3 - pos1 + 1);
			}
		} else {
			Logger::getLogger()->debug("OMF hierarchy hints doesn't have the default value in the metadata reference :%s:", strToHandle.c_str());

			// No default value provided
			if (pos3 != std::string::npos)
			{
				found = true;

				value = strToHandle.substr(pos1 + 2, (pos3 - (pos1 + 2) ) );
				variable = strToHandle.substr(pos1, pos3 - pos1 + 1);
			}
		}
	}

	return(found);
}

/**
 * Evaulate the AF hierarchy provided and expand the variables in the form ${room:unknown}
 *
 * @param reading       Asset reading that should be considered from which extract the metadata values
 * @param AFHierarchy   AF hierarchy containing the variable to be expanded
 *
 * @return              True if variable were found and expanded
 */
std::string OMF::variableValueHandle(const Reading& reading, std::string &AFHierarchy) {

	string AFHierarchyNew;
	string propertyToSearch;
	string propertyValue;
	string propertyDefault;
	string variableValue;
	string propertyName;
	bool found;
	bool foundProperty;

	found = false;
	AFHierarchyNew = AFHierarchy;

	if (AFHierarchyNew.find("${") !=std::string::npos)
	{

		while (extractVariable(AFHierarchyNew, variableValue , propertyToSearch,  propertyDefault))
		{
			auto values = reading.getReadingData();
			foundProperty = false;

			for (auto it = values.begin(); it != values.end(); it++)
			{
				propertyName = (*it)->getName();
				if (propertyName.compare(propertyToSearch) == 0)
				{
					DatapointValue data = (*it)->getData();
					propertyValue = data.toString();
					found = true;
					foundProperty = true;
				}
			}

			if (foundProperty) {

				StringReplaceAll(propertyValue, "\"", "");
				StringReplace(AFHierarchyNew, variableValue, propertyValue);

			} else {
				StringReplaceAll(propertyValue, "\"", "");
				StringReplace(AFHierarchyNew, variableValue, propertyDefault);
			}
		}
	}

	StringReplaceAll(AFHierarchyNew, "//", "/");

	Logger::getLogger()->debug("%s - Variables found :%s: AFHierarchy :%s: AFHierarchyNew :%s: variableValue :%s: propertyToSearch :%s: propertyValue :%s: propertyDefault :%s:"
		,__FUNCTION__
		,found ? "true" : "false"
		,AFHierarchy.c_str()
		,AFHierarchyNew.c_str()
		,variableValue.c_str()
		,propertyToSearch.c_str()
		,propertyValue.c_str()
		,propertyDefault.c_str()
		);

	return (AFHierarchyNew);
}

/**
 * Evaluated the maps containing the Named and Metadata rules to fill the map m_AssetNamePrefix
 * containing for each asset name the related prefix and hierarchy name
 *
 * @param path                   assetName to evaluate
 * @param reading		         reading row from which will be extracted the datapoint for the evaluation of the rules
 */
bool OMF::evaluateAFHierarchyRules(const string& assetName, const Reading& reading)
{
	bool ruleMatched = false;
	bool ruleMatchedNames = false;
	bool success = true;

	string pathInitial;
	string path;
	bool changed;

	// names rules - Check if there are any rules defined or not
	if (!m_AFMapEmptyNames)
	{
		if (! m_NamesRules.empty())
		{

			string pathNamingRules;
			string prefix;
			string AFHierarchyLevel;

			auto it = m_NamesRules.find(assetName);
			if (it != m_NamesRules.end())
			{

				pathInitial = it->second;

				if (pathInitial.at(0) != '/')
				{
					// relative  path
					pathInitial = "/" + m_DefaultAFLocation + "/" + pathInitial;
				}
				path = variableValueHandle(reading, pathInitial);
				path = ApplyPIServerNamingRulesPath(path, &changed);

				if (pathInitial.compare(path) != 0) {

					it->second = path;
				}

				generateAFHierarchyPrefixLevel(path, prefix, AFHierarchyLevel);
				ruleMatched = true;
				ruleMatchedNames = true;

				auto v =  m_AssetNamePrefix[assetName];
				auto item = make_pair(path, prefix);

				if(v.size() == 0 ||  std::find(v.begin(), v.end(), item) == v.end())
				{
					if (success = sendAFHierarchy(path.c_str()))
					{
						m_AssetNamePrefix[assetName].push_back(item);

						Logger::getLogger()->debug(
							"%s - m_NamesRules size :%d: m_AssetNamePrefix size :%d:   vector size :%d: pathInitial :%s: path :%s: stored :%s:"
								,__FUNCTION__
								,m_NamesRules.size()
								,m_AssetNamePrefix.size()
								,v.size()
								,pathInitial.c_str()
								,path.c_str()
								,it->second.c_str());
					}
				} else {
					Logger::getLogger()->debug(
						"%s - m_NamesRules skipped pathInitial :%s: path :%s: stored :%s:"
							,__FUNCTION__
							,pathInitial.c_str()
							,path.c_str()
							,it->second.c_str());
				}
			}
		}
	}

	// Meta rules - Check if there are any rules defined or not
	if (!m_AFMapEmptyMetadata)
	{
		auto values = reading.getReadingData();

		// Metadata Rules - Exist
		if (! m_MetadataRulesExist.empty() )
		{
			string propertyName;
			string prefix;
			string AFHierarchyLevel;

			for (auto it = values.begin(); it != values.end(); it++)
			{
				propertyName = (*it)->getName();
				auto rule = m_MetadataRulesExist.find(propertyName);
				if (rule != m_MetadataRulesExist.end())
				{
					pathInitial = rule->second;;
					if (pathInitial.at(0) != '/')
					{
						pathInitial = "/" + m_DefaultAFLocation + "/" + pathInitial;
					}

					path = variableValueHandle(reading, pathInitial);
					path = ApplyPIServerNamingRulesPath(path, &changed);

					generateAFHierarchyPrefixLevel(path, prefix, AFHierarchyLevel);
					ruleMatched = true;

					auto v =  m_AssetNamePrefix[assetName];
					auto item = make_pair(path, prefix);

					if(v.size() == 0 || std::find(v.begin(), v.end(), item) == v.end())
					{
						if (success = sendAFHierarchy(path.c_str()))
						{
							m_AssetNamePrefix[assetName].push_back(item);
							Logger::getLogger()->debug("%s - m_MetadataRulesExist asset :%s: path added :%s: :%s:" , __FUNCTION__, assetName.c_str(), pathInitial.c_str()  , path.c_str() );
						}
					} else {
						Logger::getLogger()->debug("%s - m_MetadataRulesExist already created asset :%s: path added :%s: :%s:" , __FUNCTION__, assetName.c_str(), pathInitial.c_str()  , path.c_str() );
					}
				}
			}
		}

		// Metadata Rules - NonExist
		if (! m_MetadataRulesNonExist.empty() )
		{
			string propertyName;
			string prefix;
			string AFHierarchyLevel;

			bool found;
			string rule;
			for (auto it = m_MetadataRulesNonExist.begin(); it != m_MetadataRulesNonExist.end(); it++)
			{
				found = false;
				rule = it->first;
				pathInitial = it->second;
				for (auto itL2 = values.begin(); found == false && itL2 != values.end(); itL2++)
				{
					propertyName = (*itL2)->getName();
					if (propertyName.compare(rule) == 0)
					{
						found = true;
					}
				}
				if (!found)
				{
					if (pathInitial.at(0) != '/')
					{
						// relative  path
						pathInitial = "/" +m_DefaultAFLocation + "/" + pathInitial;
					}
					path = variableValueHandle(reading, pathInitial);
					path = ApplyPIServerNamingRulesPath(path, &changed);

					generateAFHierarchyPrefixLevel(path, prefix, AFHierarchyLevel);
					ruleMatched = true;

					auto v =  m_AssetNamePrefix[assetName];
					auto item = make_pair(path, prefix);


					if(v.size() == 0 || std::find(v.begin(), v.end(), item) == v.end())
					{
						if (success = sendAFHierarchy(path.c_str()))
						{
							m_AssetNamePrefix[assetName].push_back(item);
							Logger::getLogger()->debug("%s - m_MetadataRulesNonExist - asset :%s: path added :%s: :%s:" , __FUNCTION__, assetName.c_str(), pathInitial.c_str()  , path.c_str() );
						}
					} else {
						Logger::getLogger()->debug("%s - m_MetadataRulesNonExist -  already created asset :%s: path added :%s: :%s:" , __FUNCTION__, assetName.c_str(), pathInitial.c_str()  , path.c_str() );
					}
				}
			}
		}

		// Metadata Rules - equal
		if ( ! m_MetadataRulesEqual.empty() )
		{
			string propertyName;
			string prefix;
			string AFHierarchyLevel;

			bool found;
			string rule;
			for (auto it = m_MetadataRulesEqual.begin(); it != m_MetadataRulesEqual.end(); it++)
			{
				found = false;
				rule = it->first;
				for (auto itL2 = values.begin(); found == false && itL2 != values.end(); itL2++)
				{
					propertyName = (*itL2)->getName();
					DatapointValue data = (*itL2)->getData();
					string dataValue = data.toString();
					StringStripQuotes(dataValue);
					if (propertyName.compare(rule) == 0)
					{
						for (auto itL3 = it->second.begin(); found == false && itL3 != it->second.end(); itL3++)
						{
							string value = itL3->first;
							StringStripQuotes(value);
							pathInitial = itL3->second;
							if (value.compare(dataValue) == 0)
							{
								found = true;
							}
						}
					}
				}
				if (found)
				{
					if (pathInitial.at(0) != '/')
					{
						// relative  path
						pathInitial = "/" + m_DefaultAFLocation + "/" + pathInitial;
					}
					
					path = variableValueHandle(reading, pathInitial);
					path = ApplyPIServerNamingRulesPath(path, &changed);
					
					generateAFHierarchyPrefixLevel(path, prefix, AFHierarchyLevel);
					ruleMatched = true;

					auto v =  m_AssetNamePrefix[assetName];
					auto item = make_pair(path, prefix);


					if(v.size() == 0 || std::find(v.begin(), v.end(), item) == v.end())
					{
						if (success = sendAFHierarchy(path.c_str()))
						{
							m_AssetNamePrefix[assetName].push_back(item);
							Logger::getLogger()->debug("%s - m_MetadataRulesEqual asset :%s: path added :%s: :%s:" , __FUNCTION__, assetName.c_str(), pathInitial.c_str()  , path.c_str() );
						}
					} else {
						Logger::getLogger()->debug("%s - m_MetadataRulesEqual already created asset :%s: path added :%s: :%s:" , __FUNCTION__, assetName.c_str(), pathInitial.c_str()  , path.c_str() );
					}
					
				}
			}
		}

		// Metadata Rules - Not equal
		if ( ! m_MetadataRulesNotEqual.empty() )
		{
			string propertyName;
			string prefix;
			string AFHierarchyLevel;
			string rule;
			bool NotEqual;

			for (auto it = m_MetadataRulesNotEqual.begin(); it != m_MetadataRulesNotEqual.end(); it++)
			{
				NotEqual = false;
				rule = it->first;
				for (auto itL2 = values.begin(); NotEqual == false && itL2 != values.end(); itL2++)
				{
					propertyName = (*itL2)->getName();

					if (propertyName.compare(rule) == 0)
					{
						DatapointValue data = (*itL2)->getData();
						string dataValue = data.toString();
						StringStripQuotes(dataValue);

						for (auto itL3 = it->second.begin(); NotEqual == false && itL3 != it->second.end(); itL3++)
						{
							string value = itL3->first;
							pathInitial = itL3->second;
							StringStripQuotes(value);

							if (value.compare(dataValue) != 0)
							{
								NotEqual = true;
							}
						}
					}
				}
				if (NotEqual)
				{
					if (pathInitial.at(0) != '/')
					{
						// relative  path
						pathInitial = "/" + m_DefaultAFLocation + "/" + pathInitial;
					}
					path = variableValueHandle(reading, pathInitial);
					path = ApplyPIServerNamingRulesPath(path, &changed);

					generateAFHierarchyPrefixLevel(path, prefix, AFHierarchyLevel);
					ruleMatched = true;

					auto v =  m_AssetNamePrefix[assetName];
					auto item = make_pair(path, prefix);


					if(v.size() == 0 || std::find(v.begin(), v.end(), item) == v.end())
					{
						if (success = sendAFHierarchy(path.c_str()))
						{
							m_AssetNamePrefix[assetName].push_back(item);
							Logger::getLogger()->debug("%s - m_MetadataRulesNotEqual asset :%s: path added :%s: :%s:" , __FUNCTION__, assetName.c_str(), pathInitial.c_str()  , path.c_str() );
						}
					} else {
						Logger::getLogger()->debug("%s - m_MetadataRulesNotEqual already created asset :%s: path added :%s: :%s:" , __FUNCTION__, assetName.c_str(), pathInitial.c_str()  , path.c_str() );
					}
				}
			}
		}
	}

	// If no rules matched the AF default location
	if ( ! ruleMatched )
	{
		string prefix;
		string AFHierarchyLevel;

		generateAFHierarchyPrefixLevel(m_DefaultAFLocation, prefix, AFHierarchyLevel);

		auto item = make_pair(m_DefaultAFLocation, prefix);
		m_AssetNamePrefix[assetName].push_back(item);
	}

	return success;
}

/**
 * Set the tag ID_XYZ_typename_sensor|typename_measurement
 *
 * @param assetName    The assetName
 * @param tagName      The tagName to append
 * @param data         The string to append result tag
 */
void OMF::setAssetTypeTag(const string& assetName,
			  const string& tagName,
			  string& data)
{
	string AFHierarchyPrefix;
	string AFHierarchyLevel;
	string keyComplete;

	// Add the 1st level of AFHierarchy as a prefix to the name in case of PI Web API
	if (m_PIServerEndpoint == ENDPOINT_PIWEB_API)
	{
		retrieveAFHierarchyPrefixAssetName (assetName, AFHierarchyPrefix, AFHierarchyLevel);
		keyComplete = AFHierarchyPrefix + "_" + assetName;
	}
	else
	{
		keyComplete = assetName;
	}

	string AssetTypeTag = to_string(this->getAssetTypeId(assetName)) +
		              "_" + assetName +
		              "_" + tagName;

	// Add the 1st level of AFHierarchy as a prefix to the name in case of PI Web API
	if (m_PIServerEndpoint == ENDPOINT_PIWEB_API)
	{
		AssetTypeTag = "A_" + AFHierarchyPrefix + "_" + AFHierarchyLevel + "_" + AssetTypeTag;
	}
	// Add type-id + '_' + asset_name + '_' + tagName'
	data.append(AssetTypeTag);
}

/**
 * Set the tag ID_XYZ_typename_sensor|typename_measurement using the path in which the asset was created
 *
 * @param assetName    The assetName
 * @param tagName      The tagName to append
 * @param data         The string to append result tag
 */
void OMF::setAssetTypeTagNew(const string& assetName,
						  const string& tagName,
						  string& data)
{
	string path;
	string assetPrefix;
	string AFHierarchyLevel;
	string keyComplete;

	// Add the 1st level of AFHierarchy as a prefix to the name in case of PI Web API
	if (m_PIServerEndpoint == ENDPOINT_PIWEB_API)
	{
		path=getPathOrigStored (assetName);
		generateAFHierarchyPrefixLevel(path, assetPrefix, AFHierarchyLevel);
		keyComplete = assetPrefix + "_" + assetName;
	}
	else
	{
		keyComplete = assetName;
	}

	string AssetTypeTag = to_string(this->getAssetTypeId(assetName)) +
						  "_" + assetName +
						  "_" + tagName;

	// Add the 1st level of AFHierarchy as a prefix to the name in case of PI Web API
	if (m_PIServerEndpoint == ENDPOINT_PIWEB_API)
	{
		AssetTypeTag = "A_" + assetPrefix + "_" + AFHierarchyLevel + "_" + AssetTypeTag;
	}
	// Add type-id + '_' + asset_name + '_' + tagName'
	data.append(AssetTypeTag);
}

/**
 * Handles the OMF data types for the current Reading row
 * DataTypoes are created and sent only once per assetName + typeId
 * if skipSending is true
 *
 * @param row            The current Reading row with data
 * @param skipSending    Send once or always the data types
 * @return               True if data types have been sent or already sent.
 *                       False if the sending has failed.
 */ 
bool OMF::handleDataTypes(const string keyComplete, const Reading& row, bool skipSending, OMFHints *hints)
{
	// Create the key for dataTypes sending once
	const string key(skipSending ? (keyComplete) : "");

	// Check whether to create and send Data Types
	bool sendTypes = (skipSending == true) ?
			  // Send if not already sent
			  !OMF::getCreatedTypes(key, row, hints) :
			  // Always send types
			  true;

	// Handle the data types of the current reading
	if (sendTypes && !OMF::sendDataTypes(row, hints))
	{
		// Failure
		return false;
	}

	// We have sent types, we might save this.
	if (skipSending && sendTypes)
	{
		// Save datatypes key
		OMF::setCreatedTypes(row, hints);
	}

	// Success
	return true;
}

/**
 * Get from m_formatTypes map the key (OMF type + OMF format)
 *
 * @param key    The OMF type for which the format is requested
 * @return       The defined OMF format for the requested type
 *
 */
std::string OMF::getFormatType(const string &key) const
{
        string value;

        try
        {
                auto pos = m_formatTypes.find(key);
                value = pos->second;
        }
        catch (const std::exception& e)
        {
                Logger::getLogger()->error("Unable to find the OMF format for the type :" + key + ": - error: %s", e.what());
        }

        return value;
}

/**
 * Add the key (OMF type + OMF format) into a map
 *
 * @param key    The OMF type, key of the map
 * @param value  The OMF format to set for the specific OMF type
 *
 */
void OMF::setFormatType(const string &key, string &value)
{

	m_formatTypes[key] = value;
}

/**
 * Set which PIServer component should be used for the communication
 */
void OMF::setPIServerEndpoint(const OMF_ENDPOINT PIServerEndpoint)
{
	m_PIServerEndpoint = PIServerEndpoint;
}

/**
 * Set the first level of hierarchy in Asset Framework in which the assets will be created, PI Web API only.
 */
void OMF::setDefaultAFLocation(const string &DefaultAFLocation)
{
	m_DefaultAFLocation = StringSlashFix(DefaultAFLocation);
}

/**
 * Set the rules to address where assets should be placed in the AF hierarchy.
 * Decodes the JSON and assign to the structures the values about the Names rulues
 *
 */
bool OMF::HandleAFMapNames(Document& JSon)
{
	bool success = true;
	string name;
	string value;

	m_NamesRules.clear();

	Value &JsonNames = JSon["names"];

	for (Value::ConstMemberIterator itr = JsonNames.MemberBegin(); itr != JsonNames.MemberEnd(); ++itr)
	{
		name = itr->name.GetString();
		value = itr->value.GetString();

		if (m_NamesRules.find(name) == m_NamesRules.end())
		{
			Logger::getLogger()->debug("%s - m_NamesRules size :%d: Exist name :%s: value :%s:"
									   	,__FUNCTION__
									   	,m_NamesRules.size()
									   	,name.c_str()
									   	,value.c_str());

			auto newMapValue = make_pair(name, value);
			m_NamesRules.insert(newMapValue);
			m_AFMapEmptyNames = false;
		} else {
			Logger::getLogger()->debug("%s - skipped m_NamesRules size :%d: Exist name :%s: value :%s:"
				,__FUNCTION__
				,m_NamesRules.size()
				,name.c_str()
				,value.c_str());
		}
	}

	return success;
}

/**
 * Set the rules to address where assets should be placed in the AF hierarchy.
 * Decodes the JSON and assign to the structures the values about the Metadata rulues
 *
 */
bool OMF::HandleAFMapMetedata(Document& JSon)
{
	bool success = true;
	string name;
	string value;

	string variable, variableValue, variableDefault;

	Value &JsonMetadata = JSon["metadata"];

	// --- Handling Exist section
	if (JsonMetadata.HasMember("exist"))
	{
		Value &JSonExist = JsonMetadata["exist"];

		for (Value::ConstMemberIterator itr = JSonExist.MemberBegin(); itr != JSonExist.MemberEnd(); ++itr)
		{
			bool changed = false;
			name = itr->name.GetString();
			value = itr->value.GetString();

			Logger::getLogger()->debug("%s - m_MetadataRulesExist :%s: value :%s:", __FUNCTION__, name.c_str(), value.c_str());
			auto newMapValue = make_pair(name,value);

			m_MetadataRulesExist.insert (newMapValue);

			extractVariable(value, variable, variableValue, variableDefault);
			if (! variableDefault.empty()) {

				m_MetadataRulesNonExist.insert (newMapValue);
				m_AFMapEmptyMetadata = false;
			}

			m_AFMapEmptyMetadata = false;
		}
	}

	// --- Handling Non Exist section
	if (JsonMetadata.HasMember("nonexist"))
	{
		Value &JSonNonExist = JsonMetadata["nonexist"];

		for (Value::ConstMemberIterator itr = JSonNonExist.MemberBegin(); itr != JSonNonExist.MemberEnd(); ++itr)
		{
			name = itr->name.GetString();
			value = itr->value.GetString();

			Logger::getLogger()->debug("%s - m_MetadataRulesNonExist :%s: value :%s:", __FUNCTION__, name.c_str(), value.c_str());

			auto newMapValue = make_pair(name,value);

			m_MetadataRulesNonExist.insert (newMapValue);

			m_AFMapEmptyMetadata = false;
		}
	}


	// --- Handling Equal section
	if (JsonMetadata.HasMember("equal"))
	{
		string property;
		string value;
		string path;

		Value &JSonEqual = JsonMetadata["equal"];

		for (Value::ConstMemberIterator itr = JSonEqual.MemberBegin(); itr != JSonEqual.MemberEnd(); ++itr)
		{
			property = itr->name.GetString();

			for (Value::ConstMemberIterator itrL2 = itr->value.MemberBegin(); itrL2 != itr->value.MemberEnd(); ++itrL2)
			{
				value = itrL2->name.GetString();
				path = itrL2->value.GetString();

				Logger::getLogger()->debug("%s - m_MetadataRulesEqual :%s: name :%s: value :%s:", __FUNCTION__, property.c_str() , value.c_str(), path.c_str());

				auto item = make_pair(value,path);
				m_MetadataRulesEqual[property].push_back(item);

				m_AFMapEmptyMetadata = false;
			}
		}
	}
	// --- Handling Not Equal section
	if (JsonMetadata.HasMember("notequal"))
	{
		string property;
		string value;
		string path;

		Value &JSonEqual = JsonMetadata["notequal"];

		for (Value::ConstMemberIterator itr = JSonEqual.MemberBegin(); itr != JSonEqual.MemberEnd(); ++itr)
		{
			property = itr->name.GetString();

			for (Value::ConstMemberIterator itrL2 = itr->value.MemberBegin(); itrL2 != itr->value.MemberEnd(); ++itrL2)
			{
				value = itrL2->name.GetString();
				path = itrL2->value.GetString();

				Logger::getLogger()->debug("%s - m_MetadataRulesNotEqual :%s: name :%s: value :%s:", __FUNCTION__, property.c_str() , value.c_str(), path.c_str());

				auto item = make_pair(value,path);
				m_MetadataRulesNotEqual[property].push_back(item);

				m_AFMapEmptyMetadata = false;
			}
		}
	}
	return success;
}

/**
 * Set the Names and Metadata rules to address where assets should be placed in the AF hierarchy.
 *
 */
bool OMF::setAFMap(const string &AFMap)
{
	bool success = true;
	Document JSon;

	m_AFMapEmptyNames = true;
	m_AFMapEmptyMetadata = true;
	m_AFMap = AFMap;

	ParseResult ok = JSon.Parse(m_AFMap.c_str());
	if (!ok)
	{
		Logger::getLogger()->error("setAFMap - Invalid Asset Framework Map, error :%s:", GetParseError_En(JSon.GetParseError()));
		return false;
	}

	if (JSon.HasMember("names"))
	{
		HandleAFMapNames(JSon);
	}
	if (JSon.HasMember("metadata"))
	{
		HandleAFMapMetedata(JSon);
	}

	return success;
}

/**
 * Set the first level of hierarchy in Asset Framework in which the assets will be created, PI Web API only.
 */
void OMF::setPrefixAFAsset(const string &prefixAFAsset)
{
	m_prefixAFAsset = prefixAFAsset;
}

/**
 * Generate an unique prefix for AF objects
 */
string OMF::generateUniquePrefixId(const string &path)
{
	string prefix;

	std::size_t hierarchyHash = std::hash<std::string>{}(path);
	prefix = std::to_string(hierarchyHash);

	return prefix;
}

/**
 * Set the list of errors considered not blocking in the communication
 * with the PI Server
 */
void OMF::setNotBlockingErrors(std::vector<std::string>& notBlockingErrors)
{

	m_notBlockingErrors = notBlockingErrors;
}


/**
 * Increment type-id
 */
void OMF::incrementTypeId()
{
	++m_typeId;
}

/**
 * Clear OMF types cache
 */
void OMF::clearCreatedTypes()
{
	if (m_OMFDataTypes)
	{
		m_OMFDataTypes->clear();
	}
}

/**
 * Check for invalid/redefinition data type error
 *
 * @param message       Server reply message for data type creation
 * @return              True for data type error, false otherwise
 */
bool OMF::isDataTypeError(const char* message)
{
	if (message)
	{
		string serverReply(message);

		for(string &item : m_notBlockingErrors) {

			if (serverReply.find(item) != std::string::npos)
			{
				return true;
			}
		}
	}
	return false;
}

/**
 * Send again Data Types of current reading data
 * with a new type-id
 *
 * NOTE: the m_typeId member variable value is incremented.
 *
 * @param reading       The current reading data
 * @return              True if data types with new-id
 *                      have been sent, false otherwise.
 */
bool OMF::handleTypeErrors(const string& keyComplete, const Reading& reading, OMFHints *hints)
{
	Logger::getLogger()->debug("handleTypeErrors keyComplete :%s:", keyComplete.c_str());

	bool ret = true;

	string assetName = m_assetName;

	// Reset change type-id indicator
	m_changeTypeId = false;

	// Increment per asset type-id in memory cache:
	// Note: if key is not found the global type-id is incremented
	OMF::incrementAssetTypeId(keyComplete);

	// Clear per asset data (but keep the type-id) if key found
	// or remove all data otherwise
	auto it = m_OMFDataTypes->find(keyComplete);
	if (it != m_OMFDataTypes->end())
	{
		// Clear teh OMF types cache per asset, keep type-id
		OMF::clearCreatedTypes(keyComplete);
	}
	else
	{
		// Remove all cached data, any asset
		OMF::clearCreatedTypes();
	}

	// Force re-send data types with a new type-id
	if (!OMF::handleDataTypes(keyComplete, reading, false, hints))
	{
		Logger::getLogger()->error("Failure re-sending JSON dataType messages "
					   "with new type-id=%d for asset %s",
								   OMF::getAssetTypeId(assetName),
								   assetName.c_str());
		// Failure
		m_lastError = true;
		ret = false;
	}

	return ret;
}

/**
 * Create a superset data map for each reading and found datapoints
 *
 * The output map is filled with a Reading object containing
 * all the datapoints found for each asset in the input reading set.
 * The datapoints have a fake value based on the datapoint type
 *  
 * @param    readings		Current input readings data
 * @param    dataSuperSet	Map to store all datapoints for an assetname
 */
void OMF::setMapObjectTypes(const vector<Reading*>& readings,
			    std::map<std::string, Reading*>& dataSuperSet)
{
	// Temporary map for [asset][datapoint] = type
	std::map<string, map<string, string>> readingAllDataPoints;

	// Fetch ALL Reading pointers in the input vector
	// and create a map of [assetName][datapoint1 .. datapointN] = type
	for (vector<Reading *>::const_iterator elem = readings.begin();
						elem != readings.end();
						++elem)
	{
		// Get asset name
		string assetName = ApplyPIServerNamingRulesObj((**elem).getAssetName(), nullptr);

		//string assetName = (**elem).getAssetName();

		// Get all datapoints
		const vector<Datapoint*> data = (**elem).getReadingData();
		// Iterate through datapoints
		for (vector<Datapoint*>::const_iterator it = data.begin();
							it != data.end();
							++it)
		{
			string omfType;
			string datapointName = (*it)->getName();

			if (!isTypeSupported((*it)->getData()))
			{
				omfType = OMF_TYPE_UNSUPPORTED;
				Logger::getLogger()->debug("%s - The type of the datapoint " + assetName + "/" + datapointName + " is unsupported, it will be ignored", __FUNCTION__);
			}
			else
			{
				omfType = omfTypes[((*it)->getData()).getType()];

				// if an OMF hint is applied the type may change
				{
					Reading *reading = *elem;

					// Fetch and parse any OMFHint for this reading
					Datapoint *hintsdp = reading->getDatapoint("OMFHint");

					if (hintsdp && (omfType == OMF_TYPE_FLOAT || omfType == OMF_TYPE_INTEGER))
					{
						OMFHints *hints = new OMFHints(hintsdp->getData().toString());
						const vector<OMFHint *> omfHints = hints->getHints();

						for (auto it = omfHints.cbegin(); it != omfHints.cend(); it++)
						{
							if (typeid(**it) == typeid(OMFIntegerHint))
							{
								omfType = OMF_TYPE_INTEGER;
								break;
							}
						}

						delete hints;
					}
				}

				auto itr = readingAllDataPoints.find(assetName);
				// Asset not found in the map
				if (itr == readingAllDataPoints.end())
				{
					// Set type of current datapoint for assetName
					readingAllDataPoints[assetName][datapointName] = omfType;
				}
				else
				{
					// Asset found
					auto dpItr = (*itr).second.find(datapointName);
					// Datapoint not found
					if (dpItr == (*itr).second.end())
					{
						// Add datapointName/type to map with key assetName
						(*itr).second.emplace(datapointName, omfType);
					}
					else
					{
						if ((*dpItr).second.compare(omfType) != 0)
						{
							// Datapoint already set has changed type
							Logger::getLogger()->info("Datapoint '" + datapointName + \
                                          "' in asset '" + assetName + \
                                          "' has changed type from '" + (*dpItr).second + \
                                          " to " + omfType);
						}

						// Update datapointName/type to map with key assetName
						// 1- remove element
						(*itr).second.erase(dpItr);
						// 2- Add new value
						readingAllDataPoints[assetName][datapointName] = omfType;
					}
				}
			}
		}
	}

	// Loop now only the elements found in the per asset types map
	for (auto it = readingAllDataPoints.begin();
		  it != readingAllDataPoints.end();
		  ++it)
	{
		string assetName = (*it).first;
		vector<Datapoint *> values;
		// Set fake datapoints values
		for (auto dp = (*it).second.begin();
			  dp != (*it).second.end();
			  ++dp)
		{
			if ((*dp).second.compare(OMF_TYPE_FLOAT) == 0)
			{
				DatapointValue vDouble(0.1);
				values.push_back(new Datapoint((*dp).first, vDouble));
			}
			else if ((*dp).second.compare(OMF_TYPE_INTEGER) == 0)
			{
				DatapointValue vInt((long)1);
				values.push_back(new Datapoint((*dp).first, vInt));
			}
			else if ((*dp).second.compare(OMF_TYPE_STRING) == 0)
			{
				DatapointValue vString("v_str");
				values.push_back(new Datapoint((*dp).first, vString));
			}
			else if ((*dp).second.compare(OMF_TYPE_UNSUPPORTED) == 0)
			{
				Logger::getLogger()->debug("%s - The asset '" + assetName + " has a datapoint having an unsupported type, it will be ignored", __FUNCTION__);

				// Avoids forcing PI Server to handle unsupported datapoint types
				// std::vector<double> vData = {0};
				// DatapointValue vArray(vData);
				// values.push_back(new Datapoint((*dp).first, vArray));
			}
		}

		// Add the superset Reading data with fake values
		dataSuperSet.emplace(assetName, new Reading(assetName, values));
	}
}

/**
 * Cleanup the mapped object types for input data
 *
 * @param    dataSuperSet	The  mapped object to cleanup
 */
void OMF::unsetMapObjectTypes(std::map<std::string, Reading*>& dataSuperSet) const
{
	// Remove all assets supersetDataPoints
	for (auto m = dataSuperSet.begin();
		  m != dataSuperSet.end();
		  ++m)
	{
		(*m).second->removeAllDatapoints();
		delete (*m).second;
	}
	dataSuperSet.clear();
}
/**
 * Extract assetName from error message
 *
 * Currently handled cases
 * (1) $datasource + "." + $id + "_" + $assetName + "_typename_measurement" + ...
 * (2) $id + "measurement_" + $assetName
 *
 * @param    message		OMF error message (JSON)
 * @return   The found assetName if found, or empty string
 */
string OMF::getAssetNameFromError(const char* message)
{
	string assetName;
	Document error;

	error.Parse(message);

	if (!error.HasParseError() &&
	    error.HasMember("source") &&
	    error["source"].IsString())
	{
		string tmp = error["source"].GetString();

		// (1) $datasource + "." + $id + "_" + $assetName + "_typename_measurement" + ...
		size_t found = tmp.find("_typename_measurement");
		if (found != std::string::npos)
		{
			tmp = tmp.substr(0, found);
			found = tmp.find_first_of('.');
			if (found != std::string::npos &&
			    found < tmp.length())
			{
				tmp = tmp.substr(found + 1);
				found = tmp.find_first_of('_');
				if (found != std::string::npos &&
				    found < tmp.length())
				{
					// bug fixed
					//assetName = assetName.substr(found + 1 );
					assetName = tmp.substr(found + 1 );
				}
			}
		}
		else
		{
			// (2) $id + "measurement_" + $assetName
			found = tmp.find_first_of('_');
			if (found != std::string::npos &&
			    found < tmp.length())
			{
				assetName = tmp.substr(found + 1);
			}
		}
	}

	return assetName;
}

/**
 * Return the asset type-id
 *
 * @param assetName	The asset name
 * @return		The found type-id
 *			or the generic value
 */
long OMF::getAssetTypeId(const string& assetName)
{
	long typeId;
	string keyComplete;
	string AFHierarchyPrefix;
	string AFHierarchyLevel;

	// Connector relay / ODS / EDS
	if (m_PIServerEndpoint == ENDPOINT_CR  ||
		m_PIServerEndpoint == ENDPOINT_OCS ||
		m_PIServerEndpoint == ENDPOINT_ADH ||
		m_PIServerEndpoint == ENDPOINT_EDS
		)
	{
		keyComplete = assetName;
	}
	else if (m_PIServerEndpoint == ENDPOINT_PIWEB_API)
	{
		if (getNamingScheme(assetName) == NAMINGSCHEME_CONCISE) {

			keyComplete = assetName;
		} else {
			retrieveAFHierarchyPrefixAssetName(assetName, AFHierarchyPrefix, AFHierarchyLevel);
			keyComplete = AFHierarchyPrefix + "_" + assetName;
		}
	}


	if (!m_OMFDataTypes)
	{
		// Use current value of m_typeId
		typeId = m_typeId;
	}
	else
	{
		auto it = m_OMFDataTypes->find(keyComplete);
		if (it != m_OMFDataTypes->end())
		{
			// Set the type-id of found element
			typeId = ((*it).second).typeId;
		}
		else
		{
			// Use current value of m_typeId
			typeId = m_typeId;
		}
	}

	return typeId;
}

/**
 * Retrieve the naming scheme for the given asset in relation to the end point selected the default naming scheme selected
 * and the naming scheme of the asset itself
 *
 * @param assetName  Asset for quick the naming schema should be retrieved
 * @return           Naming schema of the given asset
 */
long OMF::getNamingScheme(const string& assetName)
{
	long namingScheme;
	string keyComplete;
	string AFHierarchyPrefix;
	string AFHierarchyLevel;

	// Connector relay / ADH / ODS / EDS
	if (m_PIServerEndpoint == ENDPOINT_CR  ||
		m_PIServerEndpoint == ENDPOINT_OCS ||
		m_PIServerEndpoint == ENDPOINT_ADH ||
		m_PIServerEndpoint == ENDPOINT_EDS
		)
	{
		keyComplete = assetName;
	}
	else if (m_PIServerEndpoint == ENDPOINT_PIWEB_API)
	{
		retrieveAFHierarchyPrefixAssetName(assetName, AFHierarchyPrefix, AFHierarchyLevel);
		keyComplete = AFHierarchyPrefix + "_" + assetName;
	}


	if (!m_OMFDataTypes)
	{
		// Use current value of m_typeId
		namingScheme = m_NamingScheme;
	}
	else
	{
		auto it = m_OMFDataTypes->find(keyComplete);
		if (it != m_OMFDataTypes->end())
		{
			// Set the type-id of found element
			namingScheme = ((*it).second).namingScheme;
		}
		else
		{
			keyComplete = assetName;

			auto it = m_OMFDataTypes->find(keyComplete);
			if (it != m_OMFDataTypes->end())
			{
				// Set the type-id of found element
				namingScheme = ((*it).second).namingScheme;
			}
			else
			{
				// Use current value of m_typeId
				namingScheme = m_NamingScheme;
			}
		}
	}

	return namingScheme;
}

/**
 * Retrieve the hash for the given asset in relation to the end point selected
 *
 * @param assetName  Asset for quick the hash should be retrieved
 * @return           Hash of the given asset
 */
string OMF::getHashStored(const string& assetName)
{
	string hash;
	string keyComplete;
	string AFHierarchyPrefix;
	string AFHierarchyLevel;

	// Connector relay / ADH / ODS / EDS
	if (m_PIServerEndpoint == ENDPOINT_CR  ||
		m_PIServerEndpoint == ENDPOINT_OCS ||
		m_PIServerEndpoint == ENDPOINT_ADH ||
		m_PIServerEndpoint == ENDPOINT_EDS
		)
	{
		keyComplete = assetName;
	}
	else if (m_PIServerEndpoint == ENDPOINT_PIWEB_API)
	{
		if (getNamingScheme(assetName) == NAMINGSCHEME_CONCISE) {

			keyComplete = assetName;
		} else {
			keyComplete = AFHierarchyPrefix + "_" + assetName;
		}
	}


	if (!m_OMFDataTypes)
	{

		hash = "";
	}
	else
	{
		auto it = m_OMFDataTypes->find(keyComplete);
		if (it != m_OMFDataTypes->end())
		{
			// Set the type-id of found element
			hash = ((*it).second).afhHash;
		}
		else
		{
			hash = "";
		}
	}

	return hash;
}

/**
 * Retrieve the current AF hierarchy for the given asset
 *
 * @param assetName  Asset for quick the path should be retrieved
 * @return           Path of the given asset
 */
string OMF::getPathStored(const string& assetName)
{
	string afHierarchy;
	string keyComplete;
	string AFHierarchyPrefix;
	string AFHierarchyLevel;

	// Connector relay / ADH / OCS / EDS
	if (m_PIServerEndpoint == ENDPOINT_CR  ||
		m_PIServerEndpoint == ENDPOINT_ADH ||
		m_PIServerEndpoint == ENDPOINT_OCS ||
		m_PIServerEndpoint == ENDPOINT_EDS
		)
	{
		keyComplete = assetName;
	}
	else if (m_PIServerEndpoint == ENDPOINT_PIWEB_API)
	{
		if (getNamingScheme(assetName) == NAMINGSCHEME_CONCISE) {

			keyComplete = assetName;
		} else {
			keyComplete = AFHierarchyPrefix + "_" + assetName;
		}
	}


	if (!m_OMFDataTypes)
	{
		afHierarchy = "";
	}
	else
	{
		auto it = m_OMFDataTypes->find(keyComplete);
		if (it != m_OMFDataTypes->end())
		{
			// Set the type-id of found element
			afHierarchy = ((*it).second).afHierarchy;
		}
		else
		{
			afHierarchy = "";
		}
	}

	return afHierarchy;
}

/**
 * Retrieve the AF hierarchy in which given asset was created
 *
 * @param assetName  Asset for quick the path should be retrieved
 * @return           Path of the given asset
 */
string OMF::getPathOrigStored(const string& assetName)
{
	string afHierarchy;
	string keyComplete;
	string AFHierarchyPrefix;
	string AFHierarchyLevel;

	// Connector relay / ADH / ODS / EDS
	if (m_PIServerEndpoint == ENDPOINT_CR  ||
		m_PIServerEndpoint == ENDPOINT_ADH ||
		m_PIServerEndpoint == ENDPOINT_OCS ||
		m_PIServerEndpoint == ENDPOINT_EDS
		)
	{
		keyComplete = assetName;
	}
	else if (m_PIServerEndpoint == ENDPOINT_PIWEB_API)
	{
		if (getNamingScheme(assetName) == NAMINGSCHEME_CONCISE) {

			keyComplete = assetName;
		} else {
			keyComplete = AFHierarchyPrefix + "_" + assetName;
		}
	}


	if (!m_OMFDataTypes)
	{

		afHierarchy = "";
	}
	else
	{
		auto it = m_OMFDataTypes->find(keyComplete);
		if (it != m_OMFDataTypes->end())
		{
			// Set the type-id of found element
			afHierarchy = ((*it).second).afHierarchyOrig;
		}
		else
		{
			afHierarchy = "";
		}
	}

	return afHierarchy;
}

/**
 * Stores the current AF hierarchy for the given asset
 *
 * @param assetName    Asset for quick the path should be retrieved
 * @param afHierarchy  Current AF hierarchy of the asset
 *
 * @return             True if the operation has success
 */
bool OMF::setPathStored(const string& assetName, string &afHierarchy)
{
	bool operationExecuted;
	string keyComplete;
	string AFHierarchyPrefix;
	string AFHierarchyLevel;

	// Connector relay / ADH / ODS / EDS
	if (m_PIServerEndpoint == ENDPOINT_CR  ||
		m_PIServerEndpoint == ENDPOINT_ADH ||
		m_PIServerEndpoint == ENDPOINT_OCS ||
		m_PIServerEndpoint == ENDPOINT_EDS
		)
	{
		keyComplete = assetName;
	}
	else if (m_PIServerEndpoint == ENDPOINT_PIWEB_API)
	{
		if (getNamingScheme(assetName) == NAMINGSCHEME_CONCISE) {

			keyComplete = assetName;
		} else {
			keyComplete = AFHierarchyPrefix + "_" + assetName;
		}
	}

	operationExecuted = false;
	if (!m_OMFDataTypes)
	{
		operationExecuted = false;

	}
	else
	{
		auto it = m_OMFDataTypes->find(keyComplete);
		if (it != m_OMFDataTypes->end())
		{
			// Set the type-id of found element
			((*it).second).afHierarchy = afHierarchy;
			operationExecuted = true;
		}
		else
		{
			operationExecuted = false;
		}
	}

	return operationExecuted;
}

/**
 * Increment the type-id for the given asset name
 *
 * If cached data pointer is NULL or asset name is not set
 * the global m_typeId is incremented.
 *
 * @param    keyComplete		The asset name
 *				which type-id sequence
 *				has to be incremented.
 */
void OMF::incrementAssetTypeId(const std::string& keyComplete)
{
	long typeId;
	if (!m_OMFDataTypes)
        {
		// Increment current value of m_typeId
		OMF::incrementTypeId();
        }
	else
	{
		auto it = m_OMFDataTypes->find(keyComplete);
		if (it != m_OMFDataTypes->end())
		{
			// Increment value of found type-id
			++((*it).second).typeId;
		}
		else
		{
			// Increment current value of m_typeId
			OMF::incrementTypeId();
		}
	}
}

/**
 * Increment the type-id for the given asset name
 *
 * If cached data pointer is NULL or asset name is not set
 * the global m_typeId is incremented.
 *
 * @param    keyComplete		The asset name
 *				                which type-id sequence
 *				                has to be incremented.
 */
void OMF::incrementAssetTypeIdOnly(const std::string& keyComplete)
{
	long typeId;
	if (m_OMFDataTypes)
	{
		auto it = m_OMFDataTypes->find(keyComplete);
		if (it != m_OMFDataTypes->end())
		{
			// Increment value of found type-id
			++((*it).second).typeId;
		}
	}
}


/**
 * Generate a 64 bit number containing  a set of counts,
 * number of datapoint in an asset and the number of datapoint of each type we support.
 *
 */
unsigned long OMF::calcTypeShort(const Reading& row)
{
	t_typeCount typeCount;

	int type;

	const vector<Datapoint*> data = row.getReadingData();
	for (vector<Datapoint*>::const_iterator it = data.begin();
		 (it != data.end() &&
		  isTypeSupported((*it)->getData()));
		 ++it)
	{
		string dpName = (*it)->getName();

		if (!isTypeSupported((*it)->getData()))
		{
			continue;
		}

		if (dpName.compare(OMF_HINT) == 0)
		{
			// We never include OMF hints in the data we send to PI
			continue;
		}

		type = ((*it)->getData()).getType();

		// Integer is handled as float in the OMF integration
		if (type == DatapointValue::dataTagType::T_INTEGER)
		{
			typeCount.cnt.tFloat++;
		}

		if (type == DatapointValue::dataTagType::T_FLOAT)
		{
			typeCount.cnt.tFloat++;
		}

		if (type == DatapointValue::dataTagType::T_STRING)
		{
			typeCount.cnt.tString++;

		}
		typeCount.cnt.tTotal++;

	}

	return typeCount.valueLong;
}

/**
 * Add the reading asset namekey into a map
 * That key is checked by getCreatedTypes in order
 * to send dataTypes only once
 *
 * @param row    The reading data row
 * @return       True, false if map pointer is NULL
 */
bool OMF::setCreatedTypes(const Reading& row, OMFHints *hints)
{
	string types;
	string keyComplete;
	string assetName;
	string AFHierarchyPrefix;
	string AFHierarchy;

	if (!m_OMFDataTypes)
	{
		return false;
	}

	assetName = m_assetName;
	retrieveAFHierarchyFullPrefixAssetName(assetName, AFHierarchyPrefix, AFHierarchy);

	// Connector relay / ADH / ODS / EDS
	if (m_PIServerEndpoint == ENDPOINT_CR  ||
		m_PIServerEndpoint == ENDPOINT_ADH ||
		m_PIServerEndpoint == ENDPOINT_OCS ||
		m_PIServerEndpoint == ENDPOINT_EDS
		)
	{
		keyComplete = m_assetName;
	}
	else if (m_PIServerEndpoint == ENDPOINT_PIWEB_API)
	{
		if (getNamingScheme(assetName) == NAMINGSCHEME_CONCISE) {

			keyComplete = assetName;
		} else {
			keyComplete = AFHierarchyPrefix + "_" + assetName;
		}
	}

	// We may need to add the hint to the key if we have a TypeName key
	if (hints)
	{
		const vector<OMFHint *> omfHints = hints->getHints();
		for (auto it = omfHints.cbegin(); it != omfHints.cend(); it++)
		{
			if (typeid(**it) == typeid(OMFTypeNameHint))
			{
					Logger::getLogger()->info("Using OMF TypeName hint: %s", (*it)->getHint().c_str());
				keyComplete.append("_" + (*it)->getHint());
				break;
			}
		}
	}


	long typeId = OMF::getAssetTypeId(keyComplete);
	const vector<Datapoint*> data = row.getReadingData();
	types.append("{");
	bool first = true;
	for (vector<Datapoint*>::const_iterator it = data.begin();
						(it != data.end() &&
						 isTypeSupported((*it)->getData()));
						++it)
	{
		string dpName = (*it)->getName();
		if (dpName.compare(OMF_HINT) == 0)
		{
			// We never include OMF hints in the data we send to PI
			continue;
		}
		if (!first)
		{
			types.append(", ");
		}
		else
		{
			first = false;
		}

		string omfType;
		if (!isTypeSupported((*it)->getData()))
		{
			omfType = OMF_TYPE_UNSUPPORTED;
			continue;
		}
		else
		{
			omfType = omfTypes[((*it)->getData()).getType()];
		}

		string format = OMF::getFormatType(omfType);
		if (hints && (omfType == OMF_TYPE_FLOAT || omfType == OMF_TYPE_INTEGER))
		{
			const vector<OMFHint *> omfHints = hints->getHints(dpName);
			for (auto it = omfHints.cbegin(); it != omfHints.cend(); it++)
			{
				if (typeid(**it) == typeid(OMFNumberHint))
				{
					format = (*it)->getHint();
					break;
				}
				if (typeid(**it) == typeid(OMFIntegerHint))
				{
					omfType = OMF_TYPE_INTEGER;
					format = (*it)->getHint();
					break;
				}
			}
		}

		// Add datapoint Name
		types.append("\"" + dpName + "\"");
		types.append(": {\"type\": \"");
		// Add datapoint Type
		types.append(omfType);

		// Applies a format if it is defined
		if (!format.empty())
		{
			types.append("\", \"format\": \"");
			types.append(format);
		}

		types.append("\"}");
	}
	types.append("}");

	if (m_OMFDataTypes->find(keyComplete) == m_OMFDataTypes->end())
	{
		// New entry
		OMFDataTypes newData;
		// Start from default as we don't have anything in the cache
		newData.typeId = m_typeId;

		newData.types = types;
		(*m_OMFDataTypes)[keyComplete] = newData;
	}
	else
	{
		// Just update dataTypes and keep the typeId
		(*m_OMFDataTypes)[keyComplete].types = types;
	}

	(*m_OMFDataTypes)[keyComplete].typesShort = calcTypeShort(row);
	(*m_OMFDataTypes)[keyComplete].hintChkSum = hints ? hints->getChecksum() : 0;

	(*m_OMFDataTypes)[keyComplete].namingScheme     = m_NamingScheme;
	(*m_OMFDataTypes)[keyComplete].afhHash          = AFHierarchyPrefix;
	(*m_OMFDataTypes)[keyComplete].afHierarchy      = AFHierarchy;
	(*m_OMFDataTypes)[keyComplete].afHierarchyOrig  = AFHierarchy;

	Logger::getLogger()->debug("%s - keyComplete :%s: m_NamingScheme :%ld: AFHierarchyPrefix :%s: AFHierarchy :%s: "
				, __FUNCTION__
				, keyComplete.c_str()
				, m_NamingScheme
				, AFHierarchyPrefix.c_str()
				, AFHierarchy.c_str() );

	return true;
}

/**
 * Set a new value for global type-id
 *
 * new value is the maximum value of
 * type-id among all asset datatypes
 * or
 * the current value of m_typeId
 */
void OMF::setTypeId()
{
	long maxId = m_typeId;
	for (auto it = m_OMFDataTypes->begin();
		  it != m_OMFDataTypes->end();
		  ++it)
	{
		if ((*it).second.typeId > maxId)
		{
			maxId = (*it).second.typeId;
		}
	}
	m_typeId = maxId;
}

/**
 * Clear OMF types cache for given asset name
 * but keep the type-id
 */
void OMF::clearCreatedTypes(const string& keyComplete)
{
	if (m_OMFDataTypes)
	{
		auto it = m_OMFDataTypes->find(keyComplete);
		if (it != m_OMFDataTypes->end())
		{
			// Just clear data types
			(*it).second.types = "";
		}
	}
}

/**
 * Check the key (assetName) is set and not empty
 * in the per asset data types cache.
 *
 * @param keyComplete    The data type key (assetName) from the Reading row
 * @return       True is the key exists and data value is not empty:
 *		 this means the dataTypes were already sent
 *		 Found key with empty value means the data types
 *		 must be sent again with the new type-id.
 *               Return false if the key is not found or found but empty.
 */
bool OMF::getCreatedTypes(const string& keyComplete, const Reading& row, OMFHints *hints)
{
	unsigned long typesDefinition;
	bool ret = false;
	bool found = false;

	t_typeCount typeStored;
	t_typeCount typeNew;

	if (!m_OMFDataTypes)
	{
		ret = false;
	}
	else
	{
		auto it = m_OMFDataTypes->find(keyComplete);
		if (it != m_OMFDataTypes->end())
		{
			OMFDataTypes& type = it->second;
			ret = ! type.types.empty();
			if (ret)
			{
				// Considers empty also the case "{}"
				if (type.types.compare("{}") == 0)
				{
					ret = false;
				}
				else
				{
					// The Connector Relay recreates the type only when an error is received from the PI-Server
					// not in advance
					if (m_PIServerEndpoint != ENDPOINT_CR)
					{
						if (hints && type.hintChkSum != hints->getChecksum())
						{
							ret = false;
						}
						else
						{
							// Check if the defined type has changed respect the superset type
							Reading* datatypeStructure = NULL;

							auto itSuper = m_SuperSetDataPoints.find(m_assetName);

							if (itSuper != m_SuperSetDataPoints.end())
							{
								datatypeStructure = (*itSuper).second;

								// Check if the types are changed
								typeStored.valueLong = type.typesShort;
								typeNew.valueLong = calcTypeShort(*datatypeStructure);

								if (typeNew.cnt.tTotal  > typeStored.cnt.tTotal ||
									typeNew.cnt.tFloat  > typeStored.cnt.tFloat ||
									typeNew.cnt.tString > typeStored.cnt.tString
									)
								{
									ret = false;
								}
							}
						}
					}
				}
			}
		}
	}
	return ret;
}

/**
 * Check whether input Datapoint type is supported by OMF class
 *
 * @param    dataPoint		Input data
 * @return			True if supported, false otherwise
 */ 

static bool isTypeSupported(DatapointValue& dataPoint)
{
	switch (dataPoint.getType())
	{
		case DatapointValue::DatapointTag::T_FLOAT:
		case DatapointValue::DatapointTag::T_INTEGER:
		case DatapointValue::DatapointTag::T_STRING:
			return true;
		default:
			return false;	
	}
}

/**
 * Check a PI Server name and returns the proper name to use following the naming rules
 *
 * Invalid chars: Control characters plus: * ? ; { } [ ] | \ ` ' "
 *
 * @param    objName  The object name to verify
 * @param    changed  if not null, it is set to true if a change occur
 * @return			  Object name following the PI Server naming rules
 */
std::string OMF::ApplyPIServerNamingRulesInvalidChars(const std::string &objName, bool *changed)
{
	std::string nameFixed;

	if (changed)
		*changed = false;

	nameFixed = objName;

	for (size_t i = 0; i < nameFixed.length(); i++)
	{
		if (
			nameFixed[i] == '*'  ||
			nameFixed[i] == '?'  ||
			nameFixed[i] == ';'  ||
			nameFixed[i] == '{'  ||
			nameFixed[i] == '}'  ||
			nameFixed[i] == '['  ||
			nameFixed[i] == ']'  ||
			nameFixed[i] == '|'  ||
			nameFixed[i] == '\\' ||
			nameFixed[i] == '`'  ||
			nameFixed[i] == '\'' ||
			nameFixed[i] == '\"' ||
			iscntrl(nameFixed[i])
			)
		{
			nameFixed.replace(i, 1, "_");

			if (changed)
				*changed = true;
		}

	}

	return (nameFixed);
}

/**
 * Check a PI Server object name and returns the proper name to use following the naming rules:
 *
 * - Blank names are not permitted, substituted with '_'
 * - Trailing spaces are removed
 * - Maximum name length is 200 characters.
 * - Valid chars
 * - Names cannot begin with '__', These are reserved for system use, substituted with single '_'
 *
 * Note: Names on PI-Server side are not case sensitive
 *
 * @param    objName  The object name to verify
 * @param    changed  if not null, it is set to true if a change occur
 * @return			  Object name following the PI Server naming rules
 */
std::string OMF::ApplyPIServerNamingRulesObj(const std::string &objName, bool *changed)
{
	std::string nameFixed;

	if (changed)
		*changed = false;

	nameFixed = StringTrim(objName);

	Logger::getLogger()->debug("%s - original :%s: trimmed :%s:", __FUNCTION__, objName.c_str(), nameFixed.c_str());

	if (nameFixed.empty ()) {

		Logger::getLogger()->debug("%s - object name empty", __FUNCTION__);

		nameFixed = "_";
		if (changed)
			*changed = true;

	} else {
		if (nameFixed.length() > 201) {

			nameFixed = nameFixed.substr(0, 200);
			if (changed)
				*changed = true;

			Logger::getLogger()->warn("%s - object name too long, truncated to :%s: ", __FUNCTION__, nameFixed.c_str() );
		}
	}

	nameFixed = ApplyPIServerNamingRulesInvalidChars(nameFixed, changed);

	/// Names cannot begin with '__'. These are reserved for system use.
	if (
		nameFixed[0] == '_'  &&
		nameFixed[1] == '_'
		)
	{
		nameFixed.erase(0, 1);
		if (changed)
			*changed = true;
	}

	Logger::getLogger()->debug("%s - final :%s: ", __FUNCTION__, nameFixed.c_str());

	return (nameFixed);
}


/**
 * Check a PI Server path name and returns the proper name to use following the naming rules:
 *
 * - Blank names are not permitted, substituted with '_'
 * - Trailing spaces are removed
 * - Maximum name length is 200 characters.
 * - Valid chars
 * - Names cannot begin with '__', These are reserved for system use, substituted with single '_'
 *
 * Names on PI-Server side are not case sensitive
 *
 * @param    objName  The object name to verify
 * @param    changed  if not null, it is set to true if a change occur
 * @return			  Object name following the PI Server naming rules
 */
std::string OMF::ApplyPIServerNamingRulesPath(const std::string &objName, bool *changed)
{
	std::string nameFixed;

	if (changed)
		*changed = false;

	nameFixed = StringTrim(objName);

	Logger::getLogger()->debug("%s - original :%s: trimmed :%s:", __FUNCTION__, objName.c_str(), nameFixed.c_str());

	if (nameFixed.empty ()) {

		Logger::getLogger()->debug("%s - path empty", __FUNCTION__);
		nameFixed = "_";
		if (changed)
			*changed = true;

	} else {
		if (nameFixed.length() > 201) {

			nameFixed = nameFixed.substr(0, 200);
			if (changed)
				*changed = true;

			Logger::getLogger()->warn("%s - path too long, truncated to :%s: ", __FUNCTION__, nameFixed.c_str() );
		}
	}

	nameFixed = ApplyPIServerNamingRulesInvalidChars(nameFixed, changed);

	/// Names cannot begin with '__'. These are reserved for system use.
	if (
		nameFixed[0] == '_' &&
		nameFixed[1] == '_'
		)
	{
		nameFixed.erase(0, 1);
		if (changed)
			*changed = true;
	}

	if (nameFixed.find("/__") != string::npos)
	{
		StringReplaceAll(nameFixed,"/__","/_");
		if (changed)
			*changed = true;

	}

	Logger::getLogger()->debug("%s - final :%s: ", __FUNCTION__, nameFixed.c_str());

	return (nameFixed);
}


/**
 * Send the base types that we use to define all the data point values
 *
 * @return true If the data types were sent correctly. Otherwsie false.
 */
bool OMF::sendBaseTypes()
{
	vector<pair<string, string>> resType = OMF::createMessageHeader("Type");

	// Build an HTTPS POST with 'resType' headers
	// and 'typeData' JSON payload
	// Then get HTTPS POST ret code and return 0 to client on error
	try
	{
		int res = m_sender.sendRequest("POST",
					   m_path,
					   resType,
					   baseOMFTypes);
		if  ( ! (res >= 200 && res <= 299) )
		{
			Logger::getLogger()->error("Sending base data types message 'Type', HTTP code %d - %s %s",
						   res,
						   m_sender.getHostPort().c_str(),
						   m_path.c_str());
			return false;
		}
	}
	// Exception raised for HTTP 400 Bad Request
	catch (const BadRequest& e)
	{
		if (OMF::isDataTypeError(e.what()))
		{
			// Data type error: force type-id change
			m_changeTypeId = true;
		}
			string errorMsg = errorMessageHandler(e.what());

			Logger::getLogger()->warn("Sending dataType message 'Type', not blocking issue: %s %s - %s %s",
				(m_changeTypeId ? "Data Type " : "" ),
				errorMsg.c_str(),
				m_sender.getHostPort().c_str(),
				m_path.c_str());

		return false;
	}
	catch (const std::exception& e)
	{
		string errorMsg = errorMessageHandler(e.what());

		Logger::getLogger()->error("Sending dataType message 'Type', %s - %s %s",
									errorMsg.c_str(),
									m_sender.getHostPort().c_str(),
									m_path.c_str());
		m_connected = false;
		return false;
	}
	Logger::getLogger()->info("Base types successully sent");
	return true;
}

/**
 * Create the messages to link the asset into the right place in the AF structure
 *
 * @param reading	The reading beign sent
 * @param hints		OMF Hints for this reading
 */
string OMF::createAFLinks(Reading& reading, OMFHints *hints)
{
string AFDataMessage;

	if (m_sendFullStructure)
	{
		string assetName = m_assetName;
		string AFHierarchyLevel;
		string prefix;
		string objectPrefix;

		auto rule = m_AssetNamePrefix.find(assetName);
		if (rule != m_AssetNamePrefix.end())
		{
			auto itemArray = rule->second;
			objectPrefix = "";

			for (auto &item : itemArray)
			{
				string AFHierarchy;
				string prefix;

				AFHierarchy = std::get<0>(item);
				generateAFHierarchyPrefixLevel(AFHierarchy, prefix, AFHierarchyLevel);

				prefix = std::get<1>(item);

				if (objectPrefix.empty())
				{
					objectPrefix = prefix;
				}

				Logger::getLogger()->debug("%s - assetName :%s: AFHierarchy :%s: prefix :%s: objectPrefix :%s:  AFHierarchyLevel :%s: ", __FUNCTION__
										   ,assetName.c_str()
										   , AFHierarchy.c_str()
										   , prefix.c_str()
										   , objectPrefix.c_str()
										   , AFHierarchyLevel.c_str() );

				// Create data for Static Data message
				AFDataMessage = OMF::createLinkData(reading, AFHierarchyLevel, prefix, objectPrefix, hints, false);

			}
		}
		else
		{
			Logger::getLogger()->error("AF hiererachy is not defined for the asset Name |%s|", assetName.c_str());
		}
	}
	return AFDataMessage;
}<|MERGE_RESOLUTION|>--- conflicted
+++ resolved
@@ -1204,16 +1204,10 @@
 
 		string outData;
 		// Use old style complex types if the user has forced it via configuration,
-<<<<<<< HEAD
-		// we are running against an EDS endpoint or we have types defined for this
-		// asset already
-		if (legacyType || m_PIServerEndpoint == ENDPOINT_EDS ||
-=======
 		// we are running against an EDS endpoint or Connector Relay or we have types defined for this
 		// asset already
 		if (legacyType || m_PIServerEndpoint == ENDPOINT_EDS || 
 		        m_PIServerEndpoint == ENDPOINT_CR ||
->>>>>>> 1f67cc76
 				m_OMFDataTypes->find(keyComplete) != m_OMFDataTypes->end())
 		{
 			// Legacy type support
