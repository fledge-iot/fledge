--- conflicted
+++ resolved
@@ -397,12 +397,7 @@
         if version:
             audit_detail['version'] = version[0]
         loop.run_until_complete(audit.information('PKGUP', audit_detail))
-<<<<<<< HEAD
         _logger.info('{} package updated successfully.'.format(pkg_name))
-=======
-        _logger.info('{} plugin updated successfully.'.format(name))
->>>>>>> 870874c4
-
     # Restart the services which were disabled before plugin update
     for sch in schedules:
         loop.run_until_complete(_put_schedule(protocol, host, port, uuid.UUID(sch), True))
