# -*- coding: utf-8 -*-

# FLEDGE_BEGIN
# See: http://fledge-iot.readthedocs.io/
# FLEDGE_END


import asyncio
import json
import pathlib
import sys
import asyncio

from unittest.mock import MagicMock, patch
from collections import Counter
from aiohttp import web
import pytest

from fledge.services.core import connect
from fledge.common.web import middleware
from fledge.common.storage_client.storage_client import StorageClientAsync
from fledge.services.core import routes
from fledge.services.core.api import certificate_store
from fledge.common.configuration_manager import ConfigurationManager
from fledge.services.core.user_model import User


__author__ = "Ashish Jabble"
__copyright__ = "Copyright (c) 2018 OSIsoft, LLC"
__license__ = "Apache 2.0"
__version__ = "${VERSION}"


@asyncio.coroutine
def mock_coro(*args, **kwargs):
    return None if len(args) == 0 else args[0]


@pytest.fixture
def certs_path():
    return pathlib.Path(__file__).parent


ADMIN_USER_HEADER = {'content-type': 'application/json', 'Authorization': 'admin_user_token'}


@pytest.allure.feature("unit")
@pytest.allure.story("api", "certificate-store")
class TestCertificateStore:
    @pytest.fixture
    def client(self, loop, test_client):
        app = web.Application(loop=loop)
        # fill the routes table
        routes.setup(app)
        return loop.run_until_complete(test_client(app))

    async def test_get_certs(self, client, certs_path):
        response_content = {'keys': ['fledge.key', 'rsa_private.pem'],
                            'certs': ['fledge.cert', 'test.cer', 'test.crt', 'test.json', 'fledge.pem']}
        with patch.object(certificate_store, '_get_certs_dir', side_effect=[certs_path / 'certs',
                                                                            certs_path / 'json', certs_path / 'pem']):
            with patch('os.walk') as mockwalk:
                mockwalk.return_value = [(str(certs_path / 'certs'), [], ['fledge.cert', 'test.cer', 'test.crt']),
                                         (str(certs_path / 'certs/pem'), [], ['fledge.pem']),
                                         (str(certs_path / 'certs/json'), [], ['test.json']),
                                         (str(certs_path / 'certs'), [], ['fledge.key', 'rsa_private.pem'])
                                         ]
                with patch('os.listdir') as mocked_listdir:
                    mocked_listdir.return_value = ['test.json', 'fledge.pem']
                    resp = await client.get('/fledge/certificate')
                    assert 200 == resp.status
                    res = await resp.text()
                    jdict = json.loads(res)
                    cert = jdict["certs"]
                    assert 5 == len(cert)
                    assert Counter(response_content['certs']) == Counter(cert)
                    key = jdict["keys"]
                    assert 2 == len(key)
                    assert Counter(response_content['keys']) == Counter(key)
                assert 2 == mocked_listdir.call_count
            mockwalk.assert_called_once_with(certs_path / 'certs')

    @pytest.mark.parametrize("files", [
        [], ['fledge.txt'],
    ])
    async def test_get_bad_certs(self, client, certs_path, files):
        with patch.object(certificate_store, '_get_certs_dir', side_effect=[certs_path / 'certs',
                                                                            certs_path / 'json', certs_path / 'pem']):

            with patch('os.walk') as mockwalk:
                mockwalk.return_value = [(str(certs_path / 'certs'), [], files),
                                         (str(certs_path / 'certs/pem'), [], files),
                                         (str(certs_path / 'certs/json'), [], files),
                                         (str(certs_path / 'certs'), [], files)
                                         ]
                with patch('os.listdir') as mocked_listdir:
                    mocked_listdir.return_value = []
                    resp = await client.get('/fledge/certificate')
                    assert 200 == resp.status
                    result = await resp.text()
                    json_response = json.loads(result)
                    assert 0 == len(json_response['certs'])
                    assert 0 == len(json_response['keys'])
                    assert {'certs': [], 'keys': []} == json_response
                assert 2 == mocked_listdir.call_count
            mockwalk.assert_called_once_with(certs_path / 'certs')

    async def test_upload(self, client, certs_path):
        files = {'key': open(str(certs_path / 'certs/fledge.key'), 'rb'),
                 'cert': open(str(certs_path / 'certs/fledge.cert'), 'rb')}
        with patch.object(certificate_store, '_get_certs_dir', return_value=certs_path / 'certs'):
            with patch.object(certificate_store, '_find_file', return_value=[]) as patch_find_file:
                resp = await client.post('/fledge/certificate', data=files)
                assert 200 == resp.status
                result = await resp.text()
                json_response = json.loads(result)
                assert 'fledge.key and fledge.cert have been uploaded successfully' == json_response['result']
            assert 2 == patch_find_file.call_count
            args, kwargs = patch_find_file.call_args_list[0]
            assert ('fledge.cert', certificate_store._get_certs_dir('/certs/')) == args
            args, kwargs = patch_find_file.call_args_list[1]
            assert ('fledge.key', certificate_store._get_certs_dir('/certs/')) == args

    @pytest.mark.parametrize("filename", ["fledge.pem", "fledge.cert", "test.cer", "test.crt"])
    async def test_upload_with_cert_only(self, client, certs_path, filename):
        files = {'cert': open(str(certs_path / 'certs/{}'.format(filename)), 'rb')}
        with patch.object(certificate_store, '_get_certs_dir', return_value=certs_path / 'certs/pem'):
            with patch.object(certificate_store, '_find_file', return_value=[]) as patch_find_file:
                resp = await client.post('/fledge/certificate', data=files)
                assert 200 == resp.status
                result = await resp.text()
                json_response = json.loads(result)
                assert '{} has been uploaded successfully'.format(filename) == json_response['result']
            assert 1 == patch_find_file.call_count
            args, kwargs = patch_find_file.call_args
            assert (filename, certificate_store._get_certs_dir('/certs/pem')) == args

    async def test_file_upload_with_overwrite(self, client, certs_path):
        files = {'key': open(str(certs_path / 'certs/fledge.key'), 'rb'),
                 'cert': open(str(certs_path / 'certs/fledge.cert'), 'rb'),
                 'overwrite': '1'}
        with patch.object(certificate_store, '_get_certs_dir', return_value=certs_path / 'certs'):
            with patch.object(certificate_store, '_find_file', return_value=[]) as patch_find_file:
                resp = await client.post('/fledge/certificate', data=files)
                assert 200 == resp.status
                result = await resp.text()
                json_response = json.loads(result)
                assert 'fledge.key and fledge.cert have been uploaded successfully' == json_response['result']
            assert 2 == patch_find_file.call_count
            args, kwargs = patch_find_file.call_args_list[0]
            assert ('fledge.cert', certificate_store._get_certs_dir('/certs/')) == args
            args, kwargs = patch_find_file.call_args_list[1]
            assert ('fledge.key', certificate_store._get_certs_dir('/certs/')) == args

    async def test_bad_cert_file_upload(self, client, certs_path):
        files = {'bad_cert': open(str(certs_path / 'certs/fledge.cert'), 'rb'),
                 'key': open(str(certs_path / 'certs/fledge.key'), 'rb')}
        resp = await client.post('/fledge/certificate', data=files)
        assert 400 == resp.status
        assert 'Cert file is missing' == resp.reason

    async def test_bad_extension_cert_file_upload(self, client, certs_path):
        cert_valid_extensions = ('.cert', '.cer', '.crt', '.json', '.pem')
        files = {'cert': open(str(certs_path / 'certs/fledge.txt'), 'rb'),
                 'key': open(str(certs_path / 'certs/fledge.key'), 'rb')}
        resp = await client.post('/fledge/certificate', data=files)
        assert 400 == resp.status
        assert 'Accepted file extensions are {} for cert file'.format(cert_valid_extensions) == resp.reason

    async def test_bad_extension_key_file_upload(self, client, certs_path):
        key_valid_extensions = ('.key', '.pem')
        files = {'cert': open(str(certs_path / 'certs/fledge.cert'), 'rb'),
                 'key': open(str(certs_path / 'certs/fledge.txt'), 'rb')}
        resp = await client.post('/fledge/certificate', data=files)
        assert 400 == resp.status
        assert 'Accepted file extensions are {} for key file'.format(key_valid_extensions) == resp.reason

    @pytest.mark.parametrize("overwrite", ['blah', '2'])
    async def test_bad_overwrite_file_upload(self, client, certs_path, overwrite):
        files = {'cert': open(str(certs_path / 'certs/fledge.cert'), 'rb'),
                 'key': open(str(certs_path / 'certs/fledge.key'), 'rb'),
                 'overwrite': overwrite}
        resp = await client.post('/fledge/certificate', data=files)
        assert 400 == resp.status
        assert 'Accepted value for overwrite is 0 or 1' == resp.reason

    async def test_upload_with_existing_and_no_overwrite(self, client, certs_path):
        files = {'key': open(str(certs_path / 'certs/fledge.key'), 'rb'),
                 'cert': open(str(certs_path / 'certs/fledge.cert'), 'rb')}
        with patch.object(certificate_store, '_get_certs_dir', return_value=certs_path / 'certs'):
            with patch.object(certificate_store, '_find_file', return_value=["v"]) as patch_file:
                resp = await client.post('/fledge/certificate', data=files)
                assert 400 == resp.status
                assert 'Certificate with the same name already exists! To overwrite, set the ' \
                       'overwrite flag' == resp.reason
            assert 1 == patch_file.call_count
            args, kwargs = patch_file.call_args
            assert ('fledge.cert', certificate_store._get_certs_dir('/certs')) == args

    async def test_exception(self, client, certs_path):
        with pytest.raises(Exception) as excinfo:
            files = {'cert': open(str(certs_path / 'certs/{}'.format("bla.key")), 'rb')}
            resp = await client.post('/fledge/certificate', data=files)
            assert 500 == resp.status
            assert 'Internal Server Error' == resp.reason
        assert excinfo.type is FileNotFoundError
        assert "No such file or directory:" in str(excinfo)


@pytest.allure.feature("unit")
@pytest.allure.story("api", "delete-certificate-store-with-authentication-optional")
class TestDeleteCertStoreIfAuthenticationIsOptional:
    @pytest.fixture
    def client(self, loop, aiohttp_server, aiohttp_client):
        app = web.Application(loop=loop, middlewares=[middleware.optional_auth_middleware])
        # fill the routes table
        routes.setup(app)
        server = loop.run_until_complete(aiohttp_server(app))
        loop.run_until_complete(server.start_server(loop=loop))
        client = loop.run_until_complete(aiohttp_client(server))
        return client

    @pytest.mark.parametrize("cert_name, actual_code, actual_reason", [
        ('root.pem', 404, "Certificate with name root.pem does not exist"),
        ('rsa_private.key', 404, "Certificate with name rsa_private.key does not exist")
    ])
    async def test_bad_delete_cert_with_invalid_filename(self, client, cert_name, actual_code, actual_reason):
        storage_client_mock = MagicMock(StorageClientAsync)
        c_mgr = ConfigurationManager(storage_client_mock)
        
        # Changed in version 3.8: patch() now returns an AsyncMock if the target is an async function.
        if sys.version_info.major == 3 and sys.version_info.minor >= 8:
            _rv = await async_mock()
        else:
            _rv =  asyncio.ensure_future(async_mock())
        
        with patch.object(connect, 'get_storage_async', return_value=storage_client_mock):
<<<<<<< HEAD
            with patch.object(c_mgr, 'get_category_item', return_value=(_rv)) as patch_cfg:
=======
            with patch.object(c_mgr, 'get_category_item', return_value=mock_coro({'value': 'fledge'})) as patch_cfg:
>>>>>>> 8f6a36c9
                resp = await client.delete('/fledge/certificate/{}'.format(cert_name))
                assert actual_code == resp.status
                assert actual_reason == resp.reason
                result = await resp.text()
                json_response = json.loads(result)
                assert {"message": actual_reason} == json_response
            assert 1 == patch_cfg.call_count

    @pytest.mark.parametrize("cert_name, actual_code, actual_reason", [
        ('root.txt', 400, "Accepted file extensions are ('.cert', '.cer', '.crt', '.json', '.key', '.pem')"),
        ('admin.key', 400, "Admin certs cannot be deleted"),
        ('admin.cert', 400, "Admin certs cannot be deleted")
    ])
    async def test_bad_delete_cert(self, client, cert_name, actual_code, actual_reason):
        resp = await client.delete('/fledge/certificate/{}'.format(cert_name))
        assert actual_code == resp.status
        assert actual_reason == resp.reason
        result = await resp.text()
        json_response = json.loads(result)
        assert {"message": actual_reason} == json_response

    async def test_bad_delete_cert_if_in_use(self, client):
        storage_client_mock = MagicMock(StorageClientAsync)
        c_mgr = ConfigurationManager(storage_client_mock)
<<<<<<< HEAD
        
        # Changed in version 3.8: patch() now returns an AsyncMock if the target is an async function.
        if sys.version_info.major == 3 and sys.version_info.minor >= 8:
            _rv = await async_mock()
        else:
            _rv =  asyncio.ensure_future(async_mock())
        
        with patch('os.path.isfile', return_value=True):
            with patch.object(connect, 'get_storage_async', return_value=storage_client_mock):
                with patch.object(c_mgr, 'get_category_item', return_value=(_rv)) as patch_cfg:
=======
        msg = 'Certificate with name fledge.cert is already in use, you can not delete'
        with patch('os.path.isfile', return_value=True):
            with patch.object(connect, 'get_storage_async', return_value=storage_client_mock):
                with patch.object(c_mgr, 'get_category_item', return_value=mock_coro({'value': 'fledge'})) as patch_cfg:
>>>>>>> 8f6a36c9
                    resp = await client.delete('/fledge/certificate/fledge.cert')
                    assert 409 == resp.status
                    assert msg == resp.reason
                    result = await resp.text()
                    json_response = json.loads(result)
                    assert {"message": msg} == json_response
                assert 1 == patch_cfg.call_count
                args, kwargs = patch_cfg.call_args
                assert ({'item_name': 'certificateName', 'category_name': 'rest_api'}) == kwargs

    async def test_bad_type_delete_cert(self, client):
        storage_client_mock = MagicMock(StorageClientAsync)
        c_mgr = ConfigurationManager(storage_client_mock)
<<<<<<< HEAD
        
        # Changed in version 3.8: patch() now returns an AsyncMock if the target is an async function.
        if sys.version_info.major == 3 and sys.version_info.minor >= 8:
            _rv = await async_mock()
        else:
            _rv =  asyncio.ensure_future(async_mock())
        
        with patch.object(connect, 'get_storage_async', return_value=storage_client_mock):
            with patch.object(c_mgr, 'get_category_item', return_value=(_rv)) as patch_cfg:
=======
        msg = 'Only cert and key are allowed for the value of type param'
        with patch.object(connect, 'get_storage_async', return_value=storage_client_mock):
            with patch.object(c_mgr, 'get_category_item', return_value=mock_coro({'value': 'fledge'})) as patch_cfg:
>>>>>>> 8f6a36c9
                resp = await client.delete('/fledge/certificate/server.cert?type=pem')
                assert 400 == resp.status
                assert msg == resp.reason
                result = await resp.text()
                json_response = json.loads(result)
                assert {"message": msg} == json_response
            assert 1 == patch_cfg.call_count

    @pytest.mark.parametrize("cert_name, param", [
        ('fledge.cert', '?type=cert'),
        ('fledge.json', '?type=cert'),
        ('fledge.pem', '?type=cert'),
        ('fledge.key', '?type=key'),
        ('test.cer', '?type=cert'),
        ('test.crt', '?type=cert'),
        ('rsa_private.pem', '?type=key'),
    ])
    async def test_delete_cert_with_type(self, client, cert_name, param):
        storage_client_mock = MagicMock(StorageClientAsync)
        c_mgr = ConfigurationManager(storage_client_mock)
        
        # Changed in version 3.8: patch() now returns an AsyncMock if the target is an async function.
        if sys.version_info.major == 3 and sys.version_info.minor >= 8:
            _rv = await async_mock()
        else:
            _rv =  asyncio.ensure_future(async_mock())
        
        with patch.object(connect, 'get_storage_async', return_value=storage_client_mock):
<<<<<<< HEAD
            with patch.object(c_mgr, 'get_category_item', return_value=(_rv)):
=======
            with patch.object(c_mgr, 'get_category_item', return_value=mock_coro({'value': 'foo'})):
>>>>>>> 8f6a36c9
                with patch('os.path.isfile', return_value=True):
                    with patch('os.remove', return_value=True) as patch_remove:
                        resp = await client.delete('/fledge/certificate/{}{}'.format(cert_name, param))
                        assert 200 == resp.status
                        result = await resp.text()
                        json_response = json.loads(result)
                        assert '{} has been deleted successfully'.format(cert_name) == json_response['result']
                    assert 1 == patch_remove.call_count

    async def test_delete_cert(self, client, certs_path, cert_name='server.cert'):
        storage_client_mock = MagicMock(StorageClientAsync)
        c_mgr = ConfigurationManager(storage_client_mock)
        
        # Changed in version 3.8: patch() now returns an AsyncMock if the target is an async function.
        if sys.version_info.major == 3 and sys.version_info.minor >= 8:
            _rv = await async_mock()
        else:
            _rv =  asyncio.ensure_future(async_mock())
        
        with patch.object(certificate_store, '_get_certs_dir', return_value=str(certs_path / 'certs') + '/'):
            with patch('os.walk') as mockwalk:
                mockwalk.return_value = [(str(certs_path / 'certs'), [], [cert_name])]
                with patch.object(connect, 'get_storage_async', return_value=storage_client_mock):
<<<<<<< HEAD
                    with patch.object(c_mgr, 'get_category_item', return_value=(_rv)):
=======
                    with patch.object(c_mgr, 'get_category_item', return_value=mock_coro({'value': 'test'})):
>>>>>>> 8f6a36c9
                        with patch('os.remove', return_value=True) as patch_remove:
                            resp = await client.delete('/fledge/certificate/{}'.format(cert_name))
                            assert 200 == resp.status
                            result = await resp.text()
                            json_response = json.loads(result)
                            assert '{} has been deleted successfully'.format(cert_name) == json_response['result']
                        assert 1 == patch_remove.call_count


@pytest.allure.feature("unit")
@pytest.allure.story("api", "delete-certificate-store-with-authentication-mandatory")
class TestDeleteCertStoreIfAuthenticationIsMandatory:
    @pytest.fixture
    def client(self, loop, aiohttp_server, aiohttp_client):
        app = web.Application(loop=loop, middlewares=[middleware.auth_middleware])
        # fill the routes table
        routes.setup(app)
        server = loop.run_until_complete(aiohttp_server(app))
        loop.run_until_complete(server.start_server(loop=loop))
        client = loop.run_until_complete(aiohttp_client(server))
        return client

    def auth_token_fixture(self, mocker, is_admin=True):
        user = {'id': 1, 'uname': 'admin', 'role_id': '1'} if is_admin else {'id': 2, 'uname': 'user', 'role_id': '2'}
        patch_logger_info = mocker.patch.object(middleware._logger, 'info')
        patch_validate_token = mocker.patch.object(User.Objects, 'validate_token', return_value=mock_coro(user['id']))
        patch_refresh_token = mocker.patch.object(User.Objects, 'refresh_token_expiry', return_value=mock_coro(None))
        patch_user_get = mocker.patch.object(User.Objects, 'get', return_value=mock_coro(user))
        return patch_logger_info, patch_validate_token, patch_refresh_token, patch_user_get

    @pytest.mark.parametrize("cert_name, actual_code, actual_reason", [
        ('root.pem', 404, "Certificate with name root.pem does not exist"),
        ('rsa_private.key', 404, "Certificate with name rsa_private.key does not exist")
    ])
    async def test_bad_delete_cert_with_invalid_filename(self, client, mocker, cert_name, actual_code, actual_reason):
        storage_client_mock = MagicMock(StorageClientAsync)
        c_mgr = ConfigurationManager(storage_client_mock)
        patch_logger_info, patch_validate_token, patch_refresh_token, patch_user_get = self.auth_token_fixture(mocker)
        with patch.object(User.Objects, 'get_role_id_by_name', return_value=mock_coro([{'id': '1'}])) as patch_role_id:
            with patch.object(connect, 'get_storage_async', return_value=storage_client_mock):
                with patch.object(c_mgr, 'get_category_item', return_value=mock_coro({'value': 'fledge'})) as patch_cfg:
                    resp = await client.delete('/fledge/certificate/{}'.format(cert_name), headers=ADMIN_USER_HEADER)
                    assert actual_code == resp.status
                    assert actual_reason == resp.reason
                    result = await resp.text()
                    json_response = json.loads(result)
                    assert {"message": actual_reason} == json_response
                assert 1 == patch_cfg.call_count
        patch_role_id.assert_called_once_with('admin')
        patch_user_get.assert_called_once_with(uid=1)
        patch_refresh_token.assert_called_once_with(ADMIN_USER_HEADER['Authorization'])
        patch_validate_token.assert_called_once_with(ADMIN_USER_HEADER['Authorization'])
        patch_logger_info.assert_called_once_with('Received %s request for %s', 'DELETE',
                                                  '/fledge/certificate/{}'.format(cert_name))

    @pytest.mark.parametrize("cert_name, actual_code, actual_reason", [
        ('root.txt', 400, "Accepted file extensions are ('.cert', '.cer', '.crt', '.json', '.key', '.pem')"),
        ('admin.key', 400, "Admin certs cannot be deleted"),
        ('admin.cert', 400, "Admin certs cannot be deleted")
    ])
    async def test_bad_delete_cert(self, client, mocker, cert_name, actual_code, actual_reason):
        patch_logger_info, patch_validate_token, patch_refresh_token, patch_user_get = self.auth_token_fixture(mocker)
        with patch.object(User.Objects, 'get_role_id_by_name', return_value=mock_coro([{'id': '1'}])):
            resp = await client.delete('/fledge/certificate/{}'.format(cert_name), headers=ADMIN_USER_HEADER)
            assert actual_code == resp.status
            assert actual_reason == resp.reason
            result = await resp.text()
            json_response = json.loads(result)
            assert {"message": actual_reason} == json_response
        patch_user_get.assert_called_once_with(uid=1)
        patch_refresh_token.assert_called_once_with(ADMIN_USER_HEADER['Authorization'])
        patch_validate_token.assert_called_once_with(ADMIN_USER_HEADER['Authorization'])
        patch_logger_info.assert_called_once_with('Received %s request for %s', 'DELETE',
                                                  '/fledge/certificate/{}'.format(cert_name))

    async def test_bad_delete_cert_if_in_use(self, client, mocker):
        storage_client_mock = MagicMock(StorageClientAsync)
        c_mgr = ConfigurationManager(storage_client_mock)
        cert_name = 'fledge.cert'
        msg = 'Certificate with name fledge.cert is already in use, you can not delete'
        patch_logger_info, patch_validate_token, patch_refresh_token, patch_user_get = self.auth_token_fixture(mocker)
        with patch.object(User.Objects, 'get_role_id_by_name', return_value=mock_coro([{'id': '1'}])) as patch_role_id:
            with patch('os.path.isfile', return_value=True):
                with patch.object(connect, 'get_storage_async', return_value=storage_client_mock):
                    with patch.object(c_mgr, 'get_category_item', return_value=mock_coro({'value': 'fledge'})
                                      ) as patch_cfg:
                        resp = await client.delete('/fledge/certificate/{}'.format(cert_name),
                                                   headers=ADMIN_USER_HEADER)
                        assert 409 == resp.status
                        assert msg == resp.reason
                        result = await resp.text()
                        json_response = json.loads(result)
                        assert {"message": msg} == json_response
                    assert 1 == patch_cfg.call_count
                    args, kwargs = patch_cfg.call_args
                    assert ({'item_name': 'certificateName', 'category_name': 'rest_api'}) == kwargs
        patch_role_id.assert_called_once_with('admin')
        patch_user_get.assert_called_once_with(uid=1)
        patch_refresh_token.assert_called_once_with(ADMIN_USER_HEADER['Authorization'])
        patch_validate_token.assert_called_once_with(ADMIN_USER_HEADER['Authorization'])
        patch_logger_info.assert_called_once_with('Received %s request for %s', 'DELETE',
                                                  '/fledge/certificate/{}'.format(cert_name))

    async def test_bad_type_delete_cert(self, client, mocker):
        storage_client_mock = MagicMock(StorageClientAsync)
        c_mgr = ConfigurationManager(storage_client_mock)
        cert_name = 'server.cert'
        msg = 'Only cert and key are allowed for the value of type param'
        patch_logger_info, patch_validate_token, patch_refresh_token, patch_user_get = self.auth_token_fixture(mocker)
        with patch.object(User.Objects, 'get_role_id_by_name', return_value=mock_coro([{'id': '1'}])) as patch_role_id:
            with patch.object(connect, 'get_storage_async', return_value=storage_client_mock):
                with patch.object(c_mgr, 'get_category_item', return_value=mock_coro({'value': 'fledge'})
                                  ) as patch_cfg:
                    resp = await client.delete('/fledge/certificate/{}?type=pem'.format(cert_name),
                                               headers=ADMIN_USER_HEADER)
                    assert 400 == resp.status
                    assert msg == resp.reason
                    result = await resp.text()
                    json_response = json.loads(result)
                    assert {"message": msg} == json_response
                assert 1 == patch_cfg.call_count
        patch_role_id.assert_called_once_with('admin')
        patch_user_get.assert_called_once_with(uid=1)
        patch_refresh_token.assert_called_once_with(ADMIN_USER_HEADER['Authorization'])
        patch_validate_token.assert_called_once_with(ADMIN_USER_HEADER['Authorization'])
        patch_logger_info.assert_called_once_with('Received %s request for %s', 'DELETE',
                                                  '/fledge/certificate/{}'.format(cert_name))

    @pytest.mark.parametrize("cert_name, param", [
        ('fledge.cert', '?type=cert'),
        ('fledge.json', '?type=cert'),
        ('fledge.pem', '?type=cert'),
        ('fledge.key', '?type=key'),
        ('test.cer', '?type=cert'),
        ('test.crt', '?type=cert'),
        ('rsa_private.pem', '?type=key'),
    ])
    async def test_delete_cert_with_type(self, client, mocker, cert_name, param):
        storage_client_mock = MagicMock(StorageClientAsync)
        c_mgr = ConfigurationManager(storage_client_mock)
        patch_logger_info, patch_validate_token, patch_refresh_token, patch_user_get = self.auth_token_fixture(mocker)
        with patch.object(User.Objects, 'get_role_id_by_name', return_value=mock_coro([{'id': '1'}])) as patch_role_id:
            with patch.object(connect, 'get_storage_async', return_value=storage_client_mock):
                with patch.object(c_mgr, 'get_category_item', return_value=mock_coro({'value': 'foo'})):
                    with patch('os.path.isfile', return_value=True):
                        with patch('os.remove', return_value=True) as patch_remove:
                            resp = await client.delete('/fledge/certificate/{}{}'.format(cert_name, param),
                                                       headers=ADMIN_USER_HEADER)
                            assert 200 == resp.status
                            result = await resp.text()
                            json_response = json.loads(result)
                            assert '{} has been deleted successfully'.format(cert_name) == json_response['result']
                        assert 1 == patch_remove.call_count
        patch_role_id.assert_called_once_with('admin')
        patch_user_get.assert_called_once_with(uid=1)
        patch_refresh_token.assert_called_once_with(ADMIN_USER_HEADER['Authorization'])
        patch_validate_token.assert_called_once_with(ADMIN_USER_HEADER['Authorization'])
        patch_logger_info.assert_called_once_with('Received %s request for %s', 'DELETE',
                                                  '/fledge/certificate/{}'.format(cert_name))

    async def test_delete_cert(self, client, mocker, certs_path, cert_name='server.cert'):
        storage_client_mock = MagicMock(StorageClientAsync)
        c_mgr = ConfigurationManager(storage_client_mock)
        patch_logger_info, patch_validate_token, patch_refresh_token, patch_user_get = self.auth_token_fixture(mocker)
        with patch.object(User.Objects, 'get_role_id_by_name', return_value=mock_coro([{'id': '1'}])) as patch_role_id:
            with patch.object(certificate_store, '_get_certs_dir', return_value=str(certs_path / 'certs') + '/'):
                with patch('os.walk') as mockwalk:
                    mockwalk.return_value = [(str(certs_path / 'certs'), [], [cert_name])]
                    with patch.object(connect, 'get_storage_async', return_value=storage_client_mock):
                        with patch.object(c_mgr, 'get_category_item', return_value=mock_coro({'value': 'test'})):
                            with patch('os.remove', return_value=True) as patch_remove:
                                resp = await client.delete('/fledge/certificate/{}'.format(cert_name),
                                                           headers=ADMIN_USER_HEADER)
                                assert 200 == resp.status
                                result = await resp.text()
                                json_response = json.loads(result)
                                assert '{} has been deleted successfully'.format(cert_name) == json_response['result']
                            assert 1 == patch_remove.call_count
        patch_role_id.assert_called_once_with('admin')
        patch_user_get.assert_called_once_with(uid=1)
        patch_refresh_token.assert_called_once_with(ADMIN_USER_HEADER['Authorization'])
        patch_validate_token.assert_called_once_with(ADMIN_USER_HEADER['Authorization'])
        patch_logger_info.assert_called_once_with('Received %s request for %s', 'DELETE',
                                                  '/fledge/certificate/{}'.format(cert_name))
<|MERGE_RESOLUTION|>--- conflicted
+++ resolved
@@ -5,11 +5,10 @@
 # FLEDGE_END
 
 
+import sys
 import asyncio
 import json
 import pathlib
-import sys
-import asyncio
 
 from unittest.mock import MagicMock, patch
 from collections import Counter
@@ -31,8 +30,7 @@
 __version__ = "${VERSION}"
 
 
-@asyncio.coroutine
-def mock_coro(*args, **kwargs):
+async def mock_coro(*args, **kwargs):
     return None if len(args) == 0 else args[0]
 
 
@@ -230,16 +228,12 @@
         
         # Changed in version 3.8: patch() now returns an AsyncMock if the target is an async function.
         if sys.version_info.major == 3 and sys.version_info.minor >= 8:
-            _rv = await async_mock()
-        else:
-            _rv =  asyncio.ensure_future(async_mock())
+            _rv = await mock_coro({'value': 'fledge'})
+        else:
+            _rv =  asyncio.ensure_future(mock_coro({'value': 'fledge'}))
         
         with patch.object(connect, 'get_storage_async', return_value=storage_client_mock):
-<<<<<<< HEAD
             with patch.object(c_mgr, 'get_category_item', return_value=(_rv)) as patch_cfg:
-=======
-            with patch.object(c_mgr, 'get_category_item', return_value=mock_coro({'value': 'fledge'})) as patch_cfg:
->>>>>>> 8f6a36c9
                 resp = await client.delete('/fledge/certificate/{}'.format(cert_name))
                 assert actual_code == resp.status
                 assert actual_reason == resp.reason
@@ -247,7 +241,7 @@
                 json_response = json.loads(result)
                 assert {"message": actual_reason} == json_response
             assert 1 == patch_cfg.call_count
-
+    
     @pytest.mark.parametrize("cert_name, actual_code, actual_reason", [
         ('root.txt', 400, "Accepted file extensions are ('.cert', '.cer', '.crt', '.json', '.key', '.pem')"),
         ('admin.key', 400, "Admin certs cannot be deleted"),
@@ -264,23 +258,17 @@
     async def test_bad_delete_cert_if_in_use(self, client):
         storage_client_mock = MagicMock(StorageClientAsync)
         c_mgr = ConfigurationManager(storage_client_mock)
-<<<<<<< HEAD
-        
-        # Changed in version 3.8: patch() now returns an AsyncMock if the target is an async function.
-        if sys.version_info.major == 3 and sys.version_info.minor >= 8:
-            _rv = await async_mock()
-        else:
-            _rv =  asyncio.ensure_future(async_mock())
+        msg = 'Certificate with name fledge.cert is already in use, you can not delete'
+        
+        # Changed in version 3.8: patch() now returns an AsyncMock if the target is an async function.
+        if sys.version_info.major == 3 and sys.version_info.minor >= 8:
+            _rv = await mock_coro({'value': 'fledge'})
+        else:
+            _rv =  asyncio.ensure_future(mock_coro({'value': 'fledge'}))
         
         with patch('os.path.isfile', return_value=True):
             with patch.object(connect, 'get_storage_async', return_value=storage_client_mock):
                 with patch.object(c_mgr, 'get_category_item', return_value=(_rv)) as patch_cfg:
-=======
-        msg = 'Certificate with name fledge.cert is already in use, you can not delete'
-        with patch('os.path.isfile', return_value=True):
-            with patch.object(connect, 'get_storage_async', return_value=storage_client_mock):
-                with patch.object(c_mgr, 'get_category_item', return_value=mock_coro({'value': 'fledge'})) as patch_cfg:
->>>>>>> 8f6a36c9
                     resp = await client.delete('/fledge/certificate/fledge.cert')
                     assert 409 == resp.status
                     assert msg == resp.reason
@@ -294,21 +282,16 @@
     async def test_bad_type_delete_cert(self, client):
         storage_client_mock = MagicMock(StorageClientAsync)
         c_mgr = ConfigurationManager(storage_client_mock)
-<<<<<<< HEAD
-        
-        # Changed in version 3.8: patch() now returns an AsyncMock if the target is an async function.
-        if sys.version_info.major == 3 and sys.version_info.minor >= 8:
-            _rv = await async_mock()
-        else:
-            _rv =  asyncio.ensure_future(async_mock())
+        msg = 'Only cert and key are allowed for the value of type param'
+        
+        # Changed in version 3.8: patch() now returns an AsyncMock if the target is an async function.
+        if sys.version_info.major == 3 and sys.version_info.minor >= 8:
+            _rv = await mock_coro({'value': 'fledge'})
+        else:
+            _rv =  asyncio.ensure_future(mock_coro({'value': 'fledge'}))
         
         with patch.object(connect, 'get_storage_async', return_value=storage_client_mock):
             with patch.object(c_mgr, 'get_category_item', return_value=(_rv)) as patch_cfg:
-=======
-        msg = 'Only cert and key are allowed for the value of type param'
-        with patch.object(connect, 'get_storage_async', return_value=storage_client_mock):
-            with patch.object(c_mgr, 'get_category_item', return_value=mock_coro({'value': 'fledge'})) as patch_cfg:
->>>>>>> 8f6a36c9
                 resp = await client.delete('/fledge/certificate/server.cert?type=pem')
                 assert 400 == resp.status
                 assert msg == resp.reason
@@ -332,16 +315,12 @@
         
         # Changed in version 3.8: patch() now returns an AsyncMock if the target is an async function.
         if sys.version_info.major == 3 and sys.version_info.minor >= 8:
-            _rv = await async_mock()
-        else:
-            _rv =  asyncio.ensure_future(async_mock())
+            _rv = await mock_coro({'value': 'foo'})
+        else:
+            _rv =  asyncio.ensure_future(mock_coro({'value': 'foo'}))
         
         with patch.object(connect, 'get_storage_async', return_value=storage_client_mock):
-<<<<<<< HEAD
             with patch.object(c_mgr, 'get_category_item', return_value=(_rv)):
-=======
-            with patch.object(c_mgr, 'get_category_item', return_value=mock_coro({'value': 'foo'})):
->>>>>>> 8f6a36c9
                 with patch('os.path.isfile', return_value=True):
                     with patch('os.remove', return_value=True) as patch_remove:
                         resp = await client.delete('/fledge/certificate/{}{}'.format(cert_name, param))
@@ -357,19 +336,15 @@
         
         # Changed in version 3.8: patch() now returns an AsyncMock if the target is an async function.
         if sys.version_info.major == 3 and sys.version_info.minor >= 8:
-            _rv = await async_mock()
-        else:
-            _rv =  asyncio.ensure_future(async_mock())
+            _rv = await mock_coro({'value': 'test'})
+        else:
+            _rv =  asyncio.ensure_future(mock_coro({'value': 'test'}))
         
         with patch.object(certificate_store, '_get_certs_dir', return_value=str(certs_path / 'certs') + '/'):
             with patch('os.walk') as mockwalk:
                 mockwalk.return_value = [(str(certs_path / 'certs'), [], [cert_name])]
                 with patch.object(connect, 'get_storage_async', return_value=storage_client_mock):
-<<<<<<< HEAD
                     with patch.object(c_mgr, 'get_category_item', return_value=(_rv)):
-=======
-                    with patch.object(c_mgr, 'get_category_item', return_value=mock_coro({'value': 'test'})):
->>>>>>> 8f6a36c9
                         with patch('os.remove', return_value=True) as patch_remove:
                             resp = await client.delete('/fledge/certificate/{}'.format(cert_name))
                             assert 200 == resp.status
@@ -392,12 +367,21 @@
         client = loop.run_until_complete(aiohttp_client(server))
         return client
 
-    def auth_token_fixture(self, mocker, is_admin=True):
+    async def auth_token_fixture(self, mocker, is_admin=True):
         user = {'id': 1, 'uname': 'admin', 'role_id': '1'} if is_admin else {'id': 2, 'uname': 'user', 'role_id': '2'}
+        # Changed in version 3.8: patch() now returns an AsyncMock if the target is an async function.
+        if sys.version_info.major == 3 and sys.version_info.minor >= 8:
+            _rv1 = await mock_coro(user['id'])
+            _rv2 = await mock_coro(None)
+            _rv3 = await mock_coro(user)
+        else:
+            _rv1 =  asyncio.ensure_future(mock_coro(user['id']))
+            _rv2 =  asyncio.ensure_future(mock_coro(None))
+            _rv3 =  asyncio.ensure_future(mock_coro(user))
         patch_logger_info = mocker.patch.object(middleware._logger, 'info')
-        patch_validate_token = mocker.patch.object(User.Objects, 'validate_token', return_value=mock_coro(user['id']))
-        patch_refresh_token = mocker.patch.object(User.Objects, 'refresh_token_expiry', return_value=mock_coro(None))
-        patch_user_get = mocker.patch.object(User.Objects, 'get', return_value=mock_coro(user))
+        patch_validate_token = mocker.patch.object(User.Objects, 'validate_token', return_value=(_rv1))
+        patch_refresh_token = mocker.patch.object(User.Objects, 'refresh_token_expiry', return_value=(_rv2))
+        patch_user_get = mocker.patch.object(User.Objects, 'get', return_value=(_rv3))
         return patch_logger_info, patch_validate_token, patch_refresh_token, patch_user_get
 
     @pytest.mark.parametrize("cert_name, actual_code, actual_reason", [
@@ -407,10 +391,19 @@
     async def test_bad_delete_cert_with_invalid_filename(self, client, mocker, cert_name, actual_code, actual_reason):
         storage_client_mock = MagicMock(StorageClientAsync)
         c_mgr = ConfigurationManager(storage_client_mock)
-        patch_logger_info, patch_validate_token, patch_refresh_token, patch_user_get = self.auth_token_fixture(mocker)
-        with patch.object(User.Objects, 'get_role_id_by_name', return_value=mock_coro([{'id': '1'}])) as patch_role_id:
+        patch_logger_info, patch_validate_token, patch_refresh_token, patch_user_get = await self.auth_token_fixture(mocker)
+        
+        # Changed in version 3.8: patch() now returns an AsyncMock if the target is an async function.
+        if sys.version_info.major == 3 and sys.version_info.minor >= 8:
+            _rv1 = await mock_coro([{'id': '1'}])
+            _rv2 = await mock_coro({'value': 'fledge'})
+        else:
+            _rv1 =  asyncio.ensure_future(mock_coro([{'id': '1'}]))
+            _rv2 =  asyncio.ensure_future(mock_coro({'value': 'fledge'}))
+        
+        with patch.object(User.Objects, 'get_role_id_by_name', return_value=(_rv1)) as patch_role_id:
             with patch.object(connect, 'get_storage_async', return_value=storage_client_mock):
-                with patch.object(c_mgr, 'get_category_item', return_value=mock_coro({'value': 'fledge'})) as patch_cfg:
+                with patch.object(c_mgr, 'get_category_item', return_value=(_rv2)) as patch_cfg:
                     resp = await client.delete('/fledge/certificate/{}'.format(cert_name), headers=ADMIN_USER_HEADER)
                     assert actual_code == resp.status
                     assert actual_reason == resp.reason
@@ -431,8 +424,15 @@
         ('admin.cert', 400, "Admin certs cannot be deleted")
     ])
     async def test_bad_delete_cert(self, client, mocker, cert_name, actual_code, actual_reason):
-        patch_logger_info, patch_validate_token, patch_refresh_token, patch_user_get = self.auth_token_fixture(mocker)
-        with patch.object(User.Objects, 'get_role_id_by_name', return_value=mock_coro([{'id': '1'}])):
+        patch_logger_info, patch_validate_token, patch_refresh_token, patch_user_get = await self.auth_token_fixture(mocker)
+        
+        # Changed in version 3.8: patch() now returns an AsyncMock if the target is an async function.
+        if sys.version_info.major == 3 and sys.version_info.minor >= 8:
+            _rv = await mock_coro([{'id': '1'}])
+        else:
+            _rv = asyncio.ensure_future(mock_coro([{'id': '1'}]))       
+        
+        with patch.object(User.Objects, 'get_role_id_by_name', return_value=(_rv)):
             resp = await client.delete('/fledge/certificate/{}'.format(cert_name), headers=ADMIN_USER_HEADER)
             assert actual_code == resp.status
             assert actual_reason == resp.reason
@@ -450,11 +450,20 @@
         c_mgr = ConfigurationManager(storage_client_mock)
         cert_name = 'fledge.cert'
         msg = 'Certificate with name fledge.cert is already in use, you can not delete'
-        patch_logger_info, patch_validate_token, patch_refresh_token, patch_user_get = self.auth_token_fixture(mocker)
-        with patch.object(User.Objects, 'get_role_id_by_name', return_value=mock_coro([{'id': '1'}])) as patch_role_id:
+        patch_logger_info, patch_validate_token, patch_refresh_token, patch_user_get = await self.auth_token_fixture(mocker)
+        
+        # Changed in version 3.8: patch() now returns an AsyncMock if the target is an async function.
+        if sys.version_info.major == 3 and sys.version_info.minor >= 8:
+            _rv1 = await mock_coro([{'id': '1'}])
+            _rv2 = await mock_coro({'value': 'fledge'})
+        else:
+            _rv1 =  asyncio.ensure_future(mock_coro([{'id': '1'}]))
+            _rv2 =  asyncio.ensure_future(mock_coro({'value': 'fledge'}))
+        
+        with patch.object(User.Objects, 'get_role_id_by_name', return_value=(_rv1)) as patch_role_id:
             with patch('os.path.isfile', return_value=True):
                 with patch.object(connect, 'get_storage_async', return_value=storage_client_mock):
-                    with patch.object(c_mgr, 'get_category_item', return_value=mock_coro({'value': 'fledge'})
+                    with patch.object(c_mgr, 'get_category_item', return_value=(_rv2)
                                       ) as patch_cfg:
                         resp = await client.delete('/fledge/certificate/{}'.format(cert_name),
                                                    headers=ADMIN_USER_HEADER)
@@ -478,10 +487,19 @@
         c_mgr = ConfigurationManager(storage_client_mock)
         cert_name = 'server.cert'
         msg = 'Only cert and key are allowed for the value of type param'
-        patch_logger_info, patch_validate_token, patch_refresh_token, patch_user_get = self.auth_token_fixture(mocker)
-        with patch.object(User.Objects, 'get_role_id_by_name', return_value=mock_coro([{'id': '1'}])) as patch_role_id:
+        patch_logger_info, patch_validate_token, patch_refresh_token, patch_user_get = await self.auth_token_fixture(mocker)
+        
+        # Changed in version 3.8: patch() now returns an AsyncMock if the target is an async function.
+        if sys.version_info.major == 3 and sys.version_info.minor >= 8:
+            _rv1 = await mock_coro([{'id': '1'}])
+            _rv2 = await mock_coro({'value': 'fledge'})
+        else:
+            _rv1 =  asyncio.ensure_future(mock_coro([{'id': '1'}]))
+            _rv2 =  asyncio.ensure_future(mock_coro({'value': 'fledge'}))
+        
+        with patch.object(User.Objects, 'get_role_id_by_name', return_value=(_rv1)) as patch_role_id:
             with patch.object(connect, 'get_storage_async', return_value=storage_client_mock):
-                with patch.object(c_mgr, 'get_category_item', return_value=mock_coro({'value': 'fledge'})
+                with patch.object(c_mgr, 'get_category_item', return_value=(_rv2)
                                   ) as patch_cfg:
                     resp = await client.delete('/fledge/certificate/{}?type=pem'.format(cert_name),
                                                headers=ADMIN_USER_HEADER)
@@ -510,10 +528,19 @@
     async def test_delete_cert_with_type(self, client, mocker, cert_name, param):
         storage_client_mock = MagicMock(StorageClientAsync)
         c_mgr = ConfigurationManager(storage_client_mock)
-        patch_logger_info, patch_validate_token, patch_refresh_token, patch_user_get = self.auth_token_fixture(mocker)
-        with patch.object(User.Objects, 'get_role_id_by_name', return_value=mock_coro([{'id': '1'}])) as patch_role_id:
+        patch_logger_info, patch_validate_token, patch_refresh_token, patch_user_get = await self.auth_token_fixture(mocker)
+        
+        # Changed in version 3.8: patch() now returns an AsyncMock if the target is an async function.
+        if sys.version_info.major == 3 and sys.version_info.minor >= 8:
+            _rv1 = await mock_coro([{'id': '1'}])
+            _rv2 = await mock_coro({'value': 'foo'})
+        else:
+            _rv1 =  asyncio.ensure_future(mock_coro([{'id': '1'}]))
+            _rv2 =  asyncio.ensure_future(mock_coro({'value': 'foo'}))
+        
+        with patch.object(User.Objects, 'get_role_id_by_name', return_value=(_rv1)) as patch_role_id:
             with patch.object(connect, 'get_storage_async', return_value=storage_client_mock):
-                with patch.object(c_mgr, 'get_category_item', return_value=mock_coro({'value': 'foo'})):
+                with patch.object(c_mgr, 'get_category_item', return_value=(_rv2)):
                     with patch('os.path.isfile', return_value=True):
                         with patch('os.remove', return_value=True) as patch_remove:
                             resp = await client.delete('/fledge/certificate/{}{}'.format(cert_name, param),
@@ -533,13 +560,22 @@
     async def test_delete_cert(self, client, mocker, certs_path, cert_name='server.cert'):
         storage_client_mock = MagicMock(StorageClientAsync)
         c_mgr = ConfigurationManager(storage_client_mock)
-        patch_logger_info, patch_validate_token, patch_refresh_token, patch_user_get = self.auth_token_fixture(mocker)
-        with patch.object(User.Objects, 'get_role_id_by_name', return_value=mock_coro([{'id': '1'}])) as patch_role_id:
+        patch_logger_info, patch_validate_token, patch_refresh_token, patch_user_get = await self.auth_token_fixture(mocker)
+        
+        # Changed in version 3.8: patch() now returns an AsyncMock if the target is an async function.
+        if sys.version_info.major == 3 and sys.version_info.minor >= 8:
+            _rv1 = await mock_coro([{'id': '1'}])
+            _rv2 = await mock_coro({'value': 'test'})
+        else:
+            _rv1 =  asyncio.ensure_future(mock_coro([{'id': '1'}]))
+            _rv2 =  asyncio.ensure_future(mock_coro({'value': 'test'}))
+        
+        with patch.object(User.Objects, 'get_role_id_by_name', return_value=(_rv1)) as patch_role_id:
             with patch.object(certificate_store, '_get_certs_dir', return_value=str(certs_path / 'certs') + '/'):
                 with patch('os.walk') as mockwalk:
                     mockwalk.return_value = [(str(certs_path / 'certs'), [], [cert_name])]
                     with patch.object(connect, 'get_storage_async', return_value=storage_client_mock):
-                        with patch.object(c_mgr, 'get_category_item', return_value=mock_coro({'value': 'test'})):
+                        with patch.object(c_mgr, 'get_category_item', return_value=(_rv2)):
                             with patch('os.remove', return_value=True) as patch_remove:
                                 resp = await client.delete('/fledge/certificate/{}'.format(cert_name),
                                                            headers=ADMIN_USER_HEADER)
@@ -553,4 +589,5 @@
         patch_refresh_token.assert_called_once_with(ADMIN_USER_HEADER['Authorization'])
         patch_validate_token.assert_called_once_with(ADMIN_USER_HEADER['Authorization'])
         patch_logger_info.assert_called_once_with('Received %s request for %s', 'DELETE',
-                                                  '/fledge/certificate/{}'.format(cert_name))
+                                                  '/fledge/certificate/{}'.format(cert_name))    
+
