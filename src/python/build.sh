#!/bin/bash

# Change the cwd to the directory where this script
# is located
SCRIPT=$_
if [[ "$SCRIPT" != "$0" ]]
then
    # See https://unix.stackexchange.com/questions/4650/determining-path-to-sourced-shell-script
    SOURCING=1
    SCRIPT=${BASH_SOURCE[@]}
    if [ "$SCRIPT" == "" ]
    then
        SCRIPT=$_
    fi
else
    SOURCING=0
    SCRIPT=$0
fi

pushd `dirname "$SCRIPT"` > /dev/null
SCRIPTNAME=$(basename "$SCRIPT")

usage="=== $SCRIPTNAME ===

Activates a Python virtual environment. Installs
Python packages unless -a is provided. Additional
capabilities are available. See the options below.

Usage:
  \"source\" this script for the current shell
  to inherit fogLAMP's Python virtual environment
  located in src/python/env/fogenv. Deactivate the
  environment by running the \"deactivate\" shell
  command.

Options:
  -h, --help      Show this help text
  -a, --activate  Activate the virtual environment and exit
  -c, --clean     Deactivate and clean the virtual environment
  -l, --lint      Run pylint and generate output to pylint-report.txt
  -t, --test      Run tests
  -p, --pytest    Run only Python tests
  -i, --install   Install the FogLAMP package
  -u, --uninstall Uninstall the  package and remove installed scripts
  -r, --run       Install the FogLAMP package and run foglamp
  -d, --daemon    Install the FogLAMP package and run foglamp-d
  --doc           Generate docs html in docs/_build directory
  --doctest       Run docs/check_sphinx.py"

setup_and_run() {

    IN_VENV=$(python -c 'import sys; print ("1" if hasattr(sys, "real_prefix") else "0")')
    ALREADY_IN_VENV=$(python -c 'import sys; print ("1" if hasattr(sys, "real_prefix") else "0")')

    if [ "$option" == "CLEAN" ]
    then
        if [ $IN_VENV -gt 0 ]
        then
            echo "--- Deactivating virtualenv"
            deactivate
        fi
        echo "--- Removing virtualenv directory"
        rm -rf venv
        make clean
        return
    fi

    if [ $IN_VENV -gt 0 ]
    then
        echo "--- virtualenv already active"
    else
        if [ ! -f venv/fogenv/bin/activate ]
        then
            echo "--- Installing virtualenv"
            pip3 install virtualenv

            if [ $? -gt 0 ]
            then
                echo "*** pip3 failed installing virtualenv"
                return
            fi

            # which python3
            python_path=$( which python3.5 )

            if [ $? -gt 0 ]
            then
                echo "*** python3.5 is not found"
                return
            fi

            echo "--- Creating the virtualenv using ${python_path}"
            virtualenv "--python=$python_path" venv/fogenv
        fi

        echo "--- Activating the virtualenv at `pwd`/venv/fogenv"
        source venv/fogenv/bin/activate

        IN_VENV=$(python -c 'import sys; print ("1" if hasattr(sys, "real_prefix") else "0")')

        if [ $IN_VENV -lt 1 ]
        then
            echo "*** virtualenv failed. Is virtualenv installed?"
            return
        fi
    fi

    if [ "$option" == "VENV" ]
    then
        if [ $ALREADY_IN_VENV -gt 0 ]
        then
            return
        fi

        if [ $SOURCING -lt 1 ]
        then
            echo "*** Error: Source this script when using --activate"
            exit 1
        fi
    fi

    make install-python-requirements

<<<<<<< HEAD
    echo "--- Copying foglamp-env yaml file ---"
    [ -f foglamp/foglamp-env.yaml ] && echo "File already exists!" || cp foglamp/foglamp-env.example.yaml foglamp/foglamp-env.yaml
    [ -f foglamp-config.yaml ] && echo "File already exists!" || cp foglamp-config.example.yaml foglamp-config.yaml

    if [ "$option" == "LINT" ]
    then
        echo "Running lint check"
        # TODO fix it
        #tox -e lint
        rm -f pylint-report.txt
        pylint *.py --msg-template='{path}({line}): [{msg_id}{obj}] {msg}' >> pylint-report.txt
        if [ $? -gt 0 ] && [ $SOURCING -lt 1 ]
        then
            exit 1
        fi
=======
    make copy-config

    if [ "$option" == "LINT" ]
    then
        make lint
>>>>>>> d56120a3

    elif [ "$option" == "TEST" ]
    then
        echo "tox is on the job; see tox.ini"
        tox
        if [ $? -gt 0 ] && [ $SOURCING -lt 1 ]
        then
            exit 1
        fi

    elif [ "$option" == "TESTPYTHON" ]
    then
        echo "tox is on the job; see tox.ini"
        tox -e py35
        if [ $? -gt 0 ] && [ $SOURCING -lt 1 ]
        then
            exit 1
        fi

    elif [ "$option" == "INSTALL" ]
    then
        pip install -e .

    elif [ "$option" == "RUN" ]
    then
        pip install -e .
        foglamp

    elif [ "$option" == "RUN_DAEMON" ]
    then
        pip install -e .
        foglamp-d

    elif [ "$option" == "BUILD_DOC" ]
    then
<<<<<<< HEAD
        echo "Running make html in docs"
        pushd ../../docs > /dev/null
        make html
        if [ $? -gt 0 ] && [ $SOURCING -lt 1 ]
        then
            exit 1
        fi
        popd > /dev/null
=======
        make doc
>>>>>>> d56120a3

    elif [ "$option" == "TEST_DOC" ]
    then
        echo "Running Sphnix docs test"
        tox -e docs
        if [ $? -gt 0 ] && [ $SOURCING -lt 1 ]
        then
            exit 1
        fi

    elif [ "$option" == "UNINSTALL" ]
    then
        echo "This will remove the package"
        pip uninstall FogLAMP <<< y
    fi
}

option=''

if [ $# -gt 0 ]
  then
     for i in "$@"
     do
         case $i in

           -a|--activate)
             option="VENV"
             ;;

           -l|--lint)
             option="LINT"
             ;;

           -t|--test)
             option="TEST"
             ;;

           -p|--pytest)
             option="TESTPYTHON"
             ;;

           -i|--install)
             option="INSTALL"
             ;;

            -r|--run)
             option="RUN"
             ;;

            -d|--daemon)
             option="RUN_DAEMON"
             ;;

            -u|--uninstall)
             option="UNINSTALL"
             ;;

            -c|--clean)
             option="CLEAN"
             ;;

            --doc)
             option="BUILD_DOC"
             ;;

            --doctest)
              option="TEST_DOC"
              ;;

            *)
             echo "${usage}" # anything including -h :]
             break
             ;;
         esac
         setup_and_run
     done
  else
     setup_and_run
fi

popd > /dev/null
<|MERGE_RESOLUTION|>--- conflicted
+++ resolved
@@ -49,7 +49,6 @@
 
 setup_and_run() {
 
-    IN_VENV=$(python -c 'import sys; print ("1" if hasattr(sys, "real_prefix") else "0")')
     ALREADY_IN_VENV=$(python -c 'import sys; print ("1" if hasattr(sys, "real_prefix") else "0")')
 
     if [ "$option" == "CLEAN" ]
@@ -65,7 +64,7 @@
         return
     fi
 
-    if [ $IN_VENV -gt 0 ]
+    if [ $ALREADY_IN_VENV -gt 0 ]
     then
         echo "--- virtualenv already active"
     else
@@ -111,39 +110,25 @@
         then
             return
         fi
-
+    
         if [ $SOURCING -lt 1 ]
         then
             echo "*** Error: Source this script when using --activate"
             exit 1
         fi
     fi
-
+    
     make install-python-requirements
 
-<<<<<<< HEAD
-    echo "--- Copying foglamp-env yaml file ---"
-    [ -f foglamp/foglamp-env.yaml ] && echo "File already exists!" || cp foglamp/foglamp-env.example.yaml foglamp/foglamp-env.yaml
-    [ -f foglamp-config.yaml ] && echo "File already exists!" || cp foglamp-config.example.yaml foglamp-config.yaml
+    make copy-config
 
     if [ "$option" == "LINT" ]
     then
-        echo "Running lint check"
-        # TODO fix it
-        #tox -e lint
-        rm -f pylint-report.txt
-        pylint *.py --msg-template='{path}({line}): [{msg_id}{obj}] {msg}' >> pylint-report.txt
-        if [ $? -gt 0 ] && [ $SOURCING -lt 1 ]
-        then
-            exit 1
-        fi
-=======
-    make copy-config
-
-    if [ "$option" == "LINT" ]
-    then
         make lint
->>>>>>> d56120a3
+        if [ $? -gt 0 ] && [ $SOURCING -lt 1 ]
+        then
+            exit 1
+        fi
 
     elif [ "$option" == "TEST" ]
     then
@@ -179,18 +164,11 @@
 
     elif [ "$option" == "BUILD_DOC" ]
     then
-<<<<<<< HEAD
-        echo "Running make html in docs"
-        pushd ../../docs > /dev/null
-        make html
-        if [ $? -gt 0 ] && [ $SOURCING -lt 1 ]
-        then
-            exit 1
-        fi
-        popd > /dev/null
-=======
         make doc
->>>>>>> d56120a3
+        if [ $? -gt 0 ] && [ $SOURCING -lt 1 ]
+        then
+            exit 1
+        fi
 
     elif [ "$option" == "TEST_DOC" ]
     then
