--- conflicted
+++ resolved
@@ -13,13 +13,8 @@
 pyserial==3.4
 
 # keep this in sync with requirement.txt, as otherwise pytest-aiohttp always pulls the latest
-<<<<<<< HEAD
-aiohttp==3.8.1
+aiohttp==3.8.5
 yarl==1.7.2
 
 # specific version for setuptools as per pytest version
 setuptools==70.3.0;python_version>="3.8"
-=======
-aiohttp==3.8.5
-yarl==1.7.2
->>>>>>> 1951c79b
