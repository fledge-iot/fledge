/*
 * Fledge plugin filter class
 *
 * Copyright (c) 2018 Dianomic Systems
 *
 * Released under the Apache 2.0 Licence
 *
 * Author: Amandeep Singh Arora
 */

#include <filter_pipeline.h>
#include <config_handler.h>
#include <service_handler.h>
#include "rapidjson/writer.h"
#include "rapidjson/stringbuffer.h"

#define JSON_CONFIG_FILTER_ELEM "filter"
#define JSON_CONFIG_PIPELINE_ELEM "pipeline"

using namespace std;

/**
 * FilterPipeline class constructor
 *
 * This class abstracts the filter pipeline interface
 *
 * @param mgtClient	Management client handle
 * @param storage	Storage client handle
 * @param serviceName	Name of the service to which this pipeline applies
 */
FilterPipeline::FilterPipeline(ManagementClient* mgtClient, StorageClient& storage, string serviceName) : 
			mgtClient(mgtClient), storage(storage), serviceName(serviceName), m_ready(false), m_shutdown(false)
{
}

/**
 * FilterPipeline destructor
 */
FilterPipeline::~FilterPipeline()
{
}

/**
 * Load the specified filter plugin
 *
 * @param filterName	The filter plugin to load
 * @return		Plugin handle on success, NULL otherwise 
 *
 */
PLUGIN_HANDLE FilterPipeline::loadFilterPlugin(const string& filterName)
{
	if (filterName.empty())
	{
		Logger::getLogger()->error("Unable to fetch filter plugin '%s' from configuration.",
			filterName.c_str());
		// Failure
		return NULL;
	}
	Logger::getLogger()->info("Loading filter plugin '%s'.", filterName.c_str());

	PluginManager* manager = PluginManager::getInstance();
	PLUGIN_HANDLE handle;
	if ((handle = manager->loadPlugin(filterName, PLUGIN_TYPE_FILTER)) != NULL)
	{
		// Suceess
		Logger::getLogger()->info("Loaded filter plugin '%s'.", filterName.c_str());
	}
	return handle;
}

/**
 * Load all filter plugins in the pipeline
 *
 * @param categoryName	Configuration category name
 * @return		True if filters are loaded (or no filters at all)
 *			False otherwise
 */
bool FilterPipeline::loadFilters(const string& categoryName)
{
	vector<string> children;	// The Child categories of 'Filters'
	try
	{
		// Get the category with values and defaults
		ConfigCategory config = mgtClient->getCategory(categoryName);
		string filter = config.getValue(JSON_CONFIG_FILTER_ELEM);
		Logger::getLogger()->info("FilterPipeline::loadFilters(): categoryName=%s, filters=%s", categoryName.c_str(), filter.c_str());
		if (!filter.empty())
		{
			std::vector<pair<string, PLUGIN_HANDLE>> filterInfo;

			// Remove \" and leading/trailing "
			// TODO: improve/change this
			filter.erase(remove(filter.begin(), filter.end(), '\\' ), filter.end());
			size_t i;
			while (! (i = filter.find('"')) || (i = filter.rfind('"')) == static_cast<unsigned char>(filter.size() - 1))
			{
				filter.erase(i, 1);
			}

			//Parse JSON object for filters
			Document theFilters;
			theFilters.Parse(filter.c_str());
			// The "pipeline" property must be an array
			if (theFilters.HasParseError() ||
				!theFilters.HasMember(JSON_CONFIG_PIPELINE_ELEM) ||
				!theFilters[JSON_CONFIG_PIPELINE_ELEM].IsArray())
			{
				string errMsg("loadFilters: can not parse JSON '");
				errMsg += string(JSON_CONFIG_FILTER_ELEM) + "' property";
				Logger::getLogger()->fatal(errMsg.c_str());
				throw runtime_error(errMsg);
			}
			else
			{
				const Value& filterList = theFilters[JSON_CONFIG_PIPELINE_ELEM];
				if (!filterList.Size())
				{
					// Empty array, just return true
					return true;
				}

				// Prepare printable list of filters
				StringBuffer buffer;
				Writer<StringBuffer> writer(buffer);
				filterList.Accept(writer);
				string printableList(buffer.GetString());

				string logMsg("loadFilters: found filter(s) ");
				logMsg += printableList + " for plugin '";
				logMsg += categoryName + "'";

				Logger::getLogger()->info(logMsg.c_str());

				// Try loading all filter plugins: abort on any error
				for (Value::ConstValueIterator itr = filterList.Begin(); itr != filterList.End(); ++itr)
				{
					if (itr->IsString())
					{
<<<<<<< HEAD
						// Get "plugin" item from filterCategoryName
=======
						// Get "plugin" item fromn filterCategoryName
>>>>>>> 678dc9ad
						string filterCategoryName = itr->GetString();
						ConfigCategory filterDetails = mgtClient->getCategory(filterCategoryName);
						if (!filterDetails.itemExists("plugin"))
						{
							string errMsg("loadFilters: 'plugin' item not found ");
							errMsg += "in " + filterCategoryName + " category";
							Logger::getLogger()->fatal(errMsg.c_str());
							throw runtime_error(errMsg);
						}
						string filterName = filterDetails.getValue("plugin");
						PLUGIN_HANDLE filterHandle;
						// Load filter plugin only: we don't call any plugin method right now
						filterHandle = loadFilterPlugin(filterName);
						if (!filterHandle)
						{
							string errMsg("Cannot load filter plugin '" + filterName + "'");
							Logger::getLogger()->fatal(errMsg.c_str());
							throw runtime_error(errMsg);
						}
						else
						{
							// Save filter handler: key is filterCategoryName
							filterInfo.push_back(pair<string,PLUGIN_HANDLE>
									     (filterCategoryName, filterHandle));
						}
					}
					else if (itr->IsArray())
					{
						// Sub pipeline
						Logger::getLogger()->warn("This version of Fledge does not support branching of pipelines. The branch will be ignored.");
					}
					else if (itr->IsObject())
					{
						// An object, probably the write destination
						Logger::getLogger()->warn("This version of Fledge does not support pipelines with different destinations. The destination will be ignored and the data written to the default storage service.");
					}
					else
					{
						Logger::getLogger()->error("Unexpected object in  pipeline definition %s, ignoring", categoryName.c_str());
					}
				}

				// We have kept filter default config in the filterInfo map
				// Handle configuration for each filter
				PluginManager *pluginManager = PluginManager::getInstance();
				for (vector<pair<string, PLUGIN_HANDLE>>::iterator itr = filterInfo.begin();
				     itr != filterInfo.end();
				     ++itr)
				{
					// Get plugin default configuration
					string filterConfig = pluginManager->getInfo(itr->second)->config;

					// Create/Update default filter category items
					DefaultConfigCategory filterDefConfig(categoryName + "_" + itr->first, filterConfig);
					string filterDescription = "Configuration of '" + itr->first;
					filterDescription += "' filter for plugin '" + categoryName + "'";
					filterDefConfig.setDescription(filterDescription);

					if (!mgtClient->addCategory(filterDefConfig, true))
					{
						string errMsg("Cannot create/update '" + \
							      categoryName + "' filter category");
						Logger::getLogger()->fatal(errMsg.c_str());
						throw runtime_error(errMsg);
					}
					children.push_back(categoryName + "_" + itr->first);

					// Instantiate the FilterPlugin class
					// in order to call plugin entry points
					FilterPlugin* currentFilter = new FilterPlugin(itr->first,
										       itr->second);

					// Add filter to filters vector
					m_filters.push_back(currentFilter);
				}
			}
		}

		m_pipeline = filter;
		/*
		 * Put all the new catregories in the Filter category parent
		 * Create an empty South category if one doesn't exist
		 */
		string parentName = categoryName + " Filters";
		DefaultConfigCategory filterConfig(parentName, string("{}"));
		filterConfig.setDescription("Filters for " + categoryName);
		mgtClient->addCategory(filterConfig, true);
		mgtClient->addChildCategories(parentName, children);
		vector<string> children1;
		children1.push_back(parentName);
		mgtClient->addChildCategories(categoryName, children1);
		return true;
	}
	catch (ConfigItemNotFound* e)
	{
		delete e;
		Logger::getLogger()->info("loadFilters: no filters configured for '" + categoryName + "'");
		return true;
	}
	catch (exception& e)
	{
		Logger::getLogger()->fatal("loadFilters: failed to handle '" + categoryName + "' filters.");
		return false;
	}
	catch (...)
	{
		Logger::getLogger()->fatal("loadFilters: generic exception while loading '" + categoryName + "' filters.");
		return false;
	}
}

/**
 * Set the filter pipeline
 * 
 * This method calls the method "plugin_init" for all loadad filters.
 * Up-to-date filter configurations and Ingest filtering methods
 * are passed to "plugin_init"
 *
 * @param passToOnwardFilter	Ptr to function that passes data to next filter
 * @param useFilteredData	Ptr to function that gets final filtered data
 * @param ingest		The ingest class handle
 * @return 		True on success,
 *			False otherwise.
 * @thown		Any caught exception
 */
bool FilterPipeline::setupFiltersPipeline(void *passToOnwardFilter, void *useFilteredData, void *ingest)
{
	bool initErrors = false;
	string errMsg = "'plugin_init' failed for filter '";
	for (auto it = m_filters.begin(); it != m_filters.end(); ++it)
	{
		string filterCategoryName =  serviceName + "_" + (*it)->getName();
		ConfigCategory updatedCfg;
		vector<string> children;
		
		try
		{
			Logger::getLogger()->info("Load plugin categoryName %s", filterCategoryName.c_str());
			// Fetch up to date filter configuration
			updatedCfg = mgtClient->getCategory(filterCategoryName);

			// Pass Management client IP:Port to filter so that it may connect to bucket service
			updatedCfg.addItem("mgmt_client_url_base", "Management client host and port",
								"string", "127.0.0.1:0",
								mgtClient->getUrlbase());

			// Add filter category name under service/process config name
			children.push_back(filterCategoryName);
			mgtClient->addChildCategories(serviceName, children);
			
			ConfigHandler *configHandler = ConfigHandler::getInstance(mgtClient);
			configHandler->registerCategory((ServiceHandler *)ingest, filterCategoryName);
			m_serviceHandler = (ServiceHandler *)ingest;
			
			m_filterCategories[filterCategoryName] = (*it);
		}
		// TODO catch specific exceptions
		catch (...)
		{		
			throw;		
		}

		// Iterate the load filters set in the Ingest class m_filters member 
		if ((it + 1) != m_filters.end())
		{
			// Set next filter pointer as OUTPUT_HANDLE
			if (!(*it)->init(updatedCfg,
					(OUTPUT_HANDLE *)(*(it + 1)),
					filterReadingSetFn(passToOnwardFilter)))
			{
				errMsg += (*it)->getName() + "'";
				initErrors = true;
				break;
			}
		}
		else
		{
			// Set the Ingest class pointer as OUTPUT_HANDLE
			if (!(*it)->init(updatedCfg,
					 (OUTPUT_HANDLE *)(ingest),
					 filterReadingSetFn(useFilteredData)))
			{
				errMsg += (*it)->getName() + "'";
				initErrors = true;
				break;
			}
		}

		if ((*it)->persistData())
		{
			// Plugin support SP_PERSIST_DATA
			// Instantiate the PluginData class
			(*it)->m_plugin_data = new PluginData(&storage);
			// Load plugin data from storage layer
			string pluginStoredData = (*it)->m_plugin_data->loadStoredData(serviceName + (*it)->getName());
			//call 'plugin_start' with plugin data: startData()
			(*it)->startData(pluginStoredData);
		}
		else
		{
			// We don't call simple plugin_start for filters right now
		}
	}

	if (initErrors)
	{
		// Failure
		Logger::getLogger()->fatal("%s error: %s", __FUNCTION__, errMsg.c_str());
		return false;
	}

	// Set filter pipeline is ready for data ingest
	m_ready = true;

	//Success
	return true;
}

/**
 * Cleanup all the loaded filters
 *
 * Call "plugin_shutdown" method and free the FilterPlugin object
 *
 * @param categoryName		Configuration category name
 *
 */
void FilterPipeline::cleanupFilters(const string& categoryName)
{
	// Cleanup filters, in reverse order
	for (auto it = m_filters.rbegin(); it != m_filters.rend(); ++it)
	{
		FilterPlugin* filter = *it;
		string filterCategoryName =  categoryName + "_" + filter->getName();
		ConfigHandler *configHandler = ConfigHandler::getInstance(mgtClient);
		configHandler->unregisterCategory(m_serviceHandler, filterCategoryName);
		Logger::getLogger()->info("FilterPipeline::cleanupFilters(): unregistered category %s", filterCategoryName.c_str());
		
		// If plugin has SP_PERSIST_DATA option:
		if (filter->m_plugin_data)
	 	{
			// 1- call shutdownSaveData and get up-to-date plugin data.
			string saveData = filter->shutdownSaveData();
			// 2- store returned data: key is service/task categoryName + pluginName
			string key(categoryName + filter->getName());
			if (!filter->m_plugin_data->persistPluginData(key, saveData))
			{
				Logger::getLogger()->error("Filter plugin %s has failed to save data [%s] for key %s",
							   filter->getName().c_str(),
							   saveData.c_str(),
							   key.c_str());
			}
		}
		else
		{
			// Call filter plugin shutdown
			filter->shutdown();
		}

		// Free filter
		delete filter;
	}
}

/**
 * Configuration change for one of the filters. Lookup the category name and
 * find the plugin to call. Call the reconfigure method of that plugin with
 * the new configuration.
 *
 * @param category	The name of the configuration category
 * @param newConfig	The new category contents
 */
void FilterPipeline::configChange(const string& category, const string& newConfig)
{
	Logger::getLogger()->debug("%s:%d: category=%s, newConfig=%s", __FUNCTION__, __LINE__, category.c_str(), newConfig.c_str());

	if(newConfig.compare("logLevel") == 0)
	{
		PluginManager *pluginManager = PluginManager::getInstance();
		Logger::getLogger()->debug("m_filterCategories has %d entries", m_filterCategories.size());
		for(auto & it : m_filterCategories)
		{
			const string &filtername = it.first;
			FilterPlugin *fp = it.second;
			PLUGIN_TYPE type = pluginManager->getPluginImplType(fp->getHandle());
			Logger::getLogger()->debug("%s:%d: filter name=%s, filter type = %s", __FUNCTION__, __LINE__, filtername.c_str(), (type==PYTHON_PLUGIN)?"PYTHON_PLUGIN":"BINARY_PLUGIN");
			if(type == PYTHON_PLUGIN)
				fp->reconfigure(newConfig);
		}
	}
	
	auto it = m_filterCategories.find(category);
	if (it != m_filterCategories.end())
	{
		it->second->reconfigure(newConfig);
	}
}
<|MERGE_RESOLUTION|>--- conflicted
+++ resolved
@@ -136,36 +136,12 @@
 				{
 					if (itr->IsString())
 					{
-<<<<<<< HEAD
 						// Get "plugin" item from filterCategoryName
-=======
-						// Get "plugin" item fromn filterCategoryName
->>>>>>> 678dc9ad
 						string filterCategoryName = itr->GetString();
 						ConfigCategory filterDetails = mgtClient->getCategory(filterCategoryName);
-						if (!filterDetails.itemExists("plugin"))
-						{
-							string errMsg("loadFilters: 'plugin' item not found ");
-							errMsg += "in " + filterCategoryName + " category";
-							Logger::getLogger()->fatal(errMsg.c_str());
-							throw runtime_error(errMsg);
-						}
-						string filterName = filterDetails.getValue("plugin");
-						PLUGIN_HANDLE filterHandle;
-						// Load filter plugin only: we don't call any plugin method right now
-						filterHandle = loadFilterPlugin(filterName);
-						if (!filterHandle)
-						{
-							string errMsg("Cannot load filter plugin '" + filterName + "'");
-							Logger::getLogger()->fatal(errMsg.c_str());
-							throw runtime_error(errMsg);
-						}
-						else
-						{
-							// Save filter handler: key is filterCategoryName
-							filterInfo.push_back(pair<string,PLUGIN_HANDLE>
-									     (filterCategoryName, filterHandle));
-						}
+
+						PipelineElement *element = PipelineFilter(filterCategoryName, filterDetails);
+						m_filters.emplace_back(element);
 					}
 					else if (itr->IsArray())
 					{
@@ -185,36 +161,9 @@
 
 				// We have kept filter default config in the filterInfo map
 				// Handle configuration for each filter
-				PluginManager *pluginManager = PluginManager::getInstance();
-				for (vector<pair<string, PLUGIN_HANDLE>>::iterator itr = filterInfo.begin();
-				     itr != filterInfo.end();
-				     ++itr)
+				for (auto& itr : m_filters)
 				{
-					// Get plugin default configuration
-					string filterConfig = pluginManager->getInfo(itr->second)->config;
-
-					// Create/Update default filter category items
-					DefaultConfigCategory filterDefConfig(categoryName + "_" + itr->first, filterConfig);
-					string filterDescription = "Configuration of '" + itr->first;
-					filterDescription += "' filter for plugin '" + categoryName + "'";
-					filterDefConfig.setDescription(filterDescription);
-
-					if (!mgtClient->addCategory(filterDefConfig, true))
-					{
-						string errMsg("Cannot create/update '" + \
-							      categoryName + "' filter category");
-						Logger::getLogger()->fatal(errMsg.c_str());
-						throw runtime_error(errMsg);
-					}
-					children.push_back(categoryName + "_" + itr->first);
-
-					// Instantiate the FilterPlugin class
-					// in order to call plugin entry points
-					FilterPlugin* currentFilter = new FilterPlugin(itr->first,
-										       itr->second);
-
-					// Add filter to filters vector
-					m_filters.push_back(currentFilter);
+					itr->setupConfiguration(mgtClient, children);
 				}
 			}
 		}
