/*
 * Fledge PI Server north plugin.
 *
 * Copyright (c) 2018 Dianomic Systems
 *
 * Released under the Apache 2.0 Licence
 *
 * Author: Massimiliano Pinto, Stefano Simonelli
 */
#include <unistd.h>

#include <plugin_api.h>
#include <stdio.h>
#include <stdlib.h>
#include <strings.h>
#include <string>
#include <logger.h>
#include <plugin_exception.h>
#include <iostream>
#include <omf.h>
#include <piwebapi.h>
#include <ocs.h>
#include <simple_https.h>
#include <simple_http.h>
#include <config_category.h>
#include "rapidjson/writer.h"
#include "rapidjson/stringbuffer.h"
#include "json_utils.h"
#include "libcurl_https.h"
#include "utils.h"
#include "string_utils.h"
#include <version.h>


#include "crypto.hpp"


#define VERBOSE_LOG	0

using namespace std;
using namespace rapidjson;
using namespace SimpleWeb;

#define PLUGIN_NAME "OMF"
#define TYPE_ID_KEY "type-id"
#define SENT_TYPES_KEY "sentDataTypes"
#define DATA_KEY "dataTypes"
#define DATA_KEY_SHORT "dataTypesShort"
#define DATA_KEY_HINT "hintChecksum"

#define PROPERTY_TYPE   "type"
#define PROPERTY_NUMBER "number"
#define PROPERTY_STRING "string"


#define ENDPOINT_URL_PI_WEB_API "https://HOST_PLACEHOLDER:PORT_PLACEHOLDER/piwebapi/omf"
#define ENDPOINT_URL_CR         "https://HOST_PLACEHOLDER:PORT_PLACEHOLDER/ingress/messages"
#define ENDPOINT_URL_OCS        "https://dat-b.osisoft.com:PORT_PLACEHOLDER/api/v1/tenants/TENANT_ID_PLACEHOLDER/Namespaces/NAMESPACE_ID_PLACEHOLDER/omf"
#define ENDPOINT_URL_EDS        "http://localhost:PORT_PLACEHOLDER/api/v1/tenants/default/namespaces/default/omf"

enum OMF_ENDPOINT_PORT {
	ENDPOINT_PORT_PIWEB_API=443,
	ENDPOINT_PORT_POINT_CR=5460,
	ENDPOINT_PORT_POINT_OCS=443,
	ENDPOINT_PORT_POINT_EDS=5590
};

/**
 * Plugin specific default configuration
 */

#define NOT_BLOCKING_ERRORS_DEFAULT QUOTE(                              \
	{                                                                   \
		"errors400" : [                                                 \
			"Redefinition of the type with the same ID is not allowed", \
			"Invalid value type for the property",                      \
			"Property does not exist in the type definition",           \
			"Container is not defined",                                 \
			"Unable to find the property of the container of type"      \
		]					                                            \
	}                                                                   \
)

#define NOT_BLOCKING_ERRORS_DEFAULT_PI_WEB_API QUOTE(            \
	{                                                            \
		"EventInfo" : [                                          \
			"The specified value is outside the allowable range" \
		]					                                     \
	}                                                            \
)

#define AF_HIERARCHY_RULES QUOTE(                                          \
	{                                                                     \
	}                                                                     \
)

const char *PLUGIN_DEFAULT_CONFIG_INFO = QUOTE(
	{
		"plugin": {
			"description": "PI Server North C Plugin",
			"type": "string",
			"default": PLUGIN_NAME,
			"readonly": "true"
		},
		"PIServerEndpoint": {
			"description": "Select the endpoint among PI Web API, Connector Relay, OSIsoft Cloud Services or Edge Data Store",
			"type": "enumeration",
			"options":["PI Web API", "Connector Relay", "OSIsoft Cloud Services", "Edge Data Store"],
			"default": "PI Web API",
			"order": "1",
			"displayName": "Endpoint"
		},
		"SendFullStructure": {
			"description": "It sends the minimum OMF structural messages to load data into Data Archive if disabled",
			"type": "boolean",
			"default": "true",
			"order": "2",
			"displayName": "Send full structure",
			"validity" : "PIServerEndpoint == \"PI Web API\""
		},
		"ServerHostname": {
			"description": "Hostname of the server running the endpoint either PI Web API or Connector Relay",
			"type": "string",
			"default": "localhost",
			"order": "3",
			"displayName": "Server hostname",
			"validity" : "PIServerEndpoint != \"Edge Data Store\" && PIServerEndpoint != \"OSIsoft Cloud Services\""
		},
		"ServerPort": {
			"description": "Port on which the endpoint either PI Web API or Connector Relay or Edge Data Store is listening, 0 will use the default one",
			"type": "integer",
			"default": "0",
			"order": "4",
			"displayName": "Server port, 0=use the default",
			"validity" : "PIServerEndpoint != \"OSIsoft Cloud Services\""
		},
		"producerToken": {
			"description": "The producer token that represents this Fledge stream",
			"type": "string",
			"default": "omf_north_0001",
			"order": "5",
			"displayName": "Producer Token",
			"validity" : "PIServerEndpoint == \"Connector Relay\""
		},
		"source": {
			"description": "Defines the source of the data to be sent on the stream, this may be one of either readings, statistics or audit.",
			"type": "enumeration",
			"options":["readings", "statistics"],
			"default": "readings",
			"order": "6",
			"displayName": "Data Source"
		},
		"StaticData": {
			"description": "Static data to include in each sensor reading sent to the PI Server.",
			"type": "string",
			"default": "Location: Palo Alto, Company: Dianomic",
			"order": "7",
			"displayName": "Static Data"
		},
		"OMFRetrySleepTime": {
			"description": "Seconds between each retry for the communication with the OMF PI Connector Relay, NOTE : the time is doubled at each attempt.",
			"type": "integer",
			"default": "1",
			"order": "8",
			"displayName": "Sleep Time Retry"
		},
		"OMFMaxRetry": {
			"description": "Max number of retries for the communication with the OMF PI Connector Relay",
			"type": "integer",
			"default": "3",
			"order": "9",
			"displayName": "Maximum Retry"
		},
		"OMFHttpTimeout": {
			"description": "Timeout in seconds for the HTTP operations with the OMF PI Connector Relay",
			"type": "integer",
			"default": "10",
			"order": "10",
			"displayName": "HTTP Timeout"
		},
		"formatInteger": {
			"description": "OMF format property to apply to the type Integer",
			"type": "string",
			"default": "int64",
			"order": "11",
			"displayName": "Integer Format"
		},
		"formatNumber": {
			"description": "OMF format property to apply to the type Number",
			"type": "string",
			"default": "float64",
			"order": "12",
			"displayName": "Number Format"
		},
		"compression": {
			"description": "Compress readings data before sending to PI server",
			"type": "boolean",
			"default": "true",
			"order": "13",
			"displayName": "Compression"
		},
		"DefaultAFLocation": {
			"description": "Defines the hierarchies tree in Asset Framework in which the assets will be created, each level is separated by /, PI Web API only.",
			"type": "string",
			"default": "/fledge/data_piwebapi/default",
			"order": "14",
			"displayName": "Asset Framework hierarchies tree",
			"validity" : "PIServerEndpoint == \"PI Web API\""
		},
		"AFMap": {
			"description": "Defines a set of rules to address where assets should be placed in the AF hierarchy.",
			"type": "JSON",
			"default": AF_HIERARCHY_RULES,
			"order": "15",
			"displayName": "Asset Framework hierarchies rules",
			"validity" : "PIServerEndpoint == \"PI Web API\""
		},
		"notBlockingErrors": {
			"description": "These errors are considered not blocking in the communication with the PI Server, the sending operation will proceed with the next block of data if one of these is encountered",
			"type": "JSON",
			"default": NOT_BLOCKING_ERRORS_DEFAULT,
			"order": "16" ,
			"readonly": "true"
		},
		"streamId": {
			"description": "Identifies the specific stream to handle and the related information, among them the ID of the last object streamed.",
			"type": "integer",
			"default": "0",
			"order": "17" ,
			"readonly": "true"
		},
		"PIWebAPIAuthenticationMethod": {
			"description": "Defines the authentication method to be used with the PI Web API.",
			"type": "enumeration",
			"options":["anonymous", "basic", "kerberos"],
			"default": "anonymous",
			"order": "18",
			"displayName": "PI Web API Authentication Method",
			"validity" : "PIServerEndpoint == \"PI Web API\""
		},
		"PIWebAPIUserId": {
			"description": "User id of PI Web API to be used with the basic access authentication.",
			"type": "string",
			"default": "user_id",
			"order": "19",
			"displayName": "PI Web API User Id",
			"validity" : "PIServerEndpoint == \"PI Web API\" && PIWebAPIAuthenticationMethod == \"basic\""
		},
		"PIWebAPIPassword": {
			"description": "Password of the user of PI Web API to be used with the basic access authentication.",
			"type": "password",
			"default": "password",
			"order": "20" ,
			"displayName": "PI Web API Password",
			"validity" : "PIServerEndpoint == \"PI Web API\" && PIWebAPIAuthenticationMethod == \"basic\""
		},
		"PIWebAPIKerberosKeytabFileName": {
			"description": "Keytab file name used for Kerberos authentication in PI Web API.",
			"type": "string",
			"default": "piwebapi_kerberos_https.keytab",
			"order": "21" ,
			"displayName": "PI Web API Kerberos keytab file",
			"validity" : "PIServerEndpoint == \"PI Web API\" && PIWebAPIAuthenticationMethod == \"kerberos\""
		},
		"OCSNamespace" : {
			"description" : "Specifies the OCS namespace where the information are stored and it is used for the interaction with the OCS API",
			"type" : "string",
			"default": "name_space",
			"order": "22",
			"displayName" : "OCS Namespace",
			"validity" : "PIServerEndpoint == \"OSIsoft Cloud Services\""
		},
		"OCSTenantId" : {
			"description" : "Tenant id associated to the specific OCS account",
			"type" : "string",
			"default": "ocs_tenant_id",
			"order": "23",
			"displayName" : "OCS Tenant ID",
			"validity" : "PIServerEndpoint == \"OSIsoft Cloud Services\""
		},
		"OCSClientId" : {
			"description" : "Client id associated to the specific OCS account, it is used to authenticate the source for using the OCS API",
			"type" : "string",
			"default": "ocs_client_id",
			"order": "24",
			"displayName" : "OCS Client ID",
			"validity" : "PIServerEndpoint == \"OSIsoft Cloud Services\""
		},
		"OCSClientSecret" : {
			"description" : "Client secret associated to the specific OCS account, it is used to authenticate the source for using the OCS API",
			"type" : "password",
			"default": "ocs_client_secret",
			"order": "25",
			"displayName" : "OCS Client Secret",
			"validity" : "PIServerEndpoint == \"OSIsoft Cloud Services\""
		},
		"PIWebAPInotBlockingErrors": {
			"description": "These errors are considered not blocking in the communication with the PI Web API, the sending operation will proceed with the next block of data if one of these is encountered",
			"type": "JSON",
			"default": NOT_BLOCKING_ERRORS_DEFAULT_PI_WEB_API,
			"order": "26" ,
			"readonly": "true"
		}
	}
);

// "default": "{\"pipeline\": [\"DeltaFilter\"]}"

/**
 * Historian PI Server connector info
 */
typedef struct
{
	HttpSender	*sender;                // HTTPS connection
	OMF 		*omf;                   // OMF data protocol
	bool        sendFullStructure;      // It sends the minimum OMF structural messages to load data into Data Archive if disabled
	bool		compression;            // whether to compress readings' data
	string		protocol;               // http / https
	string		hostAndPort;            // hostname:port for SimpleHttps
	unsigned int	retrySleepTime;     // Seconds between each retry
	unsigned int	maxRetry;	        // Max number of retries in the communication
	unsigned int	timeout;	        // connect and operation timeout
	string		path;		            // PI Server application path
	long		typeId;		            // OMF protocol type-id prefix
	string		producerToken;	        // PI Server connector token
	string		formatNumber;	        // OMF protocol Number format
	string		formatInteger;	        // OMF protocol Integer format
	OMF_ENDPOINT PIServerEndpoint;      // Defines which End point should be used for the communication
	string		DefaultAFLocation;      // 1st hierarchy in Asset Framework, PI Web API only.
	string		AFMap;                  // Defines a set of rules to address where assets should be placed in the AF hierarchy.

	string		prefixAFAsset;          // Prefix to generate unique asste id
	string		PIWebAPIProductTitle;
	string		PIWebAPIVersion;
	string		PIWebAPIAuthMethod;     // Authentication method to be used with the PI Web API.
	string		PIWebAPICredentials;    // Credentials is the base64 encoding of id and password joined by a single colon (:)
	string 		KerberosKeytab;         // Kerberos authentication keytab file
	                                    //   stores the environment variable value about the keytab file path
	                                    //   to allow the environment to persist for all the execution of the plugin
	                                    //
	                                    //   Note : A keytab is a file containing pairs of Kerberos principals
	                                    //   and encrypted keys (which are derived from the Kerberos password).
	                                    //   You can use a keytab file to authenticate to various remote systems
	                                    //   using Kerberos without entering a password.

	string		OCSNamespace;           // OCS configurations
	string		OCSTenantId;
	string		OCSClientId;
	string		OCSClientSecret;
	string		OCSToken;

	vector<pair<string, string>>
			staticData;	// Static data
        // Errors considered not blocking in the communication with the PI Server
	std::vector<std::string>
			notBlockingErrors;
	// Per asset DataTypes
	std::map<std::string, OMFDataTypes>
			assetsDataTypes;
} CONNECTOR_INFO;

unsigned long calcTypeShort                (const string& dataTypes);
string        saveSentDataTypes            (CONNECTOR_INFO* connInfo);
void          loadSentDataTypes            (CONNECTOR_INFO* connInfo, Document& JSONData);
long          getMaxTypeId                 (CONNECTOR_INFO* connInfo);
OMF_ENDPOINT  identifyPIServerEndpoint     (CONNECTOR_INFO* connInfo);
string        AuthBasicCredentialsGenerate (string& userId, string& password);
void          AuthKerberosSetup            (string& keytabFile, string& keytabFileName);
string        OCSRetrieveAuthToken         (CONNECTOR_INFO* connInfo);
string        PIWebAPIGetVersion           (CONNECTOR_INFO* connInfo);

/**
 * Return the information about this plugin
 */
/**
 * The PI Server plugin interface
 */
extern "C" {

/**
 * The C API plugin information structure
 */
static PLUGIN_INFORMATION info = {
<<<<<<< HEAD
	PLUGIN_NAME,		   // Name
	VERSION,		   // Version
	SP_PERSIST_DATA,	   // Flags
	PLUGIN_TYPE_NORTH,	   // Type
	"1.0.0",		   // Interface version
	PLUGIN_DEFAULT_CONFIG_INFO // Configuration
=======
	PLUGIN_NAME,			   // Name
	VERSION,			   // Version
	SP_PERSIST_DATA | SP_BUILTIN,	   // Flags
	PLUGIN_TYPE_NORTH,		   // Type
	"1.0.0",			   // Interface version
	PLUGIN_DEFAULT_CONFIG_INFO	   // Configuration
>>>>>>> e24a25e3
};

/**
 * Return the information about this plugin
 */
PLUGIN_INFORMATION *plugin_info()
{
	return &info;
}

/**
 * Initialise the plugin with configuration.
 *
 * This function is called to get the plugin handle.
 */
PLUGIN_HANDLE plugin_init(ConfigCategory* configData)
{
	int endpointPort = 0;

	/**
	 * Handle the PI Server parameters here
	 */
	// Allocate connector struct
	CONNECTOR_INFO *connInfo = new CONNECTOR_INFO;

	// PIServerEndpoint handling
	string PIServerEndpoint = configData->getValue("PIServerEndpoint");
	string ServerHostname = configData->getValue("ServerHostname");
	string ServerPort = configData->getValue("ServerPort");
	string url;
	{
		// Translate the PIServerEndpoint configuration
		if(PIServerEndpoint.compare("PI Web API") == 0)
		{
			Logger::getLogger()->debug("PI-Server end point manually selected - PI Web API ");
			connInfo->PIServerEndpoint = ENDPOINT_PIWEB_API;
			url                        = ENDPOINT_URL_PI_WEB_API;
			endpointPort               = ENDPOINT_PORT_PIWEB_API;
		}
		else if(PIServerEndpoint.compare("Connector Relay") == 0)
		{
			Logger::getLogger()->debug("PI-Server end point manually selected - Connector Relay ");
			connInfo->PIServerEndpoint = ENDPOINT_CR;
			url                        = ENDPOINT_URL_CR;
			endpointPort               = ENDPOINT_PORT_POINT_CR;
		}
		else if(PIServerEndpoint.compare("OSIsoft Cloud Services") == 0)
		{
			Logger::getLogger()->debug("End point manually selected - OSIsoft Cloud Services");
			connInfo->PIServerEndpoint = ENDPOINT_OCS;
			url                        = ENDPOINT_URL_OCS;
			endpointPort               = ENDPOINT_PORT_POINT_OCS;
		}
		else if(PIServerEndpoint.compare("Edge Data Store") == 0)
		{
			Logger::getLogger()->debug("End point manually selected - OSIsoft Cloud Services");
			connInfo->PIServerEndpoint = ENDPOINT_EDS;
			url                        = ENDPOINT_URL_EDS;
			endpointPort               = ENDPOINT_PORT_POINT_EDS;
		}
		ServerPort = (ServerPort.compare("0") == 0) ? to_string(endpointPort) : ServerPort;
	}

	if (endpointPort == ENDPOINT_PORT_PIWEB_API) {

		// Use SendFullStructure ?
		string fullStr = configData->getValue("SendFullStructure");

		if (fullStr == "True" || fullStr == "true" || fullStr == "TRUE")
			connInfo->sendFullStructure = true;
		else
			connInfo->sendFullStructure = false;
	} else {
		connInfo->sendFullStructure = true;
	}

	unsigned int retrySleepTime = atoi(configData->getValue("OMFRetrySleepTime").c_str());
	unsigned int maxRetry = atoi(configData->getValue("OMFMaxRetry").c_str());
	unsigned int timeout = atoi(configData->getValue("OMFHttpTimeout").c_str());

	string producerToken = configData->getValue("producerToken");

	string formatNumber = configData->getValue("formatNumber");
	string formatInteger = configData->getValue("formatInteger");
	string DefaultAFLocation = configData->getValue("DefaultAFLocation");
	string AFMap = configData->getValue("AFMap");

	string PIWebAPIAuthMethod     = configData->getValue("PIWebAPIAuthenticationMethod");
	string PIWebAPIUserId         = configData->getValue("PIWebAPIUserId");
	string PIWebAPIPassword       = configData->getValue("PIWebAPIPassword");
	string KerberosKeytabFileName = configData->getValue("PIWebAPIKerberosKeytabFileName");

	// OCS configurations
	string OCSNamespace    = configData->getValue("OCSNamespace");
	string OCSTenantId     = configData->getValue("OCSTenantId");
	string OCSClientId     = configData->getValue("OCSClientId");
	string OCSClientSecret = configData->getValue("OCSClientSecret");

	StringReplace(url, "HOST_PLACEHOLDER", ServerHostname);
	StringReplace(url, "PORT_PLACEHOLDER", ServerPort);

	// TENANT_ID_PLACEHOLDER and NAMESPACE_ID_PLACEHOLDER, if present, will be replaced with the values of OCSTenantId and OCSNamespace
	StringReplace(url, "TENANT_ID_PLACEHOLDER",    OCSTenantId);
	StringReplace(url, "NAMESPACE_ID_PLACEHOLDER", OCSNamespace);

	/**
	 * Extract host, port, path from URL
	 */
	size_t findProtocol = url.find_first_of(":");
	string protocol = url.substr(0, findProtocol);

	string tmpUrl = url.substr(findProtocol + 3);
	size_t findPort = tmpUrl.find_first_of(":");
	string hostName = tmpUrl.substr(0, findPort);

	size_t findPath = tmpUrl.find_first_of("/");
	string port = tmpUrl.substr(findPort + 1, findPath - findPort - 1);
	string path = tmpUrl.substr(findPath);

	string hostAndPort(hostName + ":" + port);

	// Set configuration fields
	connInfo->protocol = protocol;
	connInfo->hostAndPort = hostAndPort;
	connInfo->path = path;
	connInfo->retrySleepTime = retrySleepTime;
	connInfo->maxRetry = maxRetry;
	connInfo->timeout = timeout;
	connInfo->typeId = TYPE_ID_DEFAULT;
	connInfo->producerToken = producerToken;
	connInfo->formatNumber = formatNumber;
	connInfo->formatInteger = formatInteger;
	connInfo->DefaultAFLocation = DefaultAFLocation;
	connInfo->AFMap = AFMap;

	// OCS configurations
	connInfo->OCSNamespace    = OCSNamespace;
	connInfo->OCSTenantId     = OCSTenantId;
	connInfo->OCSClientId     = OCSClientId;
	connInfo->OCSClientSecret = OCSClientSecret;

	// PI Web API end-point - evaluates the authentication method requested
	if (PIWebAPIAuthMethod.compare("anonymous") == 0)
	{
		Logger::getLogger()->debug("PI Web API end-point - anonymous authentication");
		connInfo->PIWebAPIAuthMethod = "a";
	}
	else if (PIWebAPIAuthMethod.compare("basic") == 0)
	{
		Logger::getLogger()->debug("PI Web API end-point - basic authentication");
		connInfo->PIWebAPIAuthMethod = "b";
		connInfo->PIWebAPICredentials = AuthBasicCredentialsGenerate(PIWebAPIUserId, PIWebAPIPassword);
	}
	else if (PIWebAPIAuthMethod.compare("kerberos") == 0)
	{
		Logger::getLogger()->debug("PI Web API end-point - kerberos authentication");
		connInfo->PIWebAPIAuthMethod = "k";
		AuthKerberosSetup(connInfo->KerberosKeytab, KerberosKeytabFileName);
	}
	else
	{
		Logger::getLogger()->error("Invalid authentication method for PI Web API :%s: ", PIWebAPIAuthMethod.c_str());
	}

	// Use compression ?
	string compr = configData->getValue("compression");
	if (compr == "True" || compr == "true" || compr == "TRUE")
		connInfo->compression = true;
	else
		connInfo->compression = false;

	// Set the list of errors considered not blocking in the communication
	// with the PI Server
	if (connInfo->PIServerEndpoint == ENDPOINT_PIWEB_API)
	{
		JSONStringToVectorString(connInfo->notBlockingErrors ,
								 configData->getValue("PIWebAPInotBlockingErrors"),
								 std::string("EventInfo"));
	}
	else
	{
		JSONStringToVectorString(connInfo->notBlockingErrors ,
								 configData->getValue("notBlockingErrors"),
								 std::string("errors400"));
	}
	/**
	 * Add static data
	 * Split the string up into each pair
	 */
	string staticData = configData->getValue("StaticData");
	size_t pos = 0;
	size_t start = 0;
	do {
		pos = staticData.find(",", start);
		string item = staticData.substr(start, pos);
		start = pos + 1;
		size_t pos2 = 0;
		if ((pos2 = item.find(":")) != string::npos)
		{
			string name = item.substr(0, pos2);
			while (name[0] == ' ')
				name = name.substr(1);
			string value = item.substr(pos2 + 1);
			while (value[0] == ' ')
				value = value.substr(1);
			pair<string, string> sData = make_pair(name, value);
			connInfo->staticData.push_back(sData);
		}
	} while (pos != string::npos);

	// retrieves the Pi Web Api Version
	if (connInfo->PIServerEndpoint == ENDPOINT_PIWEB_API)
	{
		connInfo->PIWebAPIVersion = PIWebAPIGetVersion(connInfo);
		Logger::getLogger()->info("PIWebAPI version :%s:" ,connInfo->PIWebAPIVersion.c_str() );
	}

#if VERBOSE_LOG
	// Log plugin configuration
	Logger::getLogger()->info("%s plugin configured: URL=%s, "
				  "producerToken=%s, compression=%s",
				  PLUGIN_NAME,
				  url.c_str(),
				  producerToken.c_str(),
				  connInfo->compression ? "True" : "False");
#endif

	return (PLUGIN_HANDLE)connInfo;
}


/**
 * Plugin start with sored plugin_data
 *
 * @param handle	The plugin handle
 * @param storedData	The stored plugin_data
 */
void plugin_start(const PLUGIN_HANDLE handle,
		  const string& storedData)
{
	Logger* logger = Logger::getLogger();
	CONNECTOR_INFO* connInfo = (CONNECTOR_INFO *)handle;

	// Parse JSON plugin_data
	Document JSONData;
	JSONData.Parse(storedData.c_str());
	if (JSONData.HasParseError())
	{
		logger->error("%s plugin error: failure parsing "
			      "plugin data JSON object '%s'",
			      PLUGIN_NAME,
			      storedData.c_str());
	}
	else if(JSONData.HasMember(TYPE_ID_KEY) &&
		(JSONData[TYPE_ID_KEY].IsString() ||
		 JSONData[TYPE_ID_KEY].IsNumber()))
	{
		// Update type-id in PLUGIN_HANDLE object
		if (JSONData[TYPE_ID_KEY].IsNumber())
		{
			connInfo->typeId = JSONData[TYPE_ID_KEY].GetInt();
		}
		else
		{
			connInfo->typeId = atol(JSONData[TYPE_ID_KEY].GetString());
		}
	}

	// Load sentdataTypes
	loadSentDataTypes(connInfo, JSONData);

	// Log default type-id
	if (connInfo->assetsDataTypes.size() == 1 &&
	    connInfo->assetsDataTypes.find(FAKE_ASSET_KEY) != connInfo->assetsDataTypes.end())
	{
		// Only one value: we have the FAKE_ASSET_KEY and no other data
		Logger::getLogger()->info("%s plugin is using global OMF prefix %s=%d",
					  PLUGIN_NAME,
					  TYPE_ID_KEY,
					  connInfo->typeId);
	}
	else
	{
		Logger::getLogger()->info("%s plugin is using per asset OMF prefix %s=%d "
					  "(max value found)",
					  PLUGIN_NAME,
					  TYPE_ID_KEY,
					  getMaxTypeId(connInfo));
	}
}

/**
 * Send Readings data to historian server
 */
uint32_t plugin_send(const PLUGIN_HANDLE handle,
		     const vector<Reading *>& readings)
{
	CONNECTOR_INFO* connInfo = (CONNECTOR_INFO *)handle;

	/**
	 * Allocate the HTTPS handler for "Hostname : port"
	 * connect_timeout and request_timeout.
	 * Default is no timeout at all
	 */
	if (connInfo->PIWebAPIAuthMethod.compare("k") == 0)
	{
		connInfo->sender = new LibcurlHttps(connInfo->hostAndPort,
						    connInfo->timeout,
						    connInfo->timeout,
						    connInfo->retrySleepTime,
						    connInfo->maxRetry);
	}
	else
	{
		if (connInfo->protocol.compare("http") == 0)
		{
			connInfo->sender = new SimpleHttp(connInfo->hostAndPort,
											  connInfo->timeout,
											  connInfo->timeout,
											  connInfo->retrySleepTime,
											  connInfo->maxRetry);
		}
		else
		{
			connInfo->sender = new SimpleHttps(connInfo->hostAndPort,
											   connInfo->timeout,
											   connInfo->timeout,
											   connInfo->retrySleepTime,
											   connInfo->maxRetry);
		}
	}

	connInfo->sender->setAuthMethod          (connInfo->PIWebAPIAuthMethod);
	connInfo->sender->setAuthBasicCredentials(connInfo->PIWebAPICredentials);

	// OCS configurations
	connInfo->sender->setOCSNamespace        (connInfo->OCSNamespace);
	connInfo->sender->setOCSTenantId         (connInfo->OCSTenantId);
	connInfo->sender->setOCSClientId         (connInfo->OCSClientId);
	connInfo->sender->setOCSClientSecret     (connInfo->OCSClientSecret);

	// OCS - retreievs the authentication token
	if (connInfo->PIServerEndpoint == ENDPOINT_OCS)
	{
		connInfo->OCSToken = OCSRetrieveAuthToken(connInfo);
		connInfo->sender->setOCSToken  (connInfo->OCSToken);
	}

	// Allocate the PI Server data protocol
	connInfo->omf = new OMF(*connInfo->sender,
				connInfo->path,
				connInfo->assetsDataTypes,
				connInfo->producerToken);

	connInfo->omf->setSendFullStructure(connInfo->sendFullStructure);

	// Set PIServerEndpoint configuration
	connInfo->omf->setPIServerEndpoint(connInfo->PIServerEndpoint);
	connInfo->omf->setDefaultAFLocation(connInfo->DefaultAFLocation);
	connInfo->omf->setAFMap(connInfo->AFMap);

	// Generates the prefix to have unique asset_id across different levels of hierarchies
	string AFHierarchyLevel;
	connInfo->omf->generateAFHierarchyPrefixLevel(connInfo->DefaultAFLocation, connInfo->prefixAFAsset, AFHierarchyLevel);

	connInfo->omf->setPrefixAFAsset(connInfo->prefixAFAsset);

	// Set OMF FormatTypes  
	connInfo->omf->setFormatType(OMF_TYPE_FLOAT,
				     connInfo->formatNumber);
	connInfo->omf->setFormatType(OMF_TYPE_INTEGER,
				     connInfo->formatInteger);

	connInfo->omf->setStaticData(&connInfo->staticData);
	connInfo->omf->setNotBlockingErrors(connInfo->notBlockingErrors);

	// Send data
	uint32_t ret = connInfo->omf->sendToServer(readings,
						   connInfo->compression);

	// Detect typeId change in OMF class
	if (connInfo->omf->getTypeId() != connInfo->typeId)
	{
		// Update typeId in plugin handle
		connInfo->typeId = connInfo->omf->getTypeId();
		// Log change
		Logger::getLogger()->info("%s plugin: a new OMF global %s (%d) has been created.",
					  PLUGIN_NAME,
					  TYPE_ID_KEY,
					  connInfo->typeId);
	}
	// Delete objects
	delete connInfo->sender;
	delete connInfo->omf;

	// Return sent data ret code
	return ret;
}

/**
 * Shutdown the plugin
 *
 * Delete allocated data
 *
 * Note: the entry with FAKE_ASSET_KEY ios never saved.
 *
 * @param handle    The plugin handle
 * @return	    A string with JSON plugin data
 *		    the caller will persist
 */
string plugin_shutdown(PLUGIN_HANDLE handle)
{
	// Delete the handle
	CONNECTOR_INFO* connInfo = (CONNECTOR_INFO *) handle;

	// Create save data
	std::ostringstream saveData;
	saveData << "{";

	// Add sent data types
	string typesData = saveSentDataTypes(connInfo);
	if (!typesData.empty())
	{
		// Save datatypes
		saveData << typesData;
	}
	else
	{
		// Just save type-id
		saveData << "\"" << TYPE_ID_KEY << "\": " << to_string(connInfo->typeId);
	}

	saveData << "}";

        // Log saving the plugin configuration
        Logger::getLogger()->debug("%s plugin: saving plugin_data '%s'",
				   PLUGIN_NAME,
				   saveData.str().c_str());

	// Delete plugin handle
	delete connInfo;

	// Return current plugin data to save
	return saveData.str();
}

// End of extern "C"
};

/**
 * Return a JSON string with the dataTypes to save in plugion_data
 *
 * Note: the entry with FAKE_ASSET_KEY is never saved.
 *
 * @param   connInfo	The CONNECTOR_INFO data scructure
 * @return		The string with JSON data
 */
string saveSentDataTypes(CONNECTOR_INFO* connInfo)
{
	string ret;
	std::ostringstream newData;

	auto it = connInfo->assetsDataTypes.find(FAKE_ASSET_KEY);
	if (it != connInfo->assetsDataTypes.end())
	{
		// Set typeId in FAKE_ASSET_KEY
		connInfo->typeId = (*it).second.typeId;
		// Remove the entry
		connInfo->assetsDataTypes.erase(it);
	}


	unsigned long tSize = connInfo->assetsDataTypes.size();
	if (tSize)
	{
		
		// Prepare output data (skip empty data types)
		newData << "\"" << SENT_TYPES_KEY << "\" : [";

		bool pendingSeparator = false;
		for (auto it = connInfo->assetsDataTypes.begin();
			  it != connInfo->assetsDataTypes.end();
			  ++it)
		{
			if (((*it).second).types.compare("{}") != 0)
			{
				newData << (pendingSeparator ? ", " : "");
				newData << "{\"" << (*it).first << "\" : {\"" << TYPE_ID_KEY <<
					   "\": " << to_string(((*it).second).typeId);

				// The information should be stored as string in hexadecimal format
				std::stringstream tmpStream;
				tmpStream << std::hex << ((*it).second).typesShort;
				std::string typesShort = tmpStream.str();

				newData << ", \"" << DATA_KEY_SHORT << "\": \"0x" << typesShort << "\"";
				std::stringstream hintStream;
				hintStream << std::hex << ((*it).second).hintChkSum;
				std::string hintChecksum = hintStream.str();
				newData << ", \"" << DATA_KEY_HINT << "\": \"0x" << hintChecksum << "\"";

				newData << ", \"" << DATA_KEY << "\": " <<
					   (((*it).second).types.empty() ? "{}" : ((*it).second).types) <<
					   "}}";
				pendingSeparator = true;
			}
		}

		tSize = connInfo->assetsDataTypes.size();
		if (!tSize)
		{
			// DataTypes map is empty
			return ret;
		}

		newData << "]";

		ret = newData.str();
	}

	return ret;
}


/**
 * Calculate the TypeShort in the case it is missing loading type definition
 *
 * Generate a 64 bit number containing  a set of counts,
 * number of datapoint in an asset and the number of datapoint of each type we support.
 *
 */
unsigned long calcTypeShort(const string& dataTypes)
{
	union t_typeCount {
		struct
		{
			unsigned char tTotal;
			unsigned char tFloat;
			unsigned char tString;
			unsigned char spare0;

			unsigned char spare1;
			unsigned char spare2;
			unsigned char spare3;
			unsigned char spare4;
		} cnt;
		unsigned long valueLong = 0;

	} typeCount;

	Document JSONData;
	JSONData.Parse(dataTypes.c_str());

	if (JSONData.HasParseError())
	{
		Logger::getLogger()->error("calcTypeShort - unable to calculate TypeShort on :%s: ", dataTypes.c_str());
		return (0);
	}

	for (Value::ConstMemberIterator it = JSONData.MemberBegin(); it != JSONData.MemberEnd(); ++it)
	{

		string key = it->name.GetString();
		const Value& value = it->value;

		if (value.HasMember(PROPERTY_TYPE) && value[PROPERTY_TYPE].IsString())
		{
			string type =value[PROPERTY_TYPE].GetString();

			// Integer is handled as float in the OMF integration
			if (type.compare(PROPERTY_NUMBER) == 0)
			{
				typeCount.cnt.tFloat++;
			} else if (type.compare(PROPERTY_STRING) == 0)
			{
				typeCount.cnt.tString++;
			} else {

				Logger::getLogger()->error("calcTypeShort - unrecognized type :%s: ", type.c_str());
			}
			typeCount.cnt.tTotal++;
		}
		else
		{
			Logger::getLogger()->error("calcTypeShort - unable to extract the type for :%s: ", key.c_str());
			return (0);
		}
	}

	return typeCount.valueLong;
}


/**
 * Load stored data types (already sent to PI server)
 *
 * Each element, the assetName,  has type-id and datatype for each datapoint
 *
 * If no data exists in the plugin_data table, then a map entry
 * with FAKE_ASSET_KEY is made in order to set the start type-id
 * sequence with default value set to 1:
 * all new created OMF dataTypes have type-id prefix set to the value of 1.
 *
 * If data like {"type-id": 14} or {"type-id": "14" } is found, a map entry
 * with FAKE_ASSET_KEY is made and the start type-id sequence value is set
 * to the found value, i.e. 14:
 * all new created OMF dataTypes have type-id prefix set to the value of 14.
 *
 * If proper per asset types data is loaded, the FAKE_ASSET_KEY is not set:
 * all new created OMF dataTypes have type-id prefix set to the value of 1
 * while existing (loaded) OMF dataTypes will keep their type-id values.
 *
 * @param   connInfo	The CONNECTOR_INFO data scructure
 * @param   JSONData	The JSON document cotaining all saved data
 */
void loadSentDataTypes(CONNECTOR_INFO* connInfo,
                        Document& JSONData)
{
	if (JSONData.HasMember(SENT_TYPES_KEY) &&
	    JSONData[SENT_TYPES_KEY].IsArray())
	{
		const Value& cachedTypes = JSONData[SENT_TYPES_KEY];
		for (Value::ConstValueIterator it = cachedTypes.Begin();
						it != cachedTypes.End();
						++it)
		{
			if (!it->IsObject())
			{
				Logger::getLogger()->warn("%s plugin: current element in '%s' " \
							  "property is not an object, ignoring it",
							  PLUGIN_NAME,
							  SENT_TYPES_KEY);
				continue;
			}

			for (Value::ConstMemberIterator itr = it->MemberBegin();
							itr != it->MemberEnd();
							++itr)
			{
				string key = itr->name.GetString();
				const Value& cachedValue = itr->value;

				// Add typeId and dataTypes to the in memory cache
				long typeId;
				if (cachedValue.HasMember(TYPE_ID_KEY) &&
				    cachedValue[TYPE_ID_KEY].IsNumber())
				{
					typeId = cachedValue[TYPE_ID_KEY].GetInt();
				}
				else
				{
					Logger::getLogger()->warn("%s plugin: current element '%s'" \
								  "doesn't have '%s' property, ignoring it",
								  PLUGIN_NAME,
								  key.c_str(),
								  TYPE_ID_KEY);
					continue;
				}

				string dataTypes;
				if (cachedValue.HasMember(DATA_KEY) &&
				    cachedValue[DATA_KEY].IsObject())
				{
					StringBuffer buffer;
					Writer<StringBuffer> writer(buffer);
					const Value& types = cachedValue[DATA_KEY];
					types.Accept(writer);
					dataTypes = buffer.GetString();
				}
				else
				{
					Logger::getLogger()->warn("%s plugin: current element '%s'" \
								  "doesn't have '%s' property, ignoring it",
								  PLUGIN_NAME,
								  key.c_str(),
								  DATA_KEY);

					continue;
				}

				unsigned long dataTypesShort;
				if (cachedValue.HasMember(DATA_KEY_SHORT) &&
					cachedValue[DATA_KEY_SHORT].IsString())
				{
					string strDataTypesShort = cachedValue[DATA_KEY_SHORT].GetString();
					// The information are stored as string in hexadecimal format
					dataTypesShort = stoi (strDataTypesShort,nullptr,16);
				}
				else
				{
					dataTypesShort = calcTypeShort(dataTypes);
					if (dataTypesShort == 0)
					{
						Logger::getLogger()->warn("%s plugin: current element '%s'" \
                                      "doesn't have '%s' property",
												  PLUGIN_NAME,
												  key.c_str(),
												  DATA_KEY_SHORT);
					}
					else
					{
						Logger::getLogger()->warn("%s plugin: current element '%s'" \
                                      " doesn't have '%s' property, calculated '0x%X'",
												  PLUGIN_NAME,
												  key.c_str(),
												  DATA_KEY_SHORT,
												  dataTypesShort);
					}
				}
				unsigned short hintChecksum = 0;
				if (cachedValue.HasMember(DATA_KEY_HINT) &&
					cachedValue[DATA_KEY_HINT].IsString())
				{
					string strHint = cachedValue[DATA_KEY_HINT].GetString();
					// The information are stored as string in hexadecimal format
					hintChecksum = stoi (strHint,nullptr,16);
				}
				OMFDataTypes dataType;
				dataType.typeId = typeId;
				dataType.types = dataTypes;
				dataType.typesShort = dataTypesShort;
				dataType.hintChkSum = hintChecksum;

				// Add data into the map
				connInfo->assetsDataTypes[key] = dataType;
			}
		}
	}
	else
	{
		OMFDataTypes dataType;
		dataType.typeId = connInfo->typeId;
		dataType.types = "{}";

		// Add default data into the map
		connInfo->assetsDataTypes[FAKE_ASSET_KEY] = dataType;
	}
}

/**
 * Return the maximum value of type-id, among all entries in the map
 *
 * If the array is empty the connInfo->typeId is returned.
 *
 * @param    connInfo	The CONNECTOR_INFO data scructure
 * @return		The maximum value of type-id found
 */
long getMaxTypeId(CONNECTOR_INFO* connInfo)
{
	long maxId = connInfo->typeId;
	for (auto it = connInfo->assetsDataTypes.begin();
		  it != connInfo->assetsDataTypes.end();
		  ++it)
	{
		if ((*it).second.typeId > maxId)
		{
			maxId = (*it).second.typeId;
		}
	}
	return maxId;
}


/**
 * Calls the PIWebAPI api to retrieve the version
 */
string PIWebAPIGetVersion(CONNECTOR_INFO* connInfo)
{
	string version;
	PIWebAPI *_PIWebAPI;

	_PIWebAPI = new PIWebAPI();

	// Set requested authentication
	_PIWebAPI->setAuthMethod          (connInfo->PIWebAPIAuthMethod);
	_PIWebAPI->setAuthBasicCredentials(connInfo->PIWebAPICredentials);

	version = _PIWebAPI->GetVersion(connInfo->hostAndPort);

	delete _PIWebAPI;

	return version;
}


/**
 * Calls the OCS api to retrieve the authentication token
 */
string OCSRetrieveAuthToken(CONNECTOR_INFO* connInfo)
{
	string token;
	OCS *ocs;

	ocs = new OCS();

	token = ocs->retrieveToken(connInfo->OCSClientId , connInfo->OCSClientSecret);

	delete ocs;

	return token;
}

/**
 * Evaluate if the endpoint is a PI Web API or a Connector Relay.
 *
 * @param    connInfo	The CONNECTOR_INFO data structure
 * @return		        OMF_ENDPOINT values
 */
OMF_ENDPOINT identifyPIServerEndpoint(CONNECTOR_INFO* connInfo)
{
	OMF_ENDPOINT PIServerEndpoint;

	HttpSender *endPoint;
	vector<pair<string, string>> header;
	int httpCode;


	if (connInfo->PIWebAPIAuthMethod.compare("k") == 0)
	{
		endPoint = new LibcurlHttps(connInfo->hostAndPort,
					    connInfo->timeout,
					    connInfo->timeout,
					    connInfo->retrySleepTime,
					    connInfo->maxRetry);
	}
	else
	{
		endPoint = new SimpleHttps(connInfo->hostAndPort,
					   connInfo->timeout,
					   connInfo->timeout,
					   connInfo->retrySleepTime,
					   connInfo->maxRetry);
	}

	// Set requested authentication
	endPoint->setAuthMethod          (connInfo->PIWebAPIAuthMethod);
	endPoint->setAuthBasicCredentials(connInfo->PIWebAPICredentials);

	try
	{
		httpCode = endPoint->sendRequest("GET",
						 connInfo->path,
						 header,
						 "");

		if (httpCode >= 200 && httpCode <= 399)
		{
			PIServerEndpoint = ENDPOINT_PIWEB_API;
			if (connInfo->PIWebAPIAuthMethod == "b")
				Logger::getLogger()->debug("PI Web API end-point basic authorization granted");
		}
		else
		{
			PIServerEndpoint = ENDPOINT_CR;
		}

	}
	catch (exception &ex)
	{
		Logger::getLogger()->warn("PI-Server end-point discovery encountered the error :%s: "
			                  "trying selecting the Connector Relay as an end-point", ex.what());
		PIServerEndpoint = ENDPOINT_CR;
	}

	delete endPoint;

	return (PIServerEndpoint);
}

/**
 * Generate the credentials for the basic authentication
 * encoding user id and password joined by a single colon (:) using base64
 *
 * @param    userId	User id to be used for the generation of the credentials
 * @param    password	Password to be used for the generation of the credentials
 * @return		credentials to be used with the basic authentication
 */
string AuthBasicCredentialsGenerate(string& userId, string& password)
{
	string Credentials;

	Credentials = Crypto::Base64::encode(userId + ":" + password);
	              	
	return (Credentials);
}

/**
 * Configures for Kerberos authentication :
 *   - set the environment KRB5_CLIENT_KTNAME to the position containing the
 *     Kerberos keys, the keytab file.
 *
 * @param   out  keytabEnv       string containing the command to set the
 *                               KRB5_CLIENT_KTNAME environment variable
 * @param        keytabFileName  File name of the keytab file
 *
 */
void AuthKerberosSetup(string& keytabEnv, string& keytabFileName)
{
	string fledgeData = getDataDir ();
	string keytabFullPath = fledgeData + "/etc/kerberos" + "/" + keytabFileName;

	keytabEnv = "KRB5_CLIENT_KTNAME=" + keytabFullPath;
	putenv((char *) keytabEnv.c_str());

	if (access(keytabFullPath.c_str(), F_OK) != 0)
	{
		Logger::getLogger()->error("Kerberos authentication not possible, the keytab file :%s: is missing.", keytabFullPath.c_str());
	}

}<|MERGE_RESOLUTION|>--- conflicted
+++ resolved
@@ -381,21 +381,12 @@
  * The C API plugin information structure
  */
 static PLUGIN_INFORMATION info = {
-<<<<<<< HEAD
-	PLUGIN_NAME,		   // Name
-	VERSION,		   // Version
-	SP_PERSIST_DATA,	   // Flags
-	PLUGIN_TYPE_NORTH,	   // Type
-	"1.0.0",		   // Interface version
-	PLUGIN_DEFAULT_CONFIG_INFO // Configuration
-=======
 	PLUGIN_NAME,			   // Name
 	VERSION,			   // Version
 	SP_PERSIST_DATA | SP_BUILTIN,	   // Flags
 	PLUGIN_TYPE_NORTH,		   // Type
 	"1.0.0",			   // Interface version
 	PLUGIN_DEFAULT_CONFIG_INFO	   // Configuration
->>>>>>> e24a25e3
 };
 
 /**
