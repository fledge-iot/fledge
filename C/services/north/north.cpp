/*
 * Fledge north service.
 *
 * Copyright (c) 2020 OSisoft, LLC
 *
 * Released under the Apache 2.0 Licence
 *
 * Author: Mark Riddoch
 */

#include <sys/timerfd.h>
#include <time.h>
#include <stdint.h>
#include <stdlib.h>
#include <signal.h>
#include <execinfo.h>
#include <dlfcn.h>    // for dladdr
#include <cxxabi.h>   // for __cxa_demangle
#include <unistd.h>
#include <north_service.h>
#include <management_api.h>
#include <storage_client.h>
#include <service_record.h>
#include <plugin_manager.h>
#include <plugin_api.h>
#include <plugin.h>
#include <logger.h>
#include <reading.h>
#include <data_load.h>
#include <data_sender.h>
#include <iostream>
#include <defaults.h>
#include <filter_plugin.h>
#include <config_handler.h>
#include <syslog.h>

extern int makeDaemon(void);
extern void handler(int sig);

static const char *defaultServiceConfig = QUOTE({
	"enable": {
		"description": "A switch that can be used to enable or disable execution of the sending process.",
		"type": "boolean",
		"default": "true" ,
		"readonly": "true"
		},
	"streamId": {
		"description": "Identifies the specific stream to handle and the related information, among them the ID of the last object streamed.",
		"type": "integer",
		"default": "0",
		"readonly": "true"
		 }
		});

using namespace std;

/**
 * North service main entry point
 */
int main(int argc, char *argv[])
{
unsigned short corePort = 8082;
string	       coreAddress = "localhost";
bool	       daemonMode = true;
string	       myName = SERVICE_NAME;
string	       logLevel = "warning";

	signal(SIGSEGV, handler);
	signal(SIGILL, handler);
	signal(SIGBUS, handler);
	signal(SIGFPE, handler);
	signal(SIGABRT, handler);

	for (int i = 1; i < argc; i++)
	{
		if (!strcmp(argv[i], "-d"))
		{
			daemonMode = false;
		}
		else if (!strncmp(argv[i], "--port=", 7))
		{
			corePort = (unsigned short)strtol(&argv[i][7], NULL, 10);
		}
		else if (!strncmp(argv[i], "--name=", 7))
		{
			myName = &argv[i][7];
		}
		else if (!strncmp(argv[i], "--address=", 10))
		{
			coreAddress = &argv[i][10];
		}
		else if (!strncmp(argv[i], "--logLevel=", 11))
		{
			logLevel = &argv[i][11];
		}
	}

	if (daemonMode && makeDaemon() == -1)
	{
		// Failed to run in daemon mode
		cout << "Failed to run as deamon - proceeding in interactive mode." << endl;
	}

	NorthService *service = new NorthService(myName);
	Logger::getLogger()->setMinLevel(logLevel);
	service->start(coreAddress, corePort);
	return 0;
}

/**
 * Detach the process from the terminal and run in the background.
 */
int makeDaemon()
{
pid_t pid;

	/* Make the child process inherit the log level */
	int logmask = setlogmask(0);
	/* create new process */
	if ((pid = fork()  ) == -1)
	{
		return -1;  
	}
	else if (pid != 0)  
	{
		exit (EXIT_SUCCESS);  
	}
	setlogmask(logmask);

	// If we got here we are a child process

	// create new session and process group 
	if (setsid() == -1)  
	{
		return -1;  
	}

	// Close stdin, stdout and stderr
	close(0);
	close(1);
	close(2);
	// redirect fd's 0,1,2 to /dev/null
	(void)open("/dev/null", O_RDWR);  	// stdin
	(void)dup(0);  			// stdout	GCC bug 66425 produces warning
	(void)dup(0);  			// stderr	GCC bug 66425 produces warning
 	return 0;
}

void handler(int sig)
{
Logger	*logger = Logger::getLogger();
void	*array[20];
char	buf[1024];
int	size;

	// get void*'s for all entries on the stack
	size = backtrace(array, 20);

	// print out all the frames to stderr
	logger->fatal("Signal %d (%s) trapped:\n", sig, strsignal(sig));
	char **messages = backtrace_symbols(array, size);
	for (int i = 0; i < size; i++)
	{
		Dl_info info;
		if (dladdr(array[i], &info) && info.dli_sname)
		{
		    char *demangled = NULL;
		    int status = -1;
		    if (info.dli_sname[0] == '_')
		        demangled = abi::__cxa_demangle(info.dli_sname, NULL, 0, &status);
		    snprintf(buf, sizeof(buf), "%-3d %*p %s + %zd---------",
		             i, int(2 + sizeof(void*) * 2), array[i],
		             status == 0 ? demangled :
		             info.dli_sname == 0 ? messages[i] : info.dli_sname,
		             (char *)array[i] - (char *)info.dli_saddr);
		    free(demangled);
		} 
		else
		{
		    snprintf(buf, sizeof(buf), "%-3d %*p %s---------",
		             i, int(2 + sizeof(void*) * 2), array[i], messages[i]);
		}
		logger->fatal("(%d) %s", i, buf);
	}
	free(messages);
	exit(1);
}
		

/**
 * Constructor for the north service
 */
NorthService::NorthService(const string& myName) : m_dataLoad(NULL), m_name(myName),
	m_shutdown(false), m_storage(NULL), m_pluginData(NULL), m_restartPlugin(false)
{
	logger = new Logger(myName);
	logger->setMinLevel("warning");
}

/**
 * Destructor for the north service
 */
NorthService::~NorthService()
{
	if (m_storage)
		delete m_storage;
}

ManagementClient *NorthService::m_mgtClient = NULL;

ManagementClient *NorthService::getMgmtClient()
{
	return m_mgtClient;
}

/**
 * Start the north service
 */
void NorthService::start(string& coreAddress, unsigned short corePort)
{
	unsigned short managementPort = (unsigned short)0;
	ManagementApi management(SERVICE_NAME, managementPort);	// Start managemenrt API
	logger->info("Starting north service...");
	management.registerService(this);

	// Listen for incomming managment requests
	management.start();

	// Allow time for the listeners to start before we register
	sleep(1);
	if (! m_shutdown)
	{
		// Now register our service
		// TODO proper hostname lookup
		unsigned short managementListener = management.getListenerPort();
		ServiceRecord record(m_name, "Northbound", "http", "localhost", 0, managementListener);
		m_mgtClient = new ManagementClient(coreAddress, corePort);

		// Create an empty North category if one doesn't exist
		DefaultConfigCategory northConfig(string("North"), string("{}"));
		northConfig.setDescription("North");
		m_mgtClient->addCategory(northConfig, true);

		m_config = m_mgtClient->getCategory(m_name);
		if (!loadPlugin())
		{
			logger->fatal("Failed to load north plugin, exiting...");
			management.stop();
			return;
		}
		if (!m_mgtClient->registerService(record))
		{
			logger->error("Failed to register service %s", m_name.c_str());
		}
		ConfigHandler *configHandler = ConfigHandler::getInstance(m_mgtClient);
		configHandler->registerCategory(this, m_name);
		configHandler->registerCategory(this, m_name+"Advanced");

		// Get a handle on the storage layer
		ServiceRecord storageRecord("Fledge Storage");
		if (!m_mgtClient->getService(storageRecord))
		{
			logger->fatal("Unable to find storage service");
			m_mgtClient->unregisterService();
			return;
		}
		logger->info("Connect to storage on %s:%d",
				storageRecord.getAddress().c_str(),
				storageRecord.getPort());

		
		m_storage = new StorageClient(storageRecord.getAddress(),
						storageRecord.getPort());

		// Fetch Confguration
		logger->debug("Initialise the asset tracker");
		m_assetTracker = new AssetTracker(m_mgtClient, m_name);
		AssetTracker::getAssetTracker()->populateAssetTrackingCache(m_name, "Egress");

		// Deal with persisted data and start the plugin
		if (northPlugin->persistData())
		{
			logger->debug("Plugin %s requires persisted data", m_pluginName.c_str());
			m_pluginData = new PluginData(m_storage);
			string key = m_name + m_pluginName;
			string storedData = m_pluginData->loadStoredData(key);
			logger->debug("Starting plugin with storedData: %s", storedData.c_str());
			northPlugin->startData(storedData);
		}
		else
		{
			logger->debug("Start %s plugin", m_pluginName.c_str());
			northPlugin->start();
		}

		// Setup the data loading
		long streamId = 0;
		if (m_config.itemExists("streamId"))
		{
			streamId = strtol(m_config.getValue("streamId").c_str(), NULL, 10);
		}
		logger->debug("Create threads for stream %d", streamId);
		m_dataLoad = new DataLoad(m_name, streamId, m_storage);
		if (m_config.itemExists("source"))
		{
			m_dataLoad->setDataSource(m_config.getValue("source"));
		}
		m_dataSender = new DataSender(northPlugin, m_dataLoad, this);
		logger->debug("North service is running");

		
		// wait for shutdown
		unique_lock<mutex> lck(m_mutex);
		while (!m_shutdown)
		{
			m_cv.wait(lck);
			logger->debug("North main thread woken up, shutdown %s", m_shutdown ? "true" : "false");
			if (m_shutdown == false && m_restartPlugin)
			{
				restartPlugin();
			}
		}
		logger->debug("North service is shutting down");

		m_dataLoad->shutdown();		// Forces the data load to return from any blocking fetch call
		delete m_dataSender;
		logger->debug("North service data sender has shut down");
		delete m_dataLoad;
		logger->debug("North service shutting down plugin");


		// Shutdown the north plugin
		if (northPlugin)
		{
			if (m_pluginData)
			{
				logger->debug("North service persist plugin data");
				string saveData = northPlugin->shutdownSaveData();
				string key = m_name + m_pluginName;
				logger->debug("Persist plugin data key %s is %s", key.c_str(), saveData.c_str());
				if (!m_pluginData->persistPluginData(key, saveData))
				{
					Logger::getLogger()->error("Plugin %s has failed to save data [%s] for key %s",
						m_pluginName.c_str(), saveData.c_str(), key.c_str());
				}
			}
			else
			{
				northPlugin->shutdown();
			}
		}
		
		// Clean shutdown, unregister the storage service
		logger->info("Unregistering service");
		m_mgtClient->unregisterService();
	}
	management.stop();
	logger->info("North service shutdown completed");
}

/**
 * Stop the storage service/
 */
void NorthService::stop()
{
	logger->info("Stopping north service...\n");
}

/**
 * Creates config categories and sub categories recursively, along with their parent-child relations
 */
void NorthService::createConfigCategories(DefaultConfigCategory configCategory, std::string parent_name, std::string current_name)
{

	// Deal with registering and fetching the configuration
	DefaultConfigCategory defConfig(configCategory);

	DefaultConfigCategory defConfigCategoryOnly(defConfig);
	defConfigCategoryOnly.keepItemsType(ConfigCategory::ItemType::CategoryType);
	defConfig.removeItemsType(ConfigCategory::ItemType::CategoryType);

	DefaultConfigCategory serviceConfig(current_name,
                                               defaultServiceConfig);
	defConfig += serviceConfig;

	defConfig.setDescription(current_name);	// TODO We do not have access to the description
	// Create/Update category name (we pass keep_original_items=true)
	m_mgtClient->addCategory(defConfig, true);

	// Add this service under 'North' parent category
	vector<string> children;
	children.push_back(current_name);
	m_mgtClient->addChildCategories(parent_name, children);

	// Adds sub categories to the configuration
	bool extracted = true;
	ConfigCategory subCategory;
	while (extracted) {

		extracted = subCategory.extractSubcategory(defConfigCategoryOnly);

		if (extracted) {
			DefaultConfigCategory defSubCategory(subCategory);

			createConfigCategories(defSubCategory, current_name, subCategory.getName());

			// Cleans the category
			subCategory.removeItems();
			subCategory = ConfigCategory() ;
		}
	}

}

/**
 * Load the configured north plugin
 */
bool NorthService::loadPlugin()
{
	try {
		PluginManager *manager = PluginManager::getInstance();

		if (! m_config.itemExists("plugin"))
		{
			logger->error("Unable to fetch plugin name from configuration.\n");
			return false;
		}
		m_pluginName = m_config.getValue("plugin");
		logger->info("Loading north plugin %s.", m_pluginName.c_str());
		PLUGIN_HANDLE handle;
		if ((handle = manager->loadPlugin(m_pluginName, PLUGIN_TYPE_NORTH)) != NULL)
		{
			// Adds categories and sub categories to the configuration
			DefaultConfigCategory defConfig(m_name, manager->getInfo(handle)->config);
			createConfigCategories(defConfig, string("North"), m_name);

			// Must now reload the configuration to obtain any items added from
			// the plugin
			// Removes all the m_items already present in the category
			m_config.removeItems();
			m_config = m_mgtClient->getCategory(m_name);

			// Deal with registering and fetching the advanced configuration
			string advancedCatName = m_name+string("Advanced");
			DefaultConfigCategory defConfigAdvanced(advancedCatName, string("{}"));
			addConfigDefaults(defConfigAdvanced);
			defConfigAdvanced.setDescription(m_name+string(" advanced config params"));

			// Create/Update category name (we pass keep_original_items=true)
			m_mgtClient->addCategory(defConfigAdvanced, true);

			// Add this service under 'm_name' parent category
			vector<string> children1;
			children1.push_back(advancedCatName);
			m_mgtClient->addChildCategories(m_name, children1);

			// Must now reload the merged configuration
			m_configAdvanced = m_mgtClient->getCategory(advancedCatName);
			if (m_configAdvanced.itemExists("logLevel"))
			{
				logger->setMinLevel(m_configAdvanced.getValue("logLevel"));
			}

			try {
				northPlugin = new NorthPlugin(handle, m_config);
			} catch (...) {
				return false;
			}

			return true;
		}
	} catch (exception e) {
		logger->fatal("Failed to load north plugin: %s\n", e.what());
	}
	return false;
}

/**
 * Shutdown request
 */
void NorthService::shutdown()
{
	/* Stop recieving new requests and allow existing
	 * requests to drain.
	 */
	m_shutdown = true;
	logger->info("North service shutdown in progress.");
	// Signal main thread to shutdown
	unique_lock<mutex> lck(m_mutex);
	m_cv.notify_all();
}

/**
 * Configuration change notification
 */
void NorthService::configChange(const string& categoryName, const string& category)
{
	logger->info("Configuration change in category %s: %s", categoryName.c_str(),
			category.c_str());
	if (categoryName.compare(m_name) == 0)
	{

		m_config = ConfigCategory(m_name, category);

		m_restartPlugin = true;
		m_cv.notify_all();

<<<<<<< HEAD
		if (m_dataLoad)
		{
			m_dataLoad->configChange(categoryName, category);
		}
=======
		m_dataLoad->configChange(categoryName, category);
>>>>>>> 7edf2951
	}
	if (categoryName.compare(m_name+"Advanced") == 0)
	{
		m_configAdvanced = ConfigCategory(m_name+"Advanced", category);
		if (m_configAdvanced.itemExists("logLevel"))
		{
			logger->setMinLevel(m_configAdvanced.getValue("logLevel"));
		}
	}
}

/**
 * Restart the plugin with an updated confoguration.
 * We need to do this as north plugins do not have a reconfigure method
 *
 * We need to make sure we are not sending data and the send data thread does not startup
 * whilst we are doing the restart.
 *
 * We also need to make sure the send data thread gets the new plugin.
 */
void NorthService::restartPlugin()
{
	m_restartPlugin = false;

	// Stop the send data thread
	m_dataSender->pause();

	if (m_pluginData)
	{
		string saveData = northPlugin->shutdownSaveData();
		string key = m_name + m_pluginName;
		logger->debug("Persist plugin data key %s is %s", key.c_str(), saveData.c_str());
		if (!m_pluginData->persistPluginData(key, saveData))
		{
			Logger::getLogger()->error("Plugin %s has failed to save data [%s] for key %s",
				m_pluginName.c_str(), saveData.c_str(), key.c_str());
		}
	}
	else
	{
		northPlugin->shutdown();
	}
	delete northPlugin;
	loadPlugin();
	m_dataSender->updatePlugin(northPlugin);
	m_dataSender->release();
}

/**
 * Add the generic north service configuration options to the advanced
 * category
 *
 * @param defaultConfiguration	The default configuration from the plugin
 */
void NorthService::addConfigDefaults(DefaultConfigCategory& defaultConfig)
{
	for (int i = 0; defaults[i].name; i++)
	{
		defaultConfig.addItem(defaults[i].name, defaults[i].description,
			defaults[i].type, defaults[i].value, defaults[i].value);
		defaultConfig.setItemDisplayName(defaults[i].name, defaults[i].displayName);
	}

	/* Add the set of logging levels to the service */
	vector<string>	logLevels = { "error", "warning", "info", "debug" };
	defaultConfig.addItem("logLevel", "Minimum logging level reported",
			"warning", "warning", logLevels);
	defaultConfig.setItemDisplayName("logLevel", "Minimum Log Level");
}
<|MERGE_RESOLUTION|>--- conflicted
+++ resolved
@@ -505,14 +505,10 @@
 		m_restartPlugin = true;
 		m_cv.notify_all();
 
-<<<<<<< HEAD
-		if (m_dataLoad)
+    if (m_dataLoad)
 		{
 			m_dataLoad->configChange(categoryName, category);
 		}
-=======
-		m_dataLoad->configChange(categoryName, category);
->>>>>>> 7edf2951
 	}
 	if (categoryName.compare(m_name+"Advanced") == 0)
 	{
