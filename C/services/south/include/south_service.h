--- conflicted
+++ resolved
@@ -233,14 +233,11 @@
 		std::mutex			m_suspendMutex;
 		unsigned int			m_debugState;
 		SouthServiceProvider		*m_provider;
-<<<<<<< HEAD
+		bool				m_controlEnabled;
+		bool				m_debuggerEnabled;
 		ServiceBufferingType		m_serviceBufferingType;
 		unsigned int			m_serviceBufferSize;
 		DiscardPolicy			m_discardPolicy;
-=======
-		bool				m_controlEnabled;
-		bool				m_debuggerEnabled;
->>>>>>> 5fb64bf8
 };
 
 /**
