# -*- coding: utf-8 -*-

# FOGLAMP_BEGIN
# See: http://foglamp.readthedocs.io/
# FOGLAMP_END

import time
import json

import asyncpg
import requests
import pytest
import asyncio


__author__ = "Amarendra K Sinha"
__copyright__ = "Copyright (c) 2017 OSIsoft, LLC"
__license__ = "Apache 2.0"
__version__ = "${VERSION}"

# Module attributes
__DB_NAME = "foglamp"
BASE_URL = 'http://localhost:8082/foglamp'
headers = {"Content-Type": 'application/json'}

pytestmark = pytest.mark.asyncio

async def add_master_data():
    conn = await asyncpg.connect(database=__DB_NAME)
    await conn.execute('''DELETE from foglamp.tasks WHERE process_name IN ('testsleep30', 'echo_test')''')
    await conn.execute(''' DELETE from foglamp.schedules WHERE process_name IN ('testsleep30', 'echo_test')''')
    await conn.execute(''' DELETE from foglamp.scheduled_processes WHERE name IN ('testsleep30', 'echo_test')''')
    await conn.execute('''insert into foglamp.scheduled_processes(name, script)
        values('testsleep30', '["sleep", "30"]')''')
    await conn.execute('''insert into foglamp.scheduled_processes(name, script)
        values('echo_test', '["echo", "Hello"]')''')
    await conn.close()
    await asyncio.sleep(4)

async def delete_master_data():
    conn = await asyncpg.connect(database=__DB_NAME)
    await conn.execute('''DELETE from foglamp.tasks WHERE process_name IN ('testsleep30', 'echo_test')''')
    await conn.execute(''' DELETE from foglamp.schedules WHERE process_name IN ('testsleep30', 'echo_test')''')
    await conn.execute(''' DELETE from foglamp.scheduled_processes WHERE name IN ('testsleep30', 'echo_test')''')
    await conn.close()
    await asyncio.sleep(4)

<<<<<<< HEAD
async def delete_tasks_data(schedule_id):
    # Get all the schedules
    r = requests.delete(BASE_URL + '/schedule/' + schedule_id)

    conn = await asyncpg.connect(database=__DB_NAME)
    await conn.execute('''DELETE from foglamp.tasks WHERE process_name IN ('testsleep30', 'echo_test')''')
    await conn.close()
    await asyncio.sleep(4)


=======
@pytest.allure.feature("api")
@pytest.allure.story("task")
>>>>>>> d53be096
class TestTask:
    @classmethod
    def setup_class(cls):
        asyncio.get_event_loop().run_until_complete(add_master_data())
        from subprocess import call
        call(["foglamp", "start"])
        time.sleep(2)

    @classmethod
    def teardown_class(cls):
        from subprocess import call
        call(["foglamp", "stop"])
        asyncio.get_event_loop().run_until_complete(delete_master_data())

    def setup_method(self, method):
        pass

    def teardown_method(self, method):
        pass

    def _schedule_task(self, data):
        r = requests.post(BASE_URL + '/schedule', data=json.dumps(data), headers=headers)
        retval = dict(r.json())
        schedule_id = retval['schedule']['id']

        # Now start the schedule to create a Task record
        r = requests.post(BASE_URL+'/schedule/start/' + schedule_id)
        retval = dict(r.json())
        assert retval['id'] == schedule_id
        assert retval['message'] == "Schedule started successfully"
        return schedule_id


    # TODO: Add tests for negative cases. There would be around 4 neagtive test cases for most of the schedule+task methods.
    # Currently only positive test cases have been added.

    @pytest.mark.run(order=1)
    async def test_cancel_task(self):
        # First create a schedule to get the schedule_id
        data = {"type": 3, "name": "test_task_1", "process_name": "testsleep30", "repeat": "3600"}
        schedule_id = self._schedule_task(data)

        # Allow sufficient time for task record to be created
        await asyncio.sleep(4)

        # Verify with Task record as to one task has been created
        r = requests.get(BASE_URL+'/task')
        retval = dict(r.json())
        task_id = retval['tasks'][0]['id']
        assert 1 == len(retval['tasks'])
        assert retval['tasks'][0]['state'] == 'RUNNING'
        assert retval['tasks'][0]['process_name'] == 'testsleep30'

        # Now cancel the runnung task
        r = requests.put(BASE_URL+'/task/cancel/' + task_id)
        retval = dict(r.json())
        assert retval['id'] == task_id
        assert retval['message'] == "Task cancelled successfully"

        # Allow sufficient time for task record to be created
        await asyncio.sleep(4)

        # Verify the task has been cancelled
        r = requests.get(BASE_URL+'/task/' + task_id)
        retval = dict(r.json())

        assert 200 == r.status_code
        assert retval['id'] == task_id
        assert retval['state'] == 'CANCELED'

        # Clear the local test data
        await delete_tasks_data(schedule_id)


    @pytest.mark.run(order=2)
    async def test_get_tasks_latest(self):
        # First create two schedules to get the schedule_id
        data = {"type": 3, "name": "test_get_task2a", "process_name": "testsleep30", "repeat": 2}
        schedule_id1 = self._schedule_task(data)

        data = {"type": 3, "name": "test_get_task2b", "process_name": "echo_test", "repeat": 5}
        schedule_id2 = self._schedule_task(data)

        # Allow multiple tasks to be created
        await asyncio.sleep(14)

        # Verify with Task record as to more than one task have been created
        r = requests.get(BASE_URL+'/task')
        retval = dict(r.json())
        assert len(retval['tasks']) > 1

        # Verify only two Tasks record is returned
        r = requests.get(BASE_URL+'/task/latest')
        retval = dict(r.json())

        assert 200 == r.status_code
        assert 2 == len(retval['tasks'])
        assert retval['tasks'][1]['process_name'] == 'testsleep30'
        assert retval['tasks'][0]['process_name'] == 'echo_test'

        # Clear the local test data
        await delete_tasks_data(schedule_id1)
        await delete_tasks_data(schedule_id2)


    @pytest.mark.run(order=3)
    async def test_get_tasks(self):
        # First create a schedule to get the schedule_id
        data = {"type": 3, "name": "test_get_task3", "process_name": "echo_test", "repeat": 2}
        schedule_id = self._schedule_task(data)

        # Allow multiple task records to be created
        await asyncio.sleep(4)

        # Verify that 3 Tasks with given process_name are created in 4 seconds
        rr = requests.get(BASE_URL+'/task')
        retvall = dict(rr.json())

        assert 200 == rr.status_code
        list_tasks = [tasks['process_name'] for tasks in retvall['tasks']]
        assert list_tasks.count(data['process_name']) == 3

        # Clear the local test data
        await delete_tasks_data(schedule_id)


    @pytest.mark.run(order=4)
    async def test_get_task(self):
        # First create a schedule to get the schedule_id
        data = {"type": 3, "name": "test_get_task4", "process_name": "testsleep30", "repeat": 200}
        schedule_id = self._schedule_task(data)

        # Allow sufficient time for task record to be created
        await asyncio.sleep(4)

        # Verify with Task record as to one task has been created
        r = requests.get(BASE_URL+'/task')
        retval = dict(r.json())
        task_id = retval['tasks'][0]['id']

        # Get Task
        r = requests.get(BASE_URL+'/task/' + task_id)
        retval = dict(r.json())

        assert 200 == r.status_code
        assert retval['id'] == task_id

        # Clear the local test data
        await delete_tasks_data(schedule_id)
<|MERGE_RESOLUTION|>--- conflicted
+++ resolved
@@ -45,7 +45,6 @@
     await conn.close()
     await asyncio.sleep(4)
 
-<<<<<<< HEAD
 async def delete_tasks_data(schedule_id):
     # Get all the schedules
     r = requests.delete(BASE_URL + '/schedule/' + schedule_id)
@@ -56,10 +55,8 @@
     await asyncio.sleep(4)
 
 
-=======
 @pytest.allure.feature("api")
 @pytest.allure.story("task")
->>>>>>> d53be096
 class TestTask:
     @classmethod
     def setup_class(cls):
