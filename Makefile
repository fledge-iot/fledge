--- conflicted
+++ resolved
@@ -3,11 +3,6 @@
 ###############################################################################
 # Check RedHat || CentOS
 $(eval PLATFORM_RH=$(shell (lsb_release -ds 2>/dev/null || cat /etc/*release 2>/dev/null | head -n1 || uname -om) | egrep '(Red Hat|CentOS)'))
-<<<<<<< HEAD
-# Log Platform RedHat || CentOS
-$(if $(PLATFORM_RH), $(info Platform is $(PLATFORM_RH)))
-
-=======
 
 # Log Platform RedHat || CentOS
 $(if $(PLATFORM_RH), $(info Platform is $(PLATFORM_RH)))
@@ -23,25 +18,11 @@
 	CMAKE := cmake
 endif
 
->>>>>>> 059da0fd
 MKDIR_PATH := mkdir -p
 CD := cd
 LN := ln -sf
 PIP_USER_FLAG = --user
-<<<<<<< HEAD
-
 USE_PIP_CACHE := no
-# For RedHat || CentOS we need rh-python36
-ifneq ("$(PLATFORM_RH)","")
-	PIP_INSTALL_REQUIREMENTS := source scl_source enable rh-python36 && pip3 install -Ir
-	PYTHON_BUILD_PACKAGE = source scl_source enable rh-python36 && python3 setup.py build -b ../$(PYTHON_BUILD_DIR)
-else
-	PIP_INSTALL_REQUIREMENTS := pip3 install -Ir
-	PYTHON_BUILD_PACKAGE = python3 setup.py build -b ../$(PYTHON_BUILD_DIR)
-endif
-=======
-USE_PIP_CACHE := no
->>>>>>> 059da0fd
 
 RM_DIR := rm -r
 RM_FILE := rm
@@ -432,15 +413,11 @@
 	$(CP) $(FOGLAMP_UPDATE_SRC) $(BIN_INSTALL_DIR)
 	$(CP) $(UPDATE_TASK_APT_SRC) $(BIN_INSTALL_DIR)
 	$(CP) $(UPDATE_TASK_SNAPPY_SRC) $(BIN_INSTALL_DIR)
-<<<<<<< HEAD
 ifneq ("$(PLATFORM_RH)","")
 	$(CP) $(SUDOERS_SRC_RH) $(BIN_INSTALL_DIR)
 else
 	$(CP) $(SUDOERS_SRC) $(BIN_INSTALL_DIR)
 endif
-=======
-	$(CP) $(SUDOERS_SRC)    $(BIN_INSTALL_DIR)
->>>>>>> 059da0fd
 
 # create bin install dir
 $(BIN_INSTALL_DIR) :
