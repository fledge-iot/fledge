#!/usr/bin/env python3
# -*- coding: utf-8 -*-

# FOGLAMP_BEGIN
# See: http://foglamp.readthedocs.io/
# FOGLAMP_END
"""
Description: Based on FOGL-200 (https://docs.google.com/document/d/1GdMTerNq_-XQuAY0FJNQm09nbYQSjZudKJhY8x5Dq8c/edit) 
    the purge process is suppose to remove data based on either a user_id, or an X amount of time back depending on
    whether or not the configuration (config.json) requires to retain data that has not been sent to a  historian.
    
    As of now, all dependencies, with the exception of the database layer have been settled, and being used. These are
    -> configurations 
    -> retrieval of last ID sent to the Historian
     
     As for the database layer, the code currently uses SQLAlchemy, but can easily be switched out to use some other 
    tool to communicate with the database. 
    
     Once the purge process is called by the scheduler, it does the following: 
     1. Connects to the database 
     2. Retrieve information from the Configuration, and last ID sent to the historian
     3. Calculates how many rows are in the database to this point (using "NOW()") 
     4. Either DELETE rows based off age, or lastID (as well as "NOW()")
     5. Calculate necessary information regarding the purge process 
        -> total_rows_removed
        -> total_unsent_rows
        -> total_rows_remaining
        -> total_failed_to_remove
     6. INSERT information into log table 
     
     There currently isn't a formal confirmation that the purge process has succeeded, HOWEVER if 
     total_failed_to_remove > 0 then it is safe to assume that that there was an error with INSERTS, and if 
     total_failed_to_remove > total_rows_removed then PURGE completely failed. 
"""

import asyncio
import datetime
import random
import sqlalchemy
import sqlalchemy.dialects.postgresql
import time
from foglamp import configuration_manager
from foglamp import statistics

"""Script information and connection to the Database
"""
__author__ = "Ori Shadmon"
__copyright__ = "Copyright (c) 2017 OSI Soft, LLC"
__license__ = "Apache 2.0"
__version__ = "${VERSION}"

# Create Connection
__CONNECTION_STRING = "postgres:///foglamp"

_DEFAULT_PURGE_CONFIG = {
    "age": {
        "description": "Age of data to be retained, all data that is older than this value will be removed," +
                       "unless retained. (in Hours)",
        "type": "integer",
        "default": "72"
    },
    "retainUnsent": {
        "description": "Retain data that has not been sent to any historian yet.",
        "type": "boolean",
        "default": "False"
    }
}
_CONFIG_CATEGORY_NAME = 'PURGE_READ'
_CONFIG_CATEGORY_DESCRIPTION = 'Purge the readings table'


"""Utilized tables 
"""
# Table purge against
# The pruge process utilizes only either id or ts respectively
_READING_TABLE = sqlalchemy.Table('readings', sqlalchemy.MetaData(),
                                  sqlalchemy.Column('id', sqlalchemy.BIGINT, primary_key=True),
                                  sqlalchemy.Column('asset_code', sqlalchemy.VARCHAR(50)),
                                  sqlalchemy.Column('read_key', sqlalchemy.dialects.postgresql.UUID,
                                                    default='00000000-0000-0000-0000-000000000000'),
                                  sqlalchemy.Column('reading', sqlalchemy.dialects.postgresql.JSON, default='{}'),
                                  sqlalchemy.Column('user_ts', sqlalchemy.TIMESTAMP(6),
                                                    default=sqlalchemy.func.current_timestamp()),
                                  sqlalchemy.Column('ts', sqlalchemy.TIMESTAMP(6),
                                                    default=sqlalchemy.func.current_timestamp()))


"""log table column information
id - the row id
code - process being logged 
level - Whether or not process succeeded (0 Success | 1 Failure | 2 Warning | 4 Info)
log - values being logged 
ts - current timestamp 
"""
# For 'ts' need need to have "onupdate=sqlalchemy.func.current_timestamp()" otherwise code returns
# sqlalchemy.exc.IntegrityError
_LOG_TABLE = sqlalchemy.Table('log', sqlalchemy.MetaData(),
                              sqlalchemy.Column('id', sqlalchemy.BIGINT, primary_key=True, autoincrement=True),
                              sqlalchemy.Column('code', sqlalchemy.CHAR(5), default='PURGE'),
                              sqlalchemy.Column('level', sqlalchemy.SMALLINT, default=0),
                              sqlalchemy.Column('log', sqlalchemy.dialects.postgresql.JSONB, default={}),
                              sqlalchemy.Column('ts', sqlalchemy.TIMESTAMP(6),
                                                default=sqlalchemy.func.current_timestamp(),
                                                onupdate=sqlalchemy.func.current_timestamp()))

"""Subset of `streams` table in order to execute MAX(last_object) as part of sqlalchemy query
"""
_STREAMS_TABLE = sqlalchemy.Table('streams', sqlalchemy.MetaData(),
                                  sqlalchemy.Column('id',sqlalchemy.INTEGER, primary_key=True, autoincrement=True),
                                  sqlalchemy.Column('last_object', sqlalchemy.BIGINT, default=0))

"""Methods that support the purge process.  
"""


def get_last_id():
    """
    retrive last (newest) ID sent to OMF
    :return:
        last id sent to OMF
    """

    result = execute_command(sqlalchemy.select([sqlalchemy.func.max(_STREAMS_TABLE .c.last_object)]).select_from(_STREAMS_TABLE))
    result = int(result.fetchall()[0][0])
    return result


def execute_command(stmt):
    """Imitate connection to postgres that returns result.    
    Args:
        stmt (str): generated SQL query   
    Returns:
        Returns result set 
    """
    engine = sqlalchemy.create_engine(__CONNECTION_STRING, pool_size=20, max_overflow=0)
    conn = engine.connect()
    query_result = conn.execute(stmt)
    return query_result


"""The actual purge process 
"""


<<<<<<< HEAD
def purge(config, table_name) -> (int, int):
=======
def purge(config, table_name):
>>>>>>> 58739fbc
    """Column information
    start_time - time that purge process began
    end_time - time that purge process ended
    -------------------------------------------
    total_rows_removed - number of rows removed 
        - DELETE stmt returns value
    ------------------------------------------
    unsent_rows_removed - number of rows that weren't sent to historian, but were removed
    failed_removal - number of rows that failed to remove
        - SELECT stmt of DELETE
    rows_remaining - total number of rows remain at screenshot 
        - total_row - total_rows_removed
    """
    start_time = time.strftime('%Y-%m-%d %H:%M:%S.%s', time.localtime(time.time()))

<<<<<<< HEAD
    unsent_rows_removed = 0 
    total_rows_removed = 0
    last_id = get_nth_id()
    error_level = 0
    
    # Calculate current count and age_timestamp
    age_and_count_query = sqlalchemy.select([sqlalchemy.func.current_timestamp() - datetime.timedelta(hours=int(config['age']['value'])), sqlalchemy.func.count()]).select_from(table_name)
=======
    unsent_rows_removed = 0
    total_rows_removed = 0
    last_id = get_last_id()
    error_level = 0


    # Calculate current count and age_timestamp
    age_and_count_query = sqlalchemy.select([
        sqlalchemy.func.current_timestamp() - datetime.timedelta(hours=int(config['age']['value'])),
        sqlalchemy.func.count()]).select_from(table_name)

>>>>>>> 58739fbc
    result = execute_command(age_and_count_query).fetchall()
    age_timestamp = result[0][0]
    total_count = result[0][1]

<<<<<<< HEAD
    # MAX possible ID to delete
    max_id_query = sqlalchemy.select([sqlalchemy.func.max(table_name.c.id)]).select_from(table_name).where(table_name.c.user_ts <= age_timestamp)
    max_id = execute_command(max_id_query).fetchall()[0][0]

    # if retainUnsent is True then delete by last_id,  else delete by age
    if config['retainUnsent']['value'] == "True":
        delete_query = sqlalchemy.delete(table_name).where(table_name.c.id <= last_id)
        total_rows_removed = execute_command(delete_query).rowcount
        failed_removal_query = sqlalchemy.select([sqlalchemy.func.count()]).select_from(table_name).where(table_name.c.id <= last_id) 
        failed_removal = execute_command(failed_removal_query).fetchall()[0][0]
    
    else: 
        delete_query = sqlalchemy.delete(table_name).where(table_name.c.user_ts <= age_timestamp)
        total_rows_removed = execute_command(delete_query).rowcount
        failed_removal_query = sqlalchemy.select([sqlalchemy.func.count()]).select_from(table_name).where(table_name.c.user_ts <= age_timestamp)
        failed_removal = execute_command(failed_removal_query).fetchall()[0][0]
        unsent_rows_removed = int(max_id) - last_id
=======
    delete_query = sqlalchemy.delete(table_name).where(table_name.c.user_ts <= age_timestamp)
    failed_removal_query = sqlalchemy.select([sqlalchemy.func.count()]).select_from(table_name).where(
        table_name.c.user_ts <= age_timestamp)

    # MAX possible ID to delete
    max_id_query = sqlalchemy.select([sqlalchemy.func.max(table_name.c.id)]).select_from(table_name).where(
        table_name.c.user_ts <= age_timestamp)

    max_id = execute_command(max_id_query)
    max_id = int(max_id.fetchall()[0][0])

    # if retainUnsent is True then delete by both age_timestamp & last_id; else only by age_timestamp
    if config['retainUnsent']['value'] == "True":
        total_rows_removed = execute_command(delete_query.where(
            table_name.c.id <= sqlalchemy.func.max(_STREAMS_TABLE .c.last_object))).rowcount
        failed_removal = execute_command(failed_removal_query.where(
            table_name.c.id <= last_id)).fetchall()[0][0]
    else: 
        total_rows_removed = execute_command(delete_query).rowcount
        failed_removal = execute_command(failed_removal_query).fetchall()[0][0]
        unsent_rows_removed = max_id - last_id
>>>>>>> 58739fbc
        if unsent_rows_removed < 0: 
            unsent_rows_removed = 0
    
    # Rows remaining is based on the snapshot taking at the start of the process 
    rows_remaining = int(total_count) - int(total_rows_removed)

    """Error Levels: 
    - 0: No errors
    - 1: Rows failed to remove 
    - 2: Unsent rows were removed
    """ 
<<<<<<< HEAD
    if  failed_removal > 0: 
        error_level = 1
    elif unsent_rows_removed > 0: 
        error_level = 2

    end_time = time.strftime('%Y-%m-%d %H:%M:%S.%s', time.localtime(time.time()))

    insert_into_log(level=error_level, log={"start_time":start_time, "end_time": end_time, "rowsRemoved": total_rows_removed, "unsentRowsRemoved": unsent_rows_removed,
        "failedRemovals": failed_removal, "rowsRemaining": rows_remaining})  
=======
    if failed_removal > 0:
        error_level = 1
    elif unsent_rows_removed > 0: 
        error_level = 2

    end_time = time.strftime('%Y-%m-%d %H:%M:%S.%s', time.localtime(time.time()))

    insert_into_log(level=error_level, log={"start_time": start_time, "end_time": end_time,
                                            "rowsRemoved": total_rows_removed, "unsentRowsRemoved": unsent_rows_removed,
                                            "failedRemovals": failed_removal, "rowsRemaining": rows_remaining})

    return total_rows_removed, unsent_rows_removed 
>>>>>>> 58739fbc

    return total_rows_removed, unsent_rows_removed 

def insert_into_log(level=0, log=None):
    """INSERT into log table values"""
    stmt = _LOG_TABLE.insert().values(code='PURGE', level=level, log=log)
    execute_command(stmt)


def purge_main():
    event_loop = asyncio.get_event_loop()
    event_loop.run_until_complete(configuration_manager.create_category(_CONFIG_CATEGORY_NAME, _DEFAULT_PURGE_CONFIG,
                                                                        _CONFIG_CATEGORY_DESCRIPTION))

    config = event_loop.run_until_complete(configuration_manager.get_category_all_items(_CONFIG_CATEGORY_NAME))
    total_purged, unsent_purged = purge(config, _READING_TABLE)

    event_loop.run_until_complete(statistics.update_statistics_value('PURGED', total_purged))
    event_loop.run_until_complete(statistics.update_statistics_value('UNSNPURGED', unsent_purged))

if __name__ == '__main__':
    purge_main()


"""Testing
"""

#
# def insert_into_readings():
#     """
#     Insert rows into table
#     """
#     execute_command("DELETE FROM readings;")
#     for i in range(20000):
#         stmt = "INSERT INTO readings(asset_code) VALUES ('')"
#         execute_command(stmt)
#     execute_command("commit")
#     update_streams()
#
#
# def update_streams():
#     """
#     Update value in streams table
#     """
#     execute_command("DELETE FROM foglamp.streams;")
#     execute_command("DELETE FROM  foglamp.destinations")
#     execute_command("INSERT INTO foglamp.destinations(id,description, ts) VALUES (1,'OMF', now());")
#     execute_command("""INSERT INTO foglamp.streams
#                         (id,destination_id,description, last_object,ts)
#                     VALUES(1,1,'OMF', 1,now());""")
#     rand_value = random.randint(select_count_from_readings()-50, select_count_from_readings()+50)
#     execute_command("UPDATE foglamp.streams SET last_object=%s, ts=now() WHERE description='OMF';" % rand_value)
#
#
# def select_count_from_readings():
#     """
#     Get count of readings table
#     """
#     stmt = sqlalchemy.select([sqlalchemy.func.count()]).select_from(_READING_TABLE)
#     result = execute_command(stmt).fetchall()
#     return int(result[0][0])
#
#
# def check_log_count():
#     """
#     Check count of logs table
#     """
#     stmt = sqlalchemy.select([sqlalchemy.func.count()]).select_from(_LOG_TABLE)
#     result = execute_command(stmt).fetchall()
#     return int(result[0][0])
#
#
# def check_statistics_purge_values():
#     """
#     Verify values in statistics related to purge
#     """
#     stmt = "SELECT value FROM statistics WHERE key = 'PURGED'"
#     purge_count = execute_command(stmt).fetchall()
#     stmt = "SELECT value FROM statistics WHERE key = 'UNSNPURGED'"
#     unsent = execute_command(stmt).fetchall()
#     return int(purge_count[0][0]), int(unsent[0][0])
#
#
# def purge_by_age():
#     """
#     Test purge by row age
#     :return:
#     """
#     event_loop = asyncio.get_event_loop()
#     event_loop.run_until_complete(configuration_manager.set_category_item_value_entry(_CONFIG_CATEGORY_NAME,
#                                                                                       'retainUnsent', "False"))
#     event_loop.run_until_complete(configuration_manager.set_category_item_value_entry(_CONFIG_CATEGORY_NAME,
#                                                                                       'age', "0"))
#
#     # insert_into_readings()
#     count1 = select_count_from_readings()
#     log1 = check_log_count()
#     purge1, unsent1 = check_statistics_purge_values()
#     purge_main()
#     count2 = select_count_from_readings()
#     log2 = check_log_count()
#     purge2, unsent2 = check_statistics_purge_values()
#
#     if count1 > count2:
#         print("Test Purge - Success")
#     else:
#         print("Test Purge - Fail")
#
#     if log1 < log2:
#         print("Test Log Update - Success")
#     else:
#         print("Test Log Update - Fail")
#
#     if purge1 < purge2 and unsent1 < unsent2:
#         print("Test Statistics Update - Success")
#     else:
#         print("Test Statistics Update - Fail")
#
#
# def purge_by_id():
#     event_loop = asyncio.get_event_loop()
#     event_loop.run_until_complete(configuration_manager.set_category_item_value_entry(_CONFIG_CATEGORY_NAME,
#                                                                                       'retainUnsent', "True"))
#     event_loop.run_until_complete(configuration_manager.set_category_item_value_entry(_CONFIG_CATEGORY_NAME,
#                                                                                       'age', "0"))
#     count1 = select_count_from_readings()
#     log1 = check_log_count()
#     purge1, unsent1 = check_statistics_purge_values()
#     purge_main()
#     count2 = select_count_from_readings()
#     log2 = check_log_count()
#     purge2, unsent2 = check_statistics_purge_values()
#
#     if count1 > count2:
#         print("Test Purge - Success")
#     else:
#         print("Test Purge - Fail")
#
#     if log1 < log2:
#         print("Test Log - Success")
#     else:
#         print("Test Log - Fail")
#
#     if purge1 < purge2 and unsent1 < unsent2:
#         print("Test Statistics Update - Success")
#     else:
#         print("Test Statistics Update - Fail")
#
# if __name__ == '__main__':
#     event_loop = asyncio.get_event_loop()
#     event_loop.run_until_complete(configuration_manager.set_category_item_value_entry(_CONFIG_CATEGORY_NAME,
#                                                                                       'retainUnsent', "False"))
#     event_loop.run_until_complete(configuration_manager.set_category_item_value_entry(_CONFIG_CATEGORY_NAME,
#                                                                                       'age', "0"))
#     purge_main()<|MERGE_RESOLUTION|>--- conflicted
+++ resolved
@@ -142,11 +142,7 @@
 """
 
 
-<<<<<<< HEAD
-def purge(config, table_name) -> (int, int):
-=======
 def purge(config, table_name):
->>>>>>> 58739fbc
     """Column information
     start_time - time that purge process began
     end_time - time that purge process ended
@@ -162,15 +158,6 @@
     """
     start_time = time.strftime('%Y-%m-%d %H:%M:%S.%s', time.localtime(time.time()))
 
-<<<<<<< HEAD
-    unsent_rows_removed = 0 
-    total_rows_removed = 0
-    last_id = get_nth_id()
-    error_level = 0
-    
-    # Calculate current count and age_timestamp
-    age_and_count_query = sqlalchemy.select([sqlalchemy.func.current_timestamp() - datetime.timedelta(hours=int(config['age']['value'])), sqlalchemy.func.count()]).select_from(table_name)
-=======
     unsent_rows_removed = 0
     total_rows_removed = 0
     last_id = get_last_id()
@@ -182,30 +169,10 @@
         sqlalchemy.func.current_timestamp() - datetime.timedelta(hours=int(config['age']['value'])),
         sqlalchemy.func.count()]).select_from(table_name)
 
->>>>>>> 58739fbc
     result = execute_command(age_and_count_query).fetchall()
     age_timestamp = result[0][0]
     total_count = result[0][1]
 
-<<<<<<< HEAD
-    # MAX possible ID to delete
-    max_id_query = sqlalchemy.select([sqlalchemy.func.max(table_name.c.id)]).select_from(table_name).where(table_name.c.user_ts <= age_timestamp)
-    max_id = execute_command(max_id_query).fetchall()[0][0]
-
-    # if retainUnsent is True then delete by last_id,  else delete by age
-    if config['retainUnsent']['value'] == "True":
-        delete_query = sqlalchemy.delete(table_name).where(table_name.c.id <= last_id)
-        total_rows_removed = execute_command(delete_query).rowcount
-        failed_removal_query = sqlalchemy.select([sqlalchemy.func.count()]).select_from(table_name).where(table_name.c.id <= last_id) 
-        failed_removal = execute_command(failed_removal_query).fetchall()[0][0]
-    
-    else: 
-        delete_query = sqlalchemy.delete(table_name).where(table_name.c.user_ts <= age_timestamp)
-        total_rows_removed = execute_command(delete_query).rowcount
-        failed_removal_query = sqlalchemy.select([sqlalchemy.func.count()]).select_from(table_name).where(table_name.c.user_ts <= age_timestamp)
-        failed_removal = execute_command(failed_removal_query).fetchall()[0][0]
-        unsent_rows_removed = int(max_id) - last_id
-=======
     delete_query = sqlalchemy.delete(table_name).where(table_name.c.user_ts <= age_timestamp)
     failed_removal_query = sqlalchemy.select([sqlalchemy.func.count()]).select_from(table_name).where(
         table_name.c.user_ts <= age_timestamp)
@@ -227,7 +194,6 @@
         total_rows_removed = execute_command(delete_query).rowcount
         failed_removal = execute_command(failed_removal_query).fetchall()[0][0]
         unsent_rows_removed = max_id - last_id
->>>>>>> 58739fbc
         if unsent_rows_removed < 0: 
             unsent_rows_removed = 0
     
@@ -239,17 +205,6 @@
     - 1: Rows failed to remove 
     - 2: Unsent rows were removed
     """ 
-<<<<<<< HEAD
-    if  failed_removal > 0: 
-        error_level = 1
-    elif unsent_rows_removed > 0: 
-        error_level = 2
-
-    end_time = time.strftime('%Y-%m-%d %H:%M:%S.%s', time.localtime(time.time()))
-
-    insert_into_log(level=error_level, log={"start_time":start_time, "end_time": end_time, "rowsRemoved": total_rows_removed, "unsentRowsRemoved": unsent_rows_removed,
-        "failedRemovals": failed_removal, "rowsRemaining": rows_remaining})  
-=======
     if failed_removal > 0:
         error_level = 1
     elif unsent_rows_removed > 0: 
@@ -262,9 +217,7 @@
                                             "failedRemovals": failed_removal, "rowsRemaining": rows_remaining})
 
     return total_rows_removed, unsent_rows_removed 
->>>>>>> 58739fbc
-
-    return total_rows_removed, unsent_rows_removed 
+
 
 def insert_into_log(level=0, log=None):
     """INSERT into log table values"""
