#ifndef _PYTHON_PLUGIN_BASE_INTERFACE_H
#define _PYTHON_PLUGIN_BASE_INTERFACE_H
/*
 * Fledge common plugin interface
 *
 * Copyright (c) 2019 Dianomic Systems
 *
 * Released under the Apache 2.0 Licence
 *
 * Author: Massimiliano Pinto, Amandeep Singh Arora
 */

#include <plugin_manager.h>

#define SHIM_SCRIPT_REL_PATH  "/python/fledge/plugins/common/shim/"
#define SHIM_SCRIPT_POSTFIX "_shim"

using namespace std;

/**
 * This class represents the loaded Python module
 * with interpreter initialisation flag.
 * That flag is checked in PluginInterfaceCleanup
 * before removing Python interpreter.
 */
class PythonModule
{
	public:
		PythonModule(PyObject* module,
			    bool init,
			    string name,
			    string type,
			    PyThreadState* state) :
			m_module(module),
			m_init(init),
			m_name(name),
			m_type(type),
			m_tState(state)
		{
		};

		~PythonModule()
		{
			// Destroy loaded Python module
			Py_CLEAR(m_module);
			m_module = NULL;
		};

		void	setCategoryName(string category)
		{
			m_categoryName = category;
		};

		string&	getCategoryName()
		{
			return m_categoryName;
		};

	public:
		PyObject* m_module;
		bool      m_init;
		string    m_name;
		string    m_type;
		PyThreadState*	m_tState;
		string    m_categoryName;
};

extern "C" {
// This is the map of Python object initialised in each 
// South, Notification, Filter  plugin interfaces
static map<string, PythonModule*> *pythonModules = new map<string, PythonModule*>();
// Map of PLUGIN_HANDLE objects, updated by plugin_init calls
static map<PLUGIN_HANDLE, PythonModule*> *pythonHandles = new map<PLUGIN_HANDLE, PythonModule*>();

// Global variable gPluginName set by PluginInterfaceInit:
// it has a different memory address when set/read by
// PluginInterfaceInit in South, Filter or Notification
// Only used in plugin_info_fn calls
static string gPluginName;

// Common methods to all plugin interfaces
static PLUGIN_INFORMATION *plugin_info_fn();
static PLUGIN_HANDLE plugin_init_fn(ConfigCategory *);
static void plugin_reconfigure_fn(PLUGIN_HANDLE*, const std::string&);
static void plugin_shutdown_fn(PLUGIN_HANDLE);

static void logErrorMessage();
static bool numpyImportError = false;

/**
 * Destructor for PythonPluginHandle
 *    - Free up owned references
 *    - Unload python 3.5 interpreter
 *
 * @param plugnName	The Python plugin to cleanup
 */
void PluginInterfaceCleanup(const string& pluginName)
{
	bool removePython = false;

	if (!pythonModules)
	{
		Logger::getLogger()->error("pythonModules map is NULL "
					   "in PluginInterfaceCleanup, plugin '%s'",
					   pluginName.c_str());

		return;
	}

	// Acquire GIL
	PyGILState_STATE state = PyGILState_Ensure();

	// Look for Python module, pluginName is the key
	auto it = pythonModules->find(pluginName);
	if (it != pythonModules->end())
	{
		// Remove Python 3.x environment?
		removePython = it->second->m_init;

		// Remove this element
		pythonModules->erase(it);
	}

	// Look for Python module handle
	for (auto h = pythonHandles->begin();
		  h != pythonHandles->end(); )
	{
		// Compare pluginName with m_name
		if (h->second->m_name.compare(pluginName) == 0)
		{
			// Remove PythonModule object
			if (h->second->m_module)
			{
				Py_CLEAR(h->second->m_module);
				h->second->m_module = NULL;
			}

			// Remove PythonModule
			delete h->second;
			h->second = NULL;

			// Remove this element
			h = pythonHandles->erase(h);
		}
		else
		{
			++h;
		}
	}

	// Remove PythonModule object
	if (it->second &&
	    it->second->m_module)
	{
		Py_CLEAR(it->second->m_module);
		it->second->m_module = NULL;
	}

	// Remove all maps if empty
	if (pythonModules->size() == 0)
	{
		// Remove map object
		delete pythonModules;
	}
	if (pythonHandles->size() == 0)
	{
		// Remove map object
		delete pythonHandles;
	}

	if (removePython)
	{
		Logger::getLogger()->debug("Removing Python interpreter "
					   "started by plugin '%s'",
					   pluginName.c_str());

		// Cleanup Python 3.5
		Py_Finalize();
	}
	else
	{
		PyGILState_Release(state);
	}

	Logger::getLogger()->debug("PluginInterfaceCleanup succesfully "
				   "called for plugin '%s'",
				   pluginName.c_str());
}

/**
 * Returns function pointer that can be invoked to call 'plugin_info'
 * function in python plugin
 */
static void* PluginInterfaceGetInfo()
{
	return (void *) plugin_info_fn;
}

/**
 * Invokes json.dumps inside python interpreter
 */
const char *json_dumps(PyObject *json_dict)
{
    PyObject *rval;
    PyObject *mod, *method;

	PyGILState_STATE state = PyGILState_Ensure();
	if ((mod = PyImport_ImportModule("json")) != NULL)
	{
		if ((method = PyObject_GetAttrString(mod, "dumps")) != NULL)
		{
<<<<<<< HEAD
            PyObject *args = PyTuple_New(1);
            PyObject *pValue = Py_BuildValue("O", json_dict);
            PyTuple_SetItem(args, 0, pValue);
			
			rval = PyObject_Call(method, args, NULL);
            Py_CLEAR(method);
            Py_CLEAR(args);
            Py_CLEAR(pValue);
            // Py_CLEAR(mod);
=======
			PyObject *args = PyTuple_New(1);
			PyObject *pValue = Py_BuildValue("O", json_dict);
			PyTuple_SetItem(args, 0, pValue);
			
			rval = PyObject_Call(method, args, NULL);
			Py_CLEAR(pValue);
			Py_CLEAR(args);
			Py_CLEAR(method);
			Py_CLEAR(mod);
>>>>>>> bdcf280a
            
			if (rval == NULL)
			{
				if (PyErr_Occurred())
				{
					logErrorMessage();
<<<<<<< HEAD
                    return NULL;
				}
			}
            else
                Logger::getLogger()->info("%s:%d, rval type=%s", __FUNCTION__, __LINE__, (Py_TYPE(rval))->tp_name);
=======
					return NULL;
				}
			}
			else
				Logger::getLogger()->info("%s:%d, rval type=%s", __FUNCTION__, __LINE__, (Py_TYPE(rval))->tp_name);
>>>>>>> bdcf280a
            
		}
		else
		{
			Logger::getLogger()->fatal("Method 'dumps' not found");
<<<<<<< HEAD
            Py_CLEAR(mod);
=======
			Py_CLEAR(mod);
>>>>>>> bdcf280a
		}
		// Remove references
		
	}
	else
	{
		Logger::getLogger()->fatal("Failed to import module");
	}

	// Reset error
	PyErr_Clear();

	PyGILState_Release(state);

<<<<<<< HEAD
    const char *retVal = PyUnicode_AsUTF8(rval);
    Logger::getLogger()->debug("%s: retVal=%s", __FUNCTION__, retVal);
=======
	const char *retVal = PyUnicode_AsUTF8(rval);
	Logger::getLogger()->debug("%s: retVal=%s", __FUNCTION__, retVal);
>>>>>>> bdcf280a
    
	return retVal;
}


/**
 * Invokes json.loads inside python interpreter
 */
PyObject *json_loads(const char *json_str)
{
<<<<<<< HEAD
    PyObject *rval;
    PyObject *mod, *method;
=======
PyObject *rval;
PyObject *mod, *method;
>>>>>>> bdcf280a

	PyGILState_STATE state = PyGILState_Ensure();
	if ((mod = PyImport_ImportModule("json")) != NULL)
	{
		if ((method = PyObject_GetAttrString(mod, "loads")) != NULL)
		{
<<<<<<< HEAD
            PyObject *args = PyTuple_New(1);
            PyObject *pValue = Py_BuildValue("s", json_str);
            PyTuple_SetItem(args, 0, pValue);

            Logger::getLogger()->debug("%s:%d: method=%p, args=%p, pValue=%p", __FUNCTION__, __LINE__, method, args, pValue);
			rval = PyObject_Call(method, args, NULL);
            Py_CLEAR(method);
            // Py_CLEAR(pValue);
            // Py_CLEAR(args);
            // Py_CLEAR(mod);
=======
			PyObject *args = PyTuple_New(1);
			PyObject *pValue = Py_BuildValue("s", json_str);
			PyTuple_SetItem(args, 0, pValue);

			Logger::getLogger()->debug("%s:%d: method=%p, args=%p, pValue=%p", __FUNCTION__, __LINE__, method, args, pValue);
			rval = PyObject_Call(method, args, NULL);
			// Py_CLEAR(pValue); // this is actually required, but if uncommented, it causes a segfault
			Py_CLEAR(args);
			Py_CLEAR(method);
			Py_CLEAR(mod);
>>>>>>> bdcf280a
            
			if (rval == NULL)
			{
				if (PyErr_Occurred())
				{
					logErrorMessage();
<<<<<<< HEAD
                    return NULL;
				}
			}
            else
                Logger::getLogger()->debug("%s:%d, rval type=%s", __FUNCTION__, __LINE__, (Py_TYPE(rval))->tp_name);
=======
					return NULL;
				}
			}
			else
				Logger::getLogger()->debug("%s:%d, rval type=%s", __FUNCTION__, __LINE__, (Py_TYPE(rval))->tp_name);
>>>>>>> bdcf280a

		}
		else
		{
			Logger::getLogger()->fatal("Method 'loads' not found");
<<<<<<< HEAD
            Py_CLEAR(mod);
=======
			Py_CLEAR(mod);
>>>>>>> bdcf280a
		}
	}
	else
	{
		Logger::getLogger()->fatal("Failed to import module");
	}

	// Reset error
	PyErr_Clear();

	PyGILState_Release(state);
    
	return rval;
}


/**
 * Fill PLUGIN_INFORMATION structure from Python object
 *
 * @param pyRetVal      Python 3.5 Object (dict)
 * @return              Pointer to a new PLUGIN_INFORMATION structure
 *                              or NULL in case of errors
 */
static PLUGIN_INFORMATION *Py2C_PluginInfo(PyObject* pyRetVal)
{
	// Create returnable PLUGIN_INFORMATION structure
	PLUGIN_INFORMATION *info = new PLUGIN_INFORMATION;
        info->options = 0;

	// these are borrowed references returned by PyDict_Next
	PyObject *dKey, *dValue;
	Py_ssize_t dPos = 0;
    
<<<<<<< HEAD
    PyObject* objectsRepresentation = PyObject_Repr(pyRetVal);
    const char* s = PyUnicode_AsUTF8(objectsRepresentation);
    Logger::getLogger()->debug("Py2C_PluginInfo(): plugin_info returned: %s", s);
    Py_CLEAR(objectsRepresentation);
=======
	PyObject* objectsRepresentation = PyObject_Repr(pyRetVal);
	const char* s = PyUnicode_AsUTF8(objectsRepresentation);
	Logger::getLogger()->debug("Py2C_PluginInfo(): plugin_info returned: %s", s);
	Py_CLEAR(objectsRepresentation);
>>>>>>> bdcf280a

	// dKey and dValue are borrowed references
	while (PyDict_Next(pyRetVal, &dPos, &dKey, &dValue))
	{
		const char* ckey = PyUnicode_AsUTF8(dKey);
		const char* cval = PyUnicode_AsUTF8(dValue);
<<<<<<< HEAD
        Logger::getLogger()->debug("%s:%d, key=%s, value=%s, dValue type=%s", __FUNCTION__, __LINE__, ckey, cval, (Py_TYPE(dValue))->tp_name);

        char *valStr = NULL;
        if (!PyDict_Check(dValue))
        {
    		valStr = new char [string(cval).length()+1];
    		std::strcpy (valStr, cval);
            Logger::getLogger()->debug("%s:%d, key=%s, value=%s, valStr=%s", __FUNCTION__, __LINE__, ckey, cval, valStr);
        }
=======
		Logger::getLogger()->debug("%s:%d, key=%s, value=%s, dValue type=%s", __FUNCTION__, __LINE__, ckey, cval, (Py_TYPE(dValue))->tp_name);

		char *valStr = NULL;
		if (!PyDict_Check(dValue))
		{
			valStr = new char [string(cval).length()+1];
			std::strcpy (valStr, cval);
			Logger::getLogger()->debug("%s:%d, key=%s, value=%s, valStr=%s", __FUNCTION__, __LINE__, ckey, cval, valStr);
		}
>>>>>>> bdcf280a

		if(!strcmp(ckey, "name"))
		{
			info->name = valStr;
		}
		else if(!strcmp(ckey, "version"))
		{
			info->version = valStr;
		}
		else if(!strcmp(ckey, "mode"))
		{
			info->options = 0;
			if (!strcmp(valStr, "async"))
			{
				info->options |= SP_ASYNC;
			}
			delete[] valStr;
		}
		else if(!strcmp(ckey, "type"))
		{
			info->type = valStr;
		}
		else if(!strcmp(ckey, "interface"))
		{
			info->interface = valStr;
		}
		else if(!strcmp(ckey, "config"))
		{            
<<<<<<< HEAD
            // if 'config' value is of dict type, convert it to string
            if (strcmp((Py_TYPE(dValue))->tp_name, "dict")==0)
            {
                PyObject* objectsRepresentation = PyObject_Repr(dValue);
                const char* s = PyUnicode_AsUTF8(objectsRepresentation);
                Logger::getLogger()->debug("Py2C_PluginInfo(): INPUT: config value=%s", s);
                Py_CLEAR(objectsRepresentation);

                info->config = json_dumps(dValue);
                Logger::getLogger()->info("Py2C_PluginInfo(): OUTPUT: config value=%s", info->config);
            }
            else
                info->config = valStr;
		}
        else
            Logger::getLogger()->info("%s:%d: Unexpected key %s", __FUNCTION__, __LINE__, ckey);
=======
			// if 'config' value is of dict type, convert it to string
			if (strcmp((Py_TYPE(dValue))->tp_name, "dict")==0)
			{
				PyObject* objectsRepresentation = PyObject_Repr(dValue);
				const char* s = PyUnicode_AsUTF8(objectsRepresentation);
				Logger::getLogger()->debug("Py2C_PluginInfo(): INPUT: config value=%s", s);
				Py_CLEAR(objectsRepresentation);

				info->config = json_dumps(dValue);
				Logger::getLogger()->info("Py2C_PluginInfo(): OUTPUT: config value=%s", info->config);
			}
			else
				info->config = valStr;
		}
		else
			Logger::getLogger()->info("%s:%d: Unexpected key %s", __FUNCTION__, __LINE__, ckey);
>>>>>>> bdcf280a
	}

	return info;
}

/**
 * Function to invoke 'plugin_info' function in python plugin
 */
static PLUGIN_INFORMATION *plugin_info_fn()
{
	if (!pythonModules)
	{
		Logger::getLogger()->error("pythonModules map is NULL "
					   "in plugin_info_fn, plugin '%s'",
					   gPluginName.c_str());
		return NULL;
	}

	// Look for Python module for gPluginName key
	auto it = pythonModules->find(gPluginName);
	if (it == pythonModules->end() ||
	    !it->second ||
	    !it->second->m_module)
	{
		Logger::getLogger()->fatal("plugin_handle: plugin_info(): "
					   "pModule is NULL for plugin '%s'",
					   gPluginName.c_str());
		return NULL;
	}
	PyObject* pFunc; 
	PyGILState_STATE state = PyGILState_Ensure();

	// Fetch required method in loaded object
	pFunc = PyObject_GetAttrString(it->second->m_module, "plugin_info");
	if (!pFunc)
	{
		Logger::getLogger()->fatal("Cannot find method 'plugin_info' "
					   "in loaded python module '%s', m_module=%p",
					   gPluginName.c_str(), it->second->m_module);
	}

	if (!pFunc || !PyCallable_Check(pFunc))
	{
		// Failure
		if (PyErr_Occurred())
		{       
			logErrorMessage();
		}

		Logger::getLogger()->fatal("Cannot call method 'plugin_info' "
					   "in loaded python module '%s'",
					   gPluginName.c_str());
		Py_CLEAR(pFunc);

		PyGILState_Release(state);
		return NULL;
	}

	// Call Python method passing an object
	PyObject* pReturn = PyObject_CallFunction(pFunc, NULL);

	Py_CLEAR(pFunc);

	PLUGIN_INFORMATION *info = NULL;

	// Handle returned data
	if (!pReturn)
	{
		Logger::getLogger()->error("Called python script method 'plugin_info' "
					    ": error while getting result object, plugin '%s'",
					   gPluginName.c_str());
		logErrorMessage();
		info = NULL;
	}
	else
	{
		// Parse plugin information
		info = Py2C_PluginInfo(pReturn);

		// Remove pReturn object
		Py_CLEAR(pReturn);
	}

	if (info)
	{
		// bump interface version to atleast 2.x so that we are able to handle
		// list of readings from python plugins in plugin_poll
		if (info->interface[0] =='1' &&
		    info->interface[1] == '.')
		{
			Logger::getLogger()->info("plugin_handle: plugin_info(): "
						   "Updating interface version "
						   "from '%s' to '2.0.0', plugin '%s'",
						   info->interface,
						   gPluginName.c_str());
			delete[] info->interface;
			char *valStr = new char[6];
			std::strcpy(valStr, "2.0.0");
			info->interface = valStr;
		}

		Logger::getLogger()->info("plugin_handle: plugin_info(): info={name=%s, "
					   "version=%s, options=%d, type=%s, interface=%s, config=%s}",
					   info->name,
					   info->version,
					   info->options,
					   info->type,
					   info->interface,
					   info->config);
	}

	PyGILState_Release(state);

	return info;
}

/**
 * Function to invoke 'plugin_init' function in python plugin
 *
 * @param    config	ConfigCategory configuration object
 * @retun		PLUGIN_HANDLE object
 */
static PLUGIN_HANDLE plugin_init_fn(ConfigCategory *config)
{
	// Get plugin name
	string pName = config->getValue("plugin");

	if (!pythonModules)
	{
		Logger::getLogger()->error("pythonModules map is NULL "
					   "in plugin_init_fn, plugin '%s'",
					   pName.c_str());
		return NULL;
	}

	Logger::getLogger()->debug("plugin_handle: plugin_init(): "
				   "config->itemsToJSON()='%s'",
				   config->itemsToJSON().c_str());

	bool loadModule = false;
	bool reloadModule = false;
	bool pythonInitState = false;
	string loadPluginType;

	PythonModule* module = NULL;
	PyThreadState* newInterp = NULL;

	// Check wether plugin pName has been already loaded
	for (auto h = pythonHandles->begin();
		  h != pythonHandles->end();
		  ++h)
	{
		if (h->second->m_name.compare(pName) == 0)
		{
			Logger::getLogger()->debug("%s_plugin_init_fn: already loaded "
						   "a plugin with name '%s'. Loading a new ",
						   h->second->m_type.c_str(),
						   pName.c_str());

			// Set Python library loaded state
			pythonInitState = h->second->m_init;

			// Set plugin type
			loadPluginType = h->second->m_type;

			// Set load indicator
			loadModule = true;
		}
	}

	if (!loadModule)
	{

		// Plugin name not previously loaded: check current Python module
		// pName is the key
		auto it = pythonModules->find(pName);
		if (it == pythonModules->end())
		{
			Logger::getLogger()->debug("plugin_handle: plugin_init(): "
						   "pModule not found for plugin '%s': ",
						   pName.c_str());

			// Set plugin type
			PluginManager* pMgr = PluginManager::getInstance();	
			PLUGIN_HANDLE tmp = pMgr->findPluginByName(pName);
			if (tmp)
			{
				PLUGIN_INFORMATION* pInfo = pMgr->getInfo(tmp);
				if (pInfo)
				{
					loadPluginType = string(pInfo->type);
				}
			}

			// Set reload indicator
			reloadModule = true;
		}
		else
		{
			if (it->second && it->second->m_module)
			{
				// Just use current loaded module: no load or re-load action
				module = it->second;

				// Set Python library loaded state
				pythonInitState = it->second->m_init;
			}
			else
			{
				Logger::getLogger()->fatal("plugin_handle: plugin_init(): "
							   "found pModule is NULL for plugin '%s': ",
							   pName.c_str());
				return NULL;
			}
		}
	}

<<<<<<< HEAD
    Logger::getLogger()->info("%s:%d: loadModule=%s, reloadModule=%s", 
=======
	Logger::getLogger()->info("%s:%d: loadModule=%s, reloadModule=%s", 
>>>>>>> bdcf280a
                                __FUNCTION__, __LINE__, loadModule?"TRUE":"FALSE", reloadModule?"TRUE":"FALSE");

	// Acquire GIL
	PyGILState_STATE state = PyGILState_Ensure();

	// Import Python module using a new interpreter
	if (loadModule || reloadModule)
	{
		string fledgePythonDir;
	
		string fledgeRootDir(getenv("FLEDGE_ROOT"));
<<<<<<< HEAD
    	fledgePythonDir = fledgeRootDir + "/python";
=======
		fledgePythonDir = fledgeRootDir + "/python";
>>>>>>> bdcf280a

		int argc = 2;

		// Set Python path for embedded Python 3.x
		// Get current sys.path - borrowed reference
		PyObject* sysPath = PySys_GetObject((char *)"path");
		PyList_Append(sysPath, PyUnicode_FromString((char *) fledgePythonDir.c_str()));
        
		// Set sys.argv for embedded Python 3.x
		wchar_t* argv[argc];
		argv[0] = Py_DecodeLocale("", NULL);
		argv[1] = Py_DecodeLocale(pName.c_str(), NULL);
		if (argc > 2)
		{
			argv[2] = Py_DecodeLocale(loadPluginType.c_str(), NULL);
		}

		// Set script parameters
		PySys_SetArgv(argc, argv);

		Logger::getLogger()->debug("%s_plugin_init_fn, %sloading plugin '%s', ",
					   loadPluginType.c_str(),
					   reloadModule ? "re-" : "", 
					   pName.c_str());

		// Import Python script
		PyObject *newObj = PyImport_ImportModule(pName.c_str());

		// Check result
		if (newObj)
		{
			// Create a new PythonModule
			PythonModule* newModule;
			if ((newModule = new PythonModule(newObj,
							  pythonInitState,
							  pName,
							  loadPluginType,
							  NULL)) == NULL)
			{
				// Release lock
				PyGILState_Release(state);

				Logger::getLogger()->fatal("plugin_handle: plugin_init(): "
							   "failed to create Python module "
							   "object, plugin '%s'",
							   pName.c_str());
				return NULL;
			}

			// Set module
			module = newModule;
		}
		else
		{
			logErrorMessage();

			// Release lock
			PyGILState_Release(state);

			Logger::getLogger()->fatal("plugin_handle: plugin_init(): "
						   "failed to import plugin '%s'",
						   pName.c_str());
			return NULL;
		}
	}

	Logger::getLogger()->debug("%s_plugin_init_fn for '%s', pModule '%p', ",
				   loadPluginType.c_str(),
				   module->m_name.c_str(),
				   module->m_module);

<<<<<<< HEAD
    PyObject *config_dict = json_loads(config->itemsToJSON().c_str());
=======
	PyObject *config_dict = json_loads(config->itemsToJSON().c_str());
>>>>>>> bdcf280a
    
	// Call Python method passing an object
	PyObject* pReturn = PyObject_CallMethod(module->m_module,
						"plugin_init",
						"O",
						config_dict);

<<<<<<< HEAD
    Py_CLEAR(config_dict);
=======
	Py_CLEAR(config_dict);
>>>>>>> bdcf280a

	// Handle returned data
	if (!pReturn)
	{
		Logger::getLogger()->error("Called python script method plugin_init : "
					   "error while getting result object, plugin '%s'",
					   pName.c_str());
		logErrorMessage();
	}
	else
	{
		Logger::getLogger()->debug("plugin_handle: plugin_init(): "
					   "got handle from python plugin='%p', *handle %p, plugin '%s'",
					   pReturn,
					   &pReturn,
					   pName.c_str());
	}

	// Add the handle to handles map as key, PythonModule object as value
	std::pair<std::map<PLUGIN_HANDLE, PythonModule*>::iterator, bool> ret;
	if (pythonHandles)
	{
		// Add to handles map the PythonModule object
		ret = pythonHandles->insert(pair<PLUGIN_HANDLE, PythonModule*>
			((PLUGIN_HANDLE)pReturn, module));

		if (ret.second)
		{
			Logger::getLogger()->debug("plugin_handle: plugin_init(): "
						   "handle %p of python plugin '%s' "
						   "added to pythonHandles map",
						   pReturn,
						   pName.c_str());
		}
		else
		{
			Logger::getLogger()->error("plugin_handle: plugin_init(): "
						   "failed to insert handle %p of "
						   "python plugin '%s' to pythonHandles map",
						   pReturn,
						   pName.c_str());

			Py_CLEAR(module->m_module);
			module->m_module = NULL;
			delete module;
			module = NULL;

			Py_CLEAR(pReturn);
			pReturn = NULL;
		}
	}

	// Release locks
	if (newInterp)
	{
		PyEval_ReleaseThread(newInterp);
	}
	else
	{
		PyGILState_Release(state);
	}

	return pReturn ? (PLUGIN_HANDLE) pReturn : NULL;
}

/**
 * Function to invoke 'plugin_reconfigure' function in python plugin
 *
 * @param    handle	The plugin handle from plugin_init_fn
 * @param    config	The new configuration, as string
 */
static void plugin_reconfigure_fn(PLUGIN_HANDLE* handle,
				  const std::string& config)
{
	if (!handle)
	{
		Logger::getLogger()->fatal("plugin_handle: plugin_reconfigure(): "
					   "handle is NULL");
		return;
	}

	if (!pythonHandles)
	{
		Logger::getLogger()->error("pythonHandles map is NULL "
					   "in plugin_reconfigure, plugin handle '%p'",
					   handle);
		return;
	}

	// Look for Python module for handle key
	auto it = pythonHandles->find(*handle);
	if (it == pythonHandles->end() ||
	    !it->second ||
	    !it->second->m_module)
	{
		Logger::getLogger()->fatal("plugin_handle: plugin_reconfigure(): "
					   "pModule is NULL, plugin handle '%p'",
					   handle);
		return;
	}

	std::mutex mtx;
	PyObject* pFunc;
	lock_guard<mutex> guard(mtx);
	PyGILState_STATE state = PyGILState_Ensure();

	Logger::getLogger()->debug("plugin_handle: plugin_reconfigure(): "
				   "pModule=%p, *handle=%p, plugin '%s'",
				   it->second->m_module,
				   *handle,
				   it->second->m_name.c_str());

	// Fetch required method in loaded object
	pFunc = PyObject_GetAttrString(it->second->m_module, "plugin_reconfigure");
	if (!pFunc)
	{
		Logger::getLogger()->fatal("Cannot find method 'plugin_reconfigure' "
					   "in loaded python module '%s'",
					   it->second->m_name.c_str());
	}

	if (!pFunc || !PyCallable_Check(pFunc))
	{
		// Failure
		if (PyErr_Occurred())
		{
			logErrorMessage();
		}

		Logger::getLogger()->fatal("Cannot call method plugin_reconfigure "
					   "in loaded python module '%s'",
					   it->second->m_name.c_str());
		Py_CLEAR(pFunc);

		PyGILState_Release(state);
		return;
	}

	Logger::getLogger()->debug("plugin_reconfigure with %s", config.c_str());

<<<<<<< HEAD
    PyObject *new_config_dict = json_loads(config.c_str());
=======
	PyObject *new_config_dict = json_loads(config.c_str());
>>>>>>> bdcf280a

	// Call Python method passing an object and a C string
	PyObject* pReturn = PyObject_CallFunction(pFunc,
						  "OO",
						  *handle,
						  new_config_dict);

	Py_CLEAR(pFunc);
<<<<<<< HEAD
    Py_CLEAR(new_config_dict);
=======
	Py_CLEAR(new_config_dict);
>>>>>>> bdcf280a

	// Handle returned data
	if (!pReturn)
	{
		Logger::getLogger()->error("Called python script method plugin_reconfigure "
					   ": error while getting result object, plugin '%s'",
					   it->second->m_name.c_str());
		logErrorMessage();
		//*handle = NULL; // not sure if this should be treated as unrecoverable failure on python plugin side
	}
	else
	{
<<<<<<< HEAD
        // Save PythonModule
=======
		// Save PythonModule
>>>>>>> bdcf280a
		PythonModule* currentModule = it->second;

		Py_CLEAR(*handle);
		*handle = pReturn;

		if (pythonHandles)
		{
			// Remove current handle from the pythonHandles map
			pythonHandles->erase(it);

			// Add the handle to handles map as key, PythonModule object as value
			std::pair<std::map<PLUGIN_HANDLE, PythonModule*>::iterator, bool> ret;
			ret = pythonHandles->insert(pair<PLUGIN_HANDLE, PythonModule*>
				((PLUGIN_HANDLE)*handle, currentModule));

			Logger::getLogger()->debug("plugin_handle: plugin_reconfigure(): "
						   "updated handle %p of python plugin '%s'"
						   " in pythonHandles map",
						   *handle,
						   currentModule->m_name.c_str());
		}
		else
		{
			Logger::getLogger()->error("plugin_handle: plugin_reconfigure(): "
						   "failed to update handle %p of python plugin '%s'"
						   " in pythonHandles map",
						   *handle,
						   currentModule->m_name.c_str());
		}
	}

	PyGILState_Release(state);
}

/**
 * Function to log error message encountered while interfacing with
 * Python runtime
 */
static void logErrorMessage()
{
	PyObject* type;
	PyObject* value;
	PyObject* traceback;

	numpyImportError = false;

	PyErr_Fetch(&type, &value, &traceback);
	PyErr_NormalizeException(&type, &value, &traceback);

	PyObject* str_exc_value = PyObject_Repr(value);
	PyObject* pyExcValueStr = PyUnicode_AsEncodedString(str_exc_value, "utf-8", "Error ~");
	const char* pErrorMessage = value ?
				    PyBytes_AsString(pyExcValueStr) :
				    "no error description.";
	Logger::getLogger()->warn("logErrorMessage: Error '%s', plugin '%s'",
				   pErrorMessage,
				   gPluginName.c_str());
	
	// Check for numpy/pandas import errors
	const char *err1 = "implement_array_function method already has a docstring";
	const char *err2 = "cannot import name 'check_array_indexer' from 'pandas.core.indexers'";

	numpyImportError = strstr(pErrorMessage, err1) || strstr(pErrorMessage, err2);
	
	std::string fcn = "";
	fcn += "def get_pretty_traceback(exc_type, exc_value, exc_tb):\n";
	fcn += "    import sys, traceback\n";
	fcn += "    lines = []\n"; 
	fcn += "    lines = traceback.format_exception(exc_type, exc_value, exc_tb)\n";
	fcn += "    output = '\\n'.join(lines)\n";
	fcn += "    return output\n";

	PyRun_SimpleString(fcn.c_str());
	PyObject* mod = PyImport_ImportModule("__main__");
	if (mod != NULL) {
		PyObject* method = PyObject_GetAttrString(mod, "get_pretty_traceback");
		if (method != NULL) {
			PyObject* outStr = PyObject_CallObject(method, Py_BuildValue("OOO", type, value, traceback));
			if (outStr != NULL) {
				PyObject* tmp = PyUnicode_AsASCIIString(outStr);
				if (tmp != NULL) {
					std::string pretty = PyBytes_AsString(tmp);
					Logger::getLogger()->warn("%s", pretty.c_str());
					Logger::getLogger()->printLongString(pretty.c_str());
				}
				Py_CLEAR(tmp);
			}
			Py_CLEAR(outStr);
		}
		Py_CLEAR(method);
	}

	// Reset error
	PyErr_Clear();

	// Remove references
	Py_CLEAR(type);
	Py_CLEAR(value);
	Py_CLEAR(traceback);
	Py_CLEAR(str_exc_value);
	Py_CLEAR(pyExcValueStr);
	Py_CLEAR(mod);
}

/**
 * Function to invoke 'plugin_shutdown' function in python plugin
 *
 * @param    handle	The plugin handle from plugin_init_fn
 */
static void plugin_shutdown_fn(PLUGIN_HANDLE handle)
{
	if (!handle)
	{
		Logger::getLogger()->fatal("plugin_handle: plugin_shutdown_fn: "
					   "handle is NULL");
		return;
	}

	if (!pythonHandles)
	{
		Logger::getLogger()->error("pythonHandles map is NULL "
					   "in plugin_shutdown_fn, plugin handle '%p'",
					   handle);
		return;
	}

	// Look for Python module for handle key
	auto it = pythonHandles->find(handle);
	if (it == pythonHandles->end() ||
	    !it->second ||
	    !it->second->m_module)
	{
		Logger::getLogger()->fatal("plugin_handle: plugin_shutdown_fn: "
					   "pModule is NULL, plugin handle '%p'",
					   handle);
		return;
	}

	if (! Py_IsInitialized()) {

		Logger::getLogger()->debug("%s - Python environment not initialized, exiting from the function ", __FUNCTION__);
		return;
	}

	PyObject* pFunc; 
	PyGILState_STATE state = PyGILState_Ensure();

	// Fetch required method in loaded object
	pFunc = PyObject_GetAttrString(it->second->m_module, "plugin_shutdown");
	if (!pFunc)
	{
		Logger::getLogger()->fatal("Cannot find method 'plugin_shutdown' "
					   "in loaded python module '%s'",
					   it->second->m_name.c_str());
	}

	if (!pFunc || !PyCallable_Check(pFunc))
	{
		// Failure
		if (PyErr_Occurred())
		{
			logErrorMessage();
		}

		Logger::getLogger()->fatal("Cannot call method 'plugin_shutdown' "
					   "in loaded python module '%s'",
					   it->second->m_name.c_str());
		Py_CLEAR(pFunc);

		PyGILState_Release(state);
		return;
	}

	// Call Python method passing an object
	PyObject* pReturn = PyObject_CallFunction(pFunc,
						  "O",
						  handle);

	Py_CLEAR(pFunc);


	if (false) // no seperate python interpreter is used anymore for python plugins
	{
		// Switch to Interpreter thread
		PyThreadState* swapState = PyThreadState_Swap(it->second->m_tState);

		// Remove Python module
		Py_CLEAR(it->second->m_module);
		it->second->m_module = NULL;

		// Stop Interpreter thread
		Py_EndInterpreter(it->second->m_tState);

		Logger::getLogger()->debug("plugin_shutdown_fn: Py_EndInterpreter of '%p' "
					   "for plugin '%s'",
					   it->second->m_tState,
					   it->second->m_name.c_str());
		// Return to main thread
		PyThreadState_Swap(swapState);

		// Set pointer to null
		it->second->m_tState = NULL;
	}
	else
	{
		// Remove Python module
		Py_CLEAR(it->second->m_module);
		it->second->m_module = NULL;
	}

	PythonModule* module = it->second;
	string pName = it->second->m_name;

	// Remove item
	pythonHandles->erase(it);

	// Look for Python module, pName is the key
	auto m = pythonModules->find(pName);
	if (m != pythonModules->end())
	{
		// Remove this element
		pythonModules->erase(m);
	}

	// Release module object
	delete module;
	module = NULL;

	// Release GIL
	PyGILState_Release(state);

	Logger::getLogger()->debug("plugin_shutdown_fn succesfully "
				   "called for plugin '%s'",
				   pName.c_str());
}

};
#endif
<|MERGE_RESOLUTION|>--- conflicted
+++ resolved
@@ -209,17 +209,7 @@
 	{
 		if ((method = PyObject_GetAttrString(mod, "dumps")) != NULL)
 		{
-<<<<<<< HEAD
-            PyObject *args = PyTuple_New(1);
-            PyObject *pValue = Py_BuildValue("O", json_dict);
-            PyTuple_SetItem(args, 0, pValue);
-			
-			rval = PyObject_Call(method, args, NULL);
-            Py_CLEAR(method);
-            Py_CLEAR(args);
-            Py_CLEAR(pValue);
-            // Py_CLEAR(mod);
-=======
+
 			PyObject *args = PyTuple_New(1);
 			PyObject *pValue = Py_BuildValue("O", json_dict);
 			PyTuple_SetItem(args, 0, pValue);
@@ -229,36 +219,25 @@
 			Py_CLEAR(args);
 			Py_CLEAR(method);
 			Py_CLEAR(mod);
->>>>>>> bdcf280a
             
 			if (rval == NULL)
 			{
 				if (PyErr_Occurred())
 				{
 					logErrorMessage();
-<<<<<<< HEAD
-                    return NULL;
-				}
-			}
-            else
-                Logger::getLogger()->info("%s:%d, rval type=%s", __FUNCTION__, __LINE__, (Py_TYPE(rval))->tp_name);
-=======
+
 					return NULL;
 				}
 			}
 			else
 				Logger::getLogger()->info("%s:%d, rval type=%s", __FUNCTION__, __LINE__, (Py_TYPE(rval))->tp_name);
->>>>>>> bdcf280a
             
 		}
 		else
 		{
 			Logger::getLogger()->fatal("Method 'dumps' not found");
-<<<<<<< HEAD
-            Py_CLEAR(mod);
-=======
 			Py_CLEAR(mod);
->>>>>>> bdcf280a
+
 		}
 		// Remove references
 		
@@ -273,13 +252,10 @@
 
 	PyGILState_Release(state);
 
-<<<<<<< HEAD
-    const char *retVal = PyUnicode_AsUTF8(rval);
-    Logger::getLogger()->debug("%s: retVal=%s", __FUNCTION__, retVal);
-=======
+
 	const char *retVal = PyUnicode_AsUTF8(rval);
 	Logger::getLogger()->debug("%s: retVal=%s", __FUNCTION__, retVal);
->>>>>>> bdcf280a
+
     
 	return retVal;
 }
@@ -290,31 +266,17 @@
  */
 PyObject *json_loads(const char *json_str)
 {
-<<<<<<< HEAD
-    PyObject *rval;
-    PyObject *mod, *method;
-=======
+
 PyObject *rval;
 PyObject *mod, *method;
->>>>>>> bdcf280a
+
 
 	PyGILState_STATE state = PyGILState_Ensure();
 	if ((mod = PyImport_ImportModule("json")) != NULL)
 	{
 		if ((method = PyObject_GetAttrString(mod, "loads")) != NULL)
 		{
-<<<<<<< HEAD
-            PyObject *args = PyTuple_New(1);
-            PyObject *pValue = Py_BuildValue("s", json_str);
-            PyTuple_SetItem(args, 0, pValue);
-
-            Logger::getLogger()->debug("%s:%d: method=%p, args=%p, pValue=%p", __FUNCTION__, __LINE__, method, args, pValue);
-			rval = PyObject_Call(method, args, NULL);
-            Py_CLEAR(method);
-            // Py_CLEAR(pValue);
-            // Py_CLEAR(args);
-            // Py_CLEAR(mod);
-=======
+
 			PyObject *args = PyTuple_New(1);
 			PyObject *pValue = Py_BuildValue("s", json_str);
 			PyTuple_SetItem(args, 0, pValue);
@@ -325,36 +287,28 @@
 			Py_CLEAR(args);
 			Py_CLEAR(method);
 			Py_CLEAR(mod);
->>>>>>> bdcf280a
+
             
 			if (rval == NULL)
 			{
 				if (PyErr_Occurred())
 				{
 					logErrorMessage();
-<<<<<<< HEAD
-                    return NULL;
-				}
-			}
-            else
-                Logger::getLogger()->debug("%s:%d, rval type=%s", __FUNCTION__, __LINE__, (Py_TYPE(rval))->tp_name);
-=======
+  
 					return NULL;
 				}
 			}
 			else
 				Logger::getLogger()->debug("%s:%d, rval type=%s", __FUNCTION__, __LINE__, (Py_TYPE(rval))->tp_name);
->>>>>>> bdcf280a
+
 
 		}
 		else
 		{
 			Logger::getLogger()->fatal("Method 'loads' not found");
-<<<<<<< HEAD
-            Py_CLEAR(mod);
-=======
+
 			Py_CLEAR(mod);
->>>>>>> bdcf280a
+
 		}
 	}
 	else
@@ -388,34 +342,19 @@
 	PyObject *dKey, *dValue;
 	Py_ssize_t dPos = 0;
     
-<<<<<<< HEAD
-    PyObject* objectsRepresentation = PyObject_Repr(pyRetVal);
-    const char* s = PyUnicode_AsUTF8(objectsRepresentation);
-    Logger::getLogger()->debug("Py2C_PluginInfo(): plugin_info returned: %s", s);
-    Py_CLEAR(objectsRepresentation);
-=======
+
 	PyObject* objectsRepresentation = PyObject_Repr(pyRetVal);
 	const char* s = PyUnicode_AsUTF8(objectsRepresentation);
 	Logger::getLogger()->debug("Py2C_PluginInfo(): plugin_info returned: %s", s);
 	Py_CLEAR(objectsRepresentation);
->>>>>>> bdcf280a
+
 
 	// dKey and dValue are borrowed references
 	while (PyDict_Next(pyRetVal, &dPos, &dKey, &dValue))
 	{
 		const char* ckey = PyUnicode_AsUTF8(dKey);
 		const char* cval = PyUnicode_AsUTF8(dValue);
-<<<<<<< HEAD
-        Logger::getLogger()->debug("%s:%d, key=%s, value=%s, dValue type=%s", __FUNCTION__, __LINE__, ckey, cval, (Py_TYPE(dValue))->tp_name);
-
-        char *valStr = NULL;
-        if (!PyDict_Check(dValue))
-        {
-    		valStr = new char [string(cval).length()+1];
-    		std::strcpy (valStr, cval);
-            Logger::getLogger()->debug("%s:%d, key=%s, value=%s, valStr=%s", __FUNCTION__, __LINE__, ckey, cval, valStr);
-        }
-=======
+
 		Logger::getLogger()->debug("%s:%d, key=%s, value=%s, dValue type=%s", __FUNCTION__, __LINE__, ckey, cval, (Py_TYPE(dValue))->tp_name);
 
 		char *valStr = NULL;
@@ -425,7 +364,7 @@
 			std::strcpy (valStr, cval);
 			Logger::getLogger()->debug("%s:%d, key=%s, value=%s, valStr=%s", __FUNCTION__, __LINE__, ckey, cval, valStr);
 		}
->>>>>>> bdcf280a
+
 
 		if(!strcmp(ckey, "name"))
 		{
@@ -454,24 +393,7 @@
 		}
 		else if(!strcmp(ckey, "config"))
 		{            
-<<<<<<< HEAD
-            // if 'config' value is of dict type, convert it to string
-            if (strcmp((Py_TYPE(dValue))->tp_name, "dict")==0)
-            {
-                PyObject* objectsRepresentation = PyObject_Repr(dValue);
-                const char* s = PyUnicode_AsUTF8(objectsRepresentation);
-                Logger::getLogger()->debug("Py2C_PluginInfo(): INPUT: config value=%s", s);
-                Py_CLEAR(objectsRepresentation);
-
-                info->config = json_dumps(dValue);
-                Logger::getLogger()->info("Py2C_PluginInfo(): OUTPUT: config value=%s", info->config);
-            }
-            else
-                info->config = valStr;
-		}
-        else
-            Logger::getLogger()->info("%s:%d: Unexpected key %s", __FUNCTION__, __LINE__, ckey);
-=======
+
 			// if 'config' value is of dict type, convert it to string
 			if (strcmp((Py_TYPE(dValue))->tp_name, "dict")==0)
 			{
@@ -488,7 +410,7 @@
 		}
 		else
 			Logger::getLogger()->info("%s:%d: Unexpected key %s", __FUNCTION__, __LINE__, ckey);
->>>>>>> bdcf280a
+
 	}
 
 	return info;
@@ -706,11 +628,8 @@
 		}
 	}
 
-<<<<<<< HEAD
-    Logger::getLogger()->info("%s:%d: loadModule=%s, reloadModule=%s", 
-=======
+
 	Logger::getLogger()->info("%s:%d: loadModule=%s, reloadModule=%s", 
->>>>>>> bdcf280a
                                 __FUNCTION__, __LINE__, loadModule?"TRUE":"FALSE", reloadModule?"TRUE":"FALSE");
 
 	// Acquire GIL
@@ -722,11 +641,8 @@
 		string fledgePythonDir;
 	
 		string fledgeRootDir(getenv("FLEDGE_ROOT"));
-<<<<<<< HEAD
-    	fledgePythonDir = fledgeRootDir + "/python";
-=======
+
 		fledgePythonDir = fledgeRootDir + "/python";
->>>>>>> bdcf280a
 
 		int argc = 2;
 
@@ -798,11 +714,9 @@
 				   module->m_name.c_str(),
 				   module->m_module);
 
-<<<<<<< HEAD
-    PyObject *config_dict = json_loads(config->itemsToJSON().c_str());
-=======
+
 	PyObject *config_dict = json_loads(config->itemsToJSON().c_str());
->>>>>>> bdcf280a
+
     
 	// Call Python method passing an object
 	PyObject* pReturn = PyObject_CallMethod(module->m_module,
@@ -810,11 +724,9 @@
 						"O",
 						config_dict);
 
-<<<<<<< HEAD
-    Py_CLEAR(config_dict);
-=======
+
 	Py_CLEAR(config_dict);
->>>>>>> bdcf280a
+
 
 	// Handle returned data
 	if (!pReturn)
@@ -955,11 +867,9 @@
 
 	Logger::getLogger()->debug("plugin_reconfigure with %s", config.c_str());
 
-<<<<<<< HEAD
-    PyObject *new_config_dict = json_loads(config.c_str());
-=======
+
 	PyObject *new_config_dict = json_loads(config.c_str());
->>>>>>> bdcf280a
+
 
 	// Call Python method passing an object and a C string
 	PyObject* pReturn = PyObject_CallFunction(pFunc,
@@ -968,11 +878,9 @@
 						  new_config_dict);
 
 	Py_CLEAR(pFunc);
-<<<<<<< HEAD
-    Py_CLEAR(new_config_dict);
-=======
+
 	Py_CLEAR(new_config_dict);
->>>>>>> bdcf280a
+
 
 	// Handle returned data
 	if (!pReturn)
@@ -985,11 +893,9 @@
 	}
 	else
 	{
-<<<<<<< HEAD
-        // Save PythonModule
-=======
+
 		// Save PythonModule
->>>>>>> bdcf280a
+
 		PythonModule* currentModule = it->second;
 
 		Py_CLEAR(*handle);
