--- conflicted
+++ resolved
@@ -1930,31 +1930,15 @@
 					// Allocate the table in the reading catalogue
 					if (emptyAsset.empty())
 					{
-<<<<<<< HEAD
-						if (emptyTableReference.tableId > 0)
-						{
-
-							sql_cmd = 	" UPDATE " READINGS_DB ".asset_reading_catalogue SET asset_code ='" + string(asset_code) + "'" +
-										" WHERE db_id = " + to_string(emptyTableReference.dbId) + " AND table_id = " + to_string(emptyTableReference.tableId) + ";";
-						}
-						else
-						{
-							std::string escapedAsset(asset_code);
-							escapedAsset = std::regex_replace(escapedAsset, std::regex("\""), "\"\"");
-							
-							sql_cmd =
+
+						std::string escapedAsset(asset_code);
+						escapedAsset = std::regex_replace(escapedAsset, std::regex("\""), "\"\"");
+              
+            sql_cmd =
 							"INSERT INTO  " READINGS_DB ".asset_reading_catalogue (table_id, db_id, asset_code) VALUES  ("
 							+ to_string(ref.tableId) + ","
 							+ to_string(ref.dbId) + ","
-							+ "\"" + escapedAsset.c_str() + "\")";
-
-						}
-=======
-						sql_cmd =
-							"INSERT INTO  " READINGS_DB ".asset_reading_catalogue (table_id, db_id, asset_code) VALUES  ("
-							+ to_string(ref.tableId) + ","
-							+ to_string(ref.dbId) + ","
-							+ "\"" + asset_code + "\")";
+							+ "\"" +  escapedAsset.c_str() + "\")";
 						
 							Logger::getLogger()->debug("getReadingReference - allocate a new reading table for the asset :%s: db Id :%d: readings Id :%d: ", asset_code, ref.dbId, ref.tableId);
 	
@@ -1963,7 +1947,6 @@
 					{
 						sql_cmd = 	" UPDATE " READINGS_DB ".asset_reading_catalogue SET asset_code ='" + string(asset_code) + "'" +
 										" WHERE db_id = " + to_string(ref.dbId) + " AND table_id = " + to_string(ref.tableId) + ";";
->>>>>>> 95f4bec3
 
 						Logger::getLogger()->debug("getReadingReference - Use empty table %readings_%d_%d: ",ref.dbId,ref.tableId);
 					}
