--- conflicted
+++ resolved
@@ -8,10 +8,7 @@
 
 import asyncio
 from aiohttp import web
-<<<<<<< HEAD
-=======
 
->>>>>>> e198a4ff
 from foglamp.services.common.microservice_management import routes
 from foglamp.common.process import FoglampProcess
 from foglamp.common.web import middleware
