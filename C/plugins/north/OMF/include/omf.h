#ifndef _OMF_H
#define _OMF_H
/*
 * Fledge OSIsoft OMF interface to PI Server.
 *
 * Copyright (c) 2018-2022 Dianomic Systems
 *
 * Released under the Apache 2.0 Licence
 *
 * Author: Massimiliano Pinto
 */
#include <string>
#include <vector>
#include <map>
#include <reading.h>
#include <http_sender.h>
#include <zlib.h>
#include <rapidjson/document.h>

#define	OMF_HINT	"OMFHint"

// The following will force the OMF version for EDs endpoints
// Remove or comment out the line below to prevent the forcing
// of the version
#define EDS_OMF_VERSION	"1.0"
#define CR_OMF_VERSION	"1.0"


#define TYPE_ID_DEFAULT     1
#define FAKE_ASSET_KEY      "_default_start_id_"
#define OMF_TYPE_STRING		"string"
#define OMF_TYPE_INTEGER	"integer"
#define OMF_TYPE_FLOAT		"number"
#define OMF_TYPE_UNSUPPORTED	"unsupported"

enum OMF_ENDPOINT {
	ENDPOINT_PIWEB_API,
	ENDPOINT_CR,
	ENDPOINT_OCS,
	ENDPOINT_EDS,
	ENDPOINT_ADH
};

// Documentation about the Naming Scheme available at: https://fledge-iot.readthedocs.io/en/latest/OMF.html#naming-scheme
enum NAMINGSCHEME_ENDPOINT {
	NAMINGSCHEME_CONCISE,
	NAMINGSCHEME_SUFFIX,
	NAMINGSCHEME_HASH,
	NAMINGSCHEME_COMPATIBILITY
};


using namespace std;
using namespace rapidjson;

std::string ApplyPIServerNamingRules(const std::string &objName, bool *changed);

/**
 * Per asset dataTypes - This class is used in a std::map where assetName is a key
 *
 * - typeId          = id of the type, it is incremented if the type is redefined
 * - types           = is a JSON string with datapoint names and types
 * - typesShort      = a numeric representation of the type used to quicly identify if a type has changed
 * - namingScheme    = Naming schema of the asset, valid options are Concise, Backward compatibility ..
 * - afhHash         = Asset hash based on the AF hierarchy
 * - afHierarchy     = Current position of the asset in the AF hierarchy
 * - afHierarchyOrig = Original position of the asset in the AF hierarchy, in case the asset was moved
 * - hintChkSum      = Checksum of the OMF hints

 */
class OMFDataTypes
{ 
        public:
                long           typeId;
                std::string    types;
                unsigned long  typesShort;
				long           namingScheme;
				string         afhHash;
				string         afHierarchy;
				string         afHierarchyOrig;

		unsigned short hintChkSum;
};

class OMFHints;

/**
 * The OMF class.
 * Implements the OMF protocol
 */
class OMF
{
	public:
		/**
		 * Constructor:
		 * pass server URL path, OMF_type_id and producerToken.
		 */
		OMF(const std::string& name,
		    HttpSender& sender,
                    const std::string& path,
		    const long typeId,
		    const std::string& producerToken);

		OMF(const std::string& name,
		    HttpSender& sender,
		    const std::string& path,
		    std::map<std::string, OMFDataTypes>& types,
		    const std::string& producerToken);

		// Destructor
		~OMF();

		void		setOMFVersion(std::string& omfversion)
				{
				       	m_OMFVersion = omfversion;
					if (omfversion.compare("1.0") == 0
							|| omfversion.compare("1.1") == 0)
					{
						m_linkedProperties = false;
					}
					else
					{
						m_linkedProperties = true;
					}
				};

		/**
		 * Send data to PI Server passing a vector of readings.
		 *
		 * Data sending is composed by a few phases
		 * handled by private methods.
		 *
		 * Note: DataTypes are sent only once by using
		 * an in memory key map, being the key = assetName + typeId.
		 * Passing false to skipSentDataTypes changes the logic.
		 *
		 * Returns the number of processed readings.
		 */

		// Method with vector (by reference) of readings
		uint32_t sendToServer(const std::vector<Reading>& readings,
				      bool skipSentDataTypes = true);

		// Method with vector (by reference) of reading pointers
		uint32_t sendToServer(const std::vector<Reading *>& readings,
				      bool compression, bool skipSentDataTypes = true);

		// Send a single reading (by reference)
		uint32_t sendToServer(const Reading& reading,
				      bool skipSentDataTypes = true);

		// Send a single reading pointer
		uint32_t sendToServer(const Reading* reading,
				      bool skipSentDataTypes = true);

		// Set saved OMF formats
		void setFormatType(const std::string &key, std::string &value);

		// Set which PIServer component should be used for the communication
		void setPIServerEndpoint(const OMF_ENDPOINT PIServerEndpoint);

		// Set the naming scheme of the objects in the endpoint
		void setNamingScheme(const NAMINGSCHEME_ENDPOINT namingScheme) {m_NamingScheme = namingScheme;};

		// Generate the container id for the given asset
		std::string generateMeasurementId(const string& assetName);

		// Generate a suffix for the given asset in relation to the selected naming schema and the value of the type id
		std::string generateSuffixType(string &assetName, long typeId);

		// Generate a suffix for the given asset in relation to the selected naming schema and the value of the type id
		long getNamingScheme(const string& assetName);

		string getHashStored(const string& assetName);
		string getPathStored(const string& assetName);
		string getPathOrigStored(const string& assetName);
		bool setPathStored(const string& assetName, string &afHierarchy);
		bool deleteAssetAFH(const string& assetName, string& path);
		bool createAssetAFH(const string& assetName, string& path);

		// Set the first level of hierarchy in Asset Framework in which the assets will be created, PI Web API only.
		void setDefaultAFLocation(const std::string &DefaultAFLocation);

		bool setAFMap(const std::string &AFMap);

		void setSendFullStructure(const bool sendFullStructure) {m_sendFullStructure = sendFullStructure;};

		void setPrefixAFAsset(const std::string &prefixAFAsset);

		// Get saved OMF formats
		std::string getFormatType(const std::string &key) const;

		// Set the list of errors considered not blocking
		// in the communication with the PI Server
                void setNotBlockingErrors(std::vector<std::string>& );

		// Compress string using gzip
		std::string compress_string(const std::string& str,
                            				int compressionlevel = Z_DEFAULT_COMPRESSION);

		// Return current value of global type-id
		const long getTypeId() const { return m_typeId; };

		// Check DataTypeError
		bool isDataTypeError(const char* message);

		// Map object types found in input data
		void setMapObjectTypes(const std::vector<Reading *>& data,
					std::map<std::string, Reading*>& dataSuperSet);
		// Removed mapped object types found in input data
		void unsetMapObjectTypes(std::map<std::string, Reading*>& dataSuperSet) const;

		void setStaticData(std::vector<std::pair<std::string, std::string>> *staticData)
		{
			m_staticData = staticData;
		};

		void generateAFHierarchyPrefixLevel(string& path, string& prefix, string& AFHierarchyLevel);

		// Retrieve private objects
		map<std::string, std::string> getNamesRules() const { return m_NamesRules; };
		map<std::string, std::string> getMetadataRulesExist() const { return m_MetadataRulesExist; };

		bool getAFMapEmptyNames() const { return m_AFMapEmptyNames; };
		bool getAFMapEmptyMetadata() const { return m_AFMapEmptyMetadata; };

		bool getConnected() const { return m_connected; };
		void setConnected(const bool connectionStatus);

		void setLegacyMode(bool legacy) { m_legacy = legacy; };

		static std::string ApplyPIServerNamingRulesObj(const std::string &objName, bool *changed);
		static std::string ApplyPIServerNamingRulesPath(const std::string &objName, bool *changed);
		static std::string ApplyPIServerNamingRulesInvalidChars(const std::string &objName, bool *changed);

		static std::string variableValueHandle(const Reading& reading, std::string &AFHierarchy);
		static bool        extractVariable(string &strToHandle, string &variable, string &value, string &defaultValue);
		static void   	   reportAsset(const string& asset, const string& level, const string& msg);

private:
		/**
		 * Builds the HTTP header to send
		 * messagetype header takes the passed type value:
		 * 'Type', 'Container', 'Data'
		 */
		const std::vector<std::pair<std::string, std::string>>
			createMessageHeader(const std::string& type, const std::string& action="create") const;

		// Create data for Type message for current row
		const std::string createTypeData(const Reading& reading, OMFHints *hints);

		// Create data for Container message for current row
		const std::string createContainerData(const Reading& reading, OMFHints *hints);

		// Create data for additional type message, with 'Data' for current row
		const std::string createStaticData(const Reading& reading);

		// Create data Link message, with 'Data', for current row
		std::string createLinkData(const Reading& reading, std::string& AFHierarchyLevel, std::string&  prefix, std::string&  objectPrefix, OMFHints *hints, bool legacy);

		/**
		 * Creata data for readings data content, with 'Data', for one row
		 * The new formatted data have to be added to a new JSON doc to send.
		 * we want to avoid sending of one data row
		 */
		const std::string createMessageData(Reading& reading);

		// Set the the tagName in an assetName Type message
		void setAssetTypeTag(const std::string& assetName,
				     const std::string& tagName,
				     std::string& data);

		void setAssetTypeTagNew(const std::string& assetName,
							 const std::string& tagName,
							 std::string& data);

		// Create the OMF data types if needed
		bool handleDataTypes(const string keyComplete,
			                 const Reading& row,
				             bool skipSendingTypes, OMFHints *hints);

		// Send OMF data types
		bool sendDataTypes(const Reading& row, OMFHints *hints);

		// Get saved dataType
		bool getCreatedTypes(const std::string& keyComplete, const Reading& row, OMFHints *hints);

		// Set saved dataType
		unsigned long calcTypeShort(const Reading& row);

		// Clear data types cache
		void clearCreatedTypes();

		// Increment type-id value
		void incrementTypeId();

		// Handle data type errors
		bool handleTypeErrors(const string& keyComplete, const Reading& reading, OMFHints*hints);

		string errorMessageHandler(const string &msg);

		// Extract assetName from error message
		std::string getAssetNameFromError(const char* message);

		// Get asset type-id from cached data
		long getAssetTypeId(const std::string& assetName);

		// Increment per asset type-id value
		void incrementAssetTypeId(const std::string& keyComplete);
		void incrementAssetTypeIdOnly(const std::string& keyComplete);

		// Set global type-id as the maximum value of all per asset type-ids
		void setTypeId();

		// Set saved dataType
		bool setCreatedTypes(const Reading& row, OMFHints *hints);

		// Remove cached data types enttry for given asset name
		void clearCreatedTypes(const std::string& keyComplete);

		// Add the 1st level of AF hierarchy if the end point is PI Web API
		void setAFHierarchy();

		bool handleAFHierarchy();
		bool handleAFHierarchySystemWide();
		bool handleOmfHintHierarchies();

		bool sendAFHierarchy(std::string AFHierarchy);

		bool sendAFHierarchyLevels(std::string parentPath, std::string path, std::string &lastLevel);
		bool sendAFHierarchyTypes(const std::string AFHierarchyLevel, const std::string prefix);
		bool sendAFHierarchyStatic(const std::string AFHierarchyLevel, const std::string prefix);
		bool sendAFHierarchyLink(std::string parent, std::string child, std::string prefixIdParent, std::string prefixId);

		bool manageAFHierarchyLink(std::string parent, std::string child, std::string prefixIdParent, std::string prefixId, std::string childFull, string action);

		bool AFHierarchySendMessage(const std::string& msgType, std::string& jsonData, const std::string& action="create");


		std::string generateUniquePrefixId(const std::string &path);
		bool evaluateAFHierarchyRules(const string& assetName, const Reading& reading);
		void retrieveAFHierarchyPrefixAssetName(const string& assetName, string& prefix, string& AFHierarchyLevel);
		void retrieveAFHierarchyFullPrefixAssetName(const string& assetName, string& prefix, string& AFHierarchy);

		bool createAFHierarchyOmfHint(const string& assetName, const  string &OmfHintHierarchy);

		bool HandleAFMapNames(Document& JSon);
		bool HandleAFMapMetedata(Document& JSon);

		// Start of support for using linked containers
		bool sendBaseTypes();
		// End of support for using linked containers
		//
		string createAFLinks(Reading &reading, OMFHints *hints);


	private:
		// Use for the evaluation of the OMFDataTypes.typesShort
		union t_typeCount {
			struct
			{
				unsigned char tTotal;
				unsigned char tFloat;
				unsigned char tString;
				unsigned char spare0;

				unsigned char spare1;
				unsigned char spare2;
				unsigned char spare3;
				unsigned char spare4;
			} cnt;
			unsigned long valueLong = 0;
		};

		std::string	          m_assetName;
		const std::string	  m_path;
		long			      m_typeId;
		const std::string	  m_producerToken;
		OMF_ENDPOINT		  m_PIServerEndpoint;
		NAMINGSCHEME_ENDPOINT m_NamingScheme;
		std::string		      m_DefaultAFLocation;
		bool                  m_sendFullStructure; // If disabled the AF hierarchy is not created.

		// Asset Framework Hierarchy Rules handling - Metadata MAP
		// Documentation: https://fledge-iot.readthedocs.io/en/latest/plugins/fledge-north-OMF/index.html?highlight=hierarchy#asset-framework-hierarchy-rules
		std::string		m_AFMap;
		bool            m_AFMapEmptyNames;  // true if there are no rules to manage
		bool            m_AFMapEmptyMetadata;
		std::string		m_AFHierarchyLevel;
		std::string		m_prefixAFAsset;
		bool            m_connected;  // true if calls to PI Web API are working 

		vector<std::string>  m_afhHierarchyAlreadyCreated={

			//  Asset Framework path
			// {""}
		};

		map<std::string, std::string>  m_NamesRules={

			// Asset_name   - Asset Framework path
			// {"",         ""}
		};

		map<std::string, std::string>  m_MetadataRulesExist={

			// Property   - Asset Framework path
			// {"",         ""}
		};

		map<std::string, std::string>  m_MetadataRulesNonExist={

			// Property   - Asset Framework path
			// {"",         ""}
		};

		map<std::string, vector<pair<string, string>>>   m_MetadataRulesEqual={

			// Property    - Value  - Asset Framework path
			// {"",         {{"",        ""}} }
		};

		map<std::string, vector<pair<string, string>>>   m_MetadataRulesNotEqual={

			// Property    - Value  - Asset Framework path
			// {"",         {{"",        ""}} }
		};

		map<std::string, vector<pair<string, string>>>  m_AssetNamePrefix ={

			// Property   - Hierarchy - prefix
			// {"",         {{"",        ""}} }
		};

		// Define the OMF format to use for each type
		// the format will not be applied if the string is empty
		std::map<const std::string, std::string> m_formatTypes {
			{OMF_TYPE_STRING, ""},
			{OMF_TYPE_INTEGER,"int64"},
			{OMF_TYPE_FLOAT,  "float64"},
			{OMF_TYPE_UNSUPPORTED,  "unsupported"}
		};

		// Vector with OMF_TYPES
		const std::vector<std::string> omfTypes = { OMF_TYPE_STRING,
							    OMF_TYPE_FLOAT,  // Forces the creation of float also for integer numbers
							    OMF_TYPE_FLOAT,
							    OMF_TYPE_UNSUPPORTED};
		// HTTP Sender interface
		HttpSender&		m_sender;
		bool			m_lastError;
		bool			m_changeTypeId;

		// These errors are considered not blocking in the communication
		// with the destination, the sending operation will proceed
		// with the next block of data if one of these is encountered
		std::vector<std::string> m_notBlockingErrors;

		// Data types cache[key] = (key_type_id, key data types)
		std::map<std::string, OMFDataTypes>* m_OMFDataTypes;

		// Stores the type for the block of data containing all the used properties
		std::map<string, Reading*> m_SuperSetDataPoints;

		/**
		 * Static data to send to OMF
		 */
		std::vector<std::pair<std::string, std::string>> *m_staticData;


		/**
		 * The version of OMF we are talking
		 */
		std::string		m_OMFVersion;

		/**
		 * Support sending properties via links
		 */
		bool			m_linkedProperties;

		/**
		 * The container for this asset and data point has been sent in
		 * this session.
		 */
		std::map<std::string, std::string>
					m_containerSent;

		/**
		 * The data message for this asset and data point has been sent in
		 * this session.
		 */
		std::map<std::string, bool>
					m_assetSent;

		/**
		 * The link for this asset and data point has been sent in
		 * this session.
		 */
		std::map<std::string, bool>
					m_linkSent;

		/**
		 * Force the data to be sent using the legacy, complex OMF types
		 */
		bool			m_legacy;

		/**
<<<<<<< HEAD
		 * Assets that have been logged as having errors. This prevents us
		 * from flooding the logs with reports for the same asset.
		 */
		static std::vector<std::string>
					m_reportedAssets;
=======
		 * Service name
		 */
		const std::string	m_name;
>>>>>>> d047f012
};

/**
 * The OMFData class.
 * A reading is formatted with OMF specifications using the original
 * type creation scheme implemented by the OMF plugin
 */
class OMFData
{
	public:
		OMFData(const Reading& reading,
			string measurementId,
			const OMF_ENDPOINT PIServerEndpoint = ENDPOINT_CR,
			const std::string& DefaultAFLocation = std::string(),
			OMFHints *hints = NULL);

		const std::string& OMFdataVal() const;
	private:
		std::string	m_value;
};

#endif<|MERGE_RESOLUTION|>--- conflicted
+++ resolved
@@ -505,17 +505,15 @@
 		bool			m_legacy;
 
 		/**
-<<<<<<< HEAD
 		 * Assets that have been logged as having errors. This prevents us
 		 * from flooding the logs with reports for the same asset.
 		 */
 		static std::vector<std::string>
 					m_reportedAssets;
-=======
+		/**
 		 * Service name
 		 */
 		const std::string	m_name;
->>>>>>> d047f012
 };
 
 /**
