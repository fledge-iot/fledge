# -*- coding: utf-8 -*-

# FLEDGE_BEGIN
# See: http://fledge.readthedocs.io/
# FLEDGE_END

""" Test system/python/test_e2e_csv_PI.py

"""
import os
import http.client
import json
import time
import pytest
from collections import Counter
import utils

__author__ = "Vaibhav Singhal"
__copyright__ = "Copyright (c) 2019 Dianomic Systems"
__license__ = "Apache 2.0"
__version__ = "${VERSION}"


CSV_NAME = "sample.csv"
CSV_HEADERS = "ivalue,fvalue,svalue"
CSV_DATA = [{'ivalue': 1, 'fvalue': 1.1, 'svalue': 'abc'},
            {'ivalue': 0, 'fvalue': 0.0, 'svalue': 'def'},
            {'ivalue': -1, 'fvalue': -1.1, 'svalue': 'ghi'}]

NORTH_TASK_NAME = "NorthReadingsTo_PI"

_data_str = {}


def get_ping_status(fledge_url):
    _connection = http.client.HTTPConnection(fledge_url)
    _connection.request("GET", '/fledge/ping')
    r = _connection.getresponse()
    assert 200 == r.status
    r = r.read().decode()
    jdoc = json.loads(r)
    return jdoc


def get_statistics_map(fledge_url):
    _connection = http.client.HTTPConnection(fledge_url)
    _connection.request("GET", '/fledge/statistics')
    r = _connection.getresponse()
    assert 200 == r.status
    r = r.read().decode()
    jdoc = json.loads(r)
    return utils.serialize_stats_map(jdoc)


@pytest.fixture
def start_south_north(reset_and_start_fledge, add_south, start_north_pi_server_c, remove_data_file,
                      remove_directories, south_branch, fledge_url, pi_host, pi_port, pi_token,
                      asset_name="end_to_end_csv"):
    """ This fixture clone a south repo and starts both south and north instance
        reset_and_start_fledge: Fixture that resets and starts fledge, no explicit invocation, called at start
        add_south: Fixture that starts any south service with given configuration
        start_north_pi_server_c: Fixture that starts PI north task
        remove_data_file: Fixture that remove data file created during the tests
        remove_directories: Fixture that remove directories created during the tests"""

    # Define configuration of fledge south playback service
    south_config = {"assetName": {"value": "{}".format(asset_name)}, "csvFilename": {"value": "{}".format(CSV_NAME)},
                    "ingestMode": {"value": "batch"}}

    # Define the CSV data and create expected lists to be verified later
    csv_file_path = os.path.join(os.path.expandvars('${FLEDGE_ROOT}'), 'data/{}'.format(CSV_NAME))
    f = open(csv_file_path, "w")
    f.write(CSV_HEADERS)
    _heads = CSV_HEADERS.split(",")
    for c_data in CSV_DATA:
        temp_data = []
        for _head in _heads:
            temp_data.append(str(c_data[_head]))
        row = ','.join(temp_data)
        f.write("\n{}".format(row))
    f.close()

    # Prepare list of values for each header
    for _head in _heads:
        tmp_list = []
        for c_data in CSV_DATA:
            tmp_list.append(c_data[_head])
        _data_str[_head] = tmp_list

    south_plugin = "playback"
    add_south(south_plugin, south_branch, fledge_url, config=south_config)
    start_north_pi_server_c(fledge_url, pi_host, pi_port, pi_token)

    yield start_south_north

    # Cleanup code that runs after the caller test is over
    remove_data_file(csv_file_path)
    remove_directories("/tmp/fledge-south-{}".format(south_plugin))


def _verify_egress(read_data_from_pi, pi_host, pi_admin, pi_passwd, pi_db, wait_time, retries, asset_name):
    retry_count = 0
    data_from_pi = None
    while (data_from_pi is None or data_from_pi == []) and retry_count < retries:
        data_from_pi = read_data_from_pi(pi_host, pi_admin, pi_passwd, pi_db, asset_name,
                                         CSV_HEADERS.split(","))
        retry_count += 1
        time.sleep(wait_time*2)

    if data_from_pi is None or retry_count == retries:
        assert False, "Failed to read data from PI"

    for _head in CSV_HEADERS.split(","):
        assert Counter(data_from_pi[_head][-len(CSV_DATA):]) == Counter(_data_str[_head])


<<<<<<< HEAD
def test_e2e_csv_pi(start_south_north, read_data_from_pi, fledge_url, pi_host, pi_admin, pi_passwd, pi_db,
                    wait_time, retries, skip_verify_north_interface, asset_name="end_to_end_csv"):
    """ Test that data is inserted in Fledge and sent to PI
        start_south_north: Fixture that starts Fledge with south and north instance
        read_data_from_pi: Fixture to read data from PI
        skip_verify_north_interface: Flag for assertion of data from Pi web API
        Assertions:
            on endpoint GET /fledge/asset
            on endpoint GET /fledge/asset/<asset_name>
            data received from PI is same as data sent"""

    conn = http.client.HTTPConnection(fledge_url)
    time.sleep(wait_time)

    ping_response = get_ping_status(fledge_url)
    assert len(CSV_DATA) == ping_response["dataRead"]
    if not skip_verify_north_interface:
        assert len(CSV_DATA) == ping_response["dataSent"]

    actual_stats_map = get_statistics_map(fledge_url)
    assert len(CSV_DATA) == actual_stats_map[asset_name.upper()]
    assert len(CSV_DATA) == actual_stats_map['READINGS']
    if not skip_verify_north_interface:
        assert len(CSV_DATA) == actual_stats_map['Readings Sent']
        assert len(CSV_DATA) == actual_stats_map['NorthReadingsToPI']

    conn.request("GET", '/fledge/asset')
    r = conn.getresponse()
    assert 200 == r.status
    r = r.read().decode()
    retval = json.loads(r)
    assert len(retval) == 1
    assert asset_name == retval[0]["assetCode"]
    assert len(CSV_DATA) == retval[0]["count"]

    for _head in CSV_HEADERS.split(","):
        conn.request("GET", '/fledge/asset/{}/{}'.format(asset_name, _head))
=======
class TestE2E_CSV_PI:
    def test_e2e_csv_pi(self, start_south_north, read_data_from_pi, fledge_url, pi_host, pi_admin, pi_passwd, pi_db,
                        wait_time, retries, skip_verify_north_interface, asset_name="end_to_end_csv"):
        """ Test that data is inserted in Fledge and sent to PI
            start_south_north: Fixture that starts Fledge with south and north instance
            read_data_from_pi: Fixture to read data from PI
            skip_verify_north_interface: Flag for assertion of data from Pi web API
            Assertions:
                on endpoint GET /fledge/asset
                on endpoint GET /fledge/asset/<asset_name>
                data received from PI is same as data sent"""

        conn = http.client.HTTPConnection(fledge_url)
        time.sleep(wait_time)

        ping_response = get_ping_status(fledge_url)
        assert len(CSV_DATA) == ping_response["dataRead"]
        if not skip_verify_north_interface:
            assert len(CSV_DATA) == ping_response["dataSent"]

        actual_stats_map = get_statistics_map(fledge_url)
        assert len(CSV_DATA) == actual_stats_map[asset_name.upper()]
        assert len(CSV_DATA) == actual_stats_map['READINGS']
        if not skip_verify_north_interface:
            assert len(CSV_DATA) == actual_stats_map['Readings Sent']
            assert len(CSV_DATA) == actual_stats_map['NorthReadingsToPI']

        conn.request("GET", '/fledge/asset')
>>>>>>> develop
        r = conn.getresponse()
        assert 200 == r.status
        r = r.read().decode()
        retval = json.loads(r)
        assert len(retval) == 1
        assert asset_name == retval[0]["assetCode"]
        assert len(CSV_DATA) == retval[0]["count"]

        for _head in CSV_HEADERS.split(","):
            conn.request("GET", '/fledge/asset/{}/{}'.format(asset_name, _head))
            r = conn.getresponse()
            assert 200 == r.status
            r = r.read().decode()
            retval = json.loads(r)
            _actual_read_list = []
            for _el in retval:
                _actual_read_list.append(_el[_head])
            assert Counter(_actual_read_list) == Counter(_data_str[_head])

        if not skip_verify_north_interface:
            _verify_egress(read_data_from_pi, pi_host, pi_admin, pi_passwd, pi_db, wait_time, retries, asset_name)<|MERGE_RESOLUTION|>--- conflicted
+++ resolved
@@ -114,45 +114,6 @@
         assert Counter(data_from_pi[_head][-len(CSV_DATA):]) == Counter(_data_str[_head])
 
 
-<<<<<<< HEAD
-def test_e2e_csv_pi(start_south_north, read_data_from_pi, fledge_url, pi_host, pi_admin, pi_passwd, pi_db,
-                    wait_time, retries, skip_verify_north_interface, asset_name="end_to_end_csv"):
-    """ Test that data is inserted in Fledge and sent to PI
-        start_south_north: Fixture that starts Fledge with south and north instance
-        read_data_from_pi: Fixture to read data from PI
-        skip_verify_north_interface: Flag for assertion of data from Pi web API
-        Assertions:
-            on endpoint GET /fledge/asset
-            on endpoint GET /fledge/asset/<asset_name>
-            data received from PI is same as data sent"""
-
-    conn = http.client.HTTPConnection(fledge_url)
-    time.sleep(wait_time)
-
-    ping_response = get_ping_status(fledge_url)
-    assert len(CSV_DATA) == ping_response["dataRead"]
-    if not skip_verify_north_interface:
-        assert len(CSV_DATA) == ping_response["dataSent"]
-
-    actual_stats_map = get_statistics_map(fledge_url)
-    assert len(CSV_DATA) == actual_stats_map[asset_name.upper()]
-    assert len(CSV_DATA) == actual_stats_map['READINGS']
-    if not skip_verify_north_interface:
-        assert len(CSV_DATA) == actual_stats_map['Readings Sent']
-        assert len(CSV_DATA) == actual_stats_map['NorthReadingsToPI']
-
-    conn.request("GET", '/fledge/asset')
-    r = conn.getresponse()
-    assert 200 == r.status
-    r = r.read().decode()
-    retval = json.loads(r)
-    assert len(retval) == 1
-    assert asset_name == retval[0]["assetCode"]
-    assert len(CSV_DATA) == retval[0]["count"]
-
-    for _head in CSV_HEADERS.split(","):
-        conn.request("GET", '/fledge/asset/{}/{}'.format(asset_name, _head))
-=======
 class TestE2E_CSV_PI:
     def test_e2e_csv_pi(self, start_south_north, read_data_from_pi, fledge_url, pi_host, pi_admin, pi_passwd, pi_db,
                         wait_time, retries, skip_verify_north_interface, asset_name="end_to_end_csv"):
@@ -181,7 +142,6 @@
             assert len(CSV_DATA) == actual_stats_map['NorthReadingsToPI']
 
         conn.request("GET", '/fledge/asset')
->>>>>>> develop
         r = conn.getresponse()
         assert 200 == r.status
         r = r.read().decode()
