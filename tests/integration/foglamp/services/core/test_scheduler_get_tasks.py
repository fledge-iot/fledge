--- conflicted
+++ resolved
@@ -55,13 +55,8 @@
                                        sqlalchemy.Column('exit_code', sqlalchemy.types.INT),
                                        sqlalchemy.Column('reason', sqlalchemy.types.VARCHAR(255)))
 
-<<<<<<< HEAD
-# TODO: To run this test,
-#       1) Execute this command: FOGLAMP_ENV=TEST pytest -s -vv tests/integration/foglamp/services/core/test_scheduler_get_tasks.py
-=======
 # TODO: FOGL-1017 :To run this test, FOGLAMP_ENV=TEST is only used by scheduler
 # 1) Execute this command: FOGLAMP_ENV=TEST pytest -s -vv tests/integration/foglamp/services/core/test_scheduler_get_tasks.py
->>>>>>> 88dfa879
 
 # TODO: How to eliminate manual intervention as below when tests will run unattended at CI?
 _address = pytest.test_env.address
