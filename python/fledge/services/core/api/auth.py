# -*- coding: utf-8 -*-

# FLEDGE_BEGIN
# See: http://fledge-iot.readthedocs.io/
# FLEDGE_END

""" auth routes """
import datetime
import re
import json
from collections import OrderedDict
import jwt
import logging

from aiohttp import web
from fledge.services.core.user_model import User
from fledge.common.web.middleware import has_permission
from fledge.common import logger
from fledge.common.web.ssl_wrapper import SSLVerifier

__author__ = "Praveen Garg, Ashish Jabble, Amarendra K Sinha"
__copyright__ = "Copyright (c) 2017 OSIsoft, LLC"
__license__ = "Apache 2.0"
__version__ = "${VERSION}"

_logger = logger.setup(__name__, level=logging.INFO)

_help = """
    ------------------------------------------------------------------------------------
    | GET                        | /fledge/user                                       |
    | PUT                        | /fledge/user                                       |
    | PUT                        | /fledge/user/{user_id}/password                    |     

    | GET                        | /fledge/user/role                                  |
    
    | POST                       | /fledge/login                                      |
    | PUT                        | /fledge/{user_id}/logout                           |
    
    | GET                        | /fledge/auth/ott                                   |

    | POST                       | /fledge/admin/user                                 |
    | PUT                        | /fledge/admin/{user_id}                            |
    | PUT                        | /fledge/admin/{user_id}/enable                     |
    | PUT                        | /fledge/admin/{user_id}/reset                      |
    | DELETE                     | /fledge/admin/{user_id}/delete                     |
    ------------------------------------------------------------------------------------
"""

JWT_SECRET = 'f0gl@mp'
JWT_ALGORITHM = 'HS256'
JWT_EXP_DELTA_SECONDS = 30*60  # 30 minutes

MIN_USERNAME_LENGTH = 4
USERNAME_REGEX_PATTERN = '^[a-zA-Z0-9_.-]+$'
PASSWORD_REGEX_PATTERN = '((?=.*\d)(?=.*[A-Z])(?=.*\W).{6,}$)'
PASSWORD_ERROR_MSG = 'Password must contain at least one digit, one lowercase, one uppercase & one special character ' \
                     'and length of minimum 6 characters'

FORBIDDEN_MSG = 'Resource you were trying to reach is absolutely forbidden for some reason'

# TODO: remove me, use from roles table
ADMIN_ROLE_ID = 1
DEFAULT_ROLE_ID = 2
OTT_TOKEN_EXPIRY_MINUTES = 5


class OTT:
    """
        Manage the One Time Token assigned to log in for single time and within OTT_TOKEN_EXPIRY_MINUTES
    """

    OTT_MAP = {}

    def __init__(self):
        pass


async def login(request):
    """ Validate user with its username and password

    :Example:
        curl -d '{"username": "user", "password": "fledge"}' -X POST http://localhost:8081/fledge/login
        curl -T data/etc/certs/user.cert -X POST http://localhost:8081/fledge/login --insecure (--insecure or -k)
        curl -d '{"ott": "ott_token"}' -skX POST http://localhost:8081/fledge/login
    """
    auth_method = request.auth_method if 'auth_method' in dir(request) else "any"
    data = await request.text()

    try:
        # Check ott inside request payload.
        _data = json.loads(data)
        if 'ott' in _data:
            auth_method = "OTT"  # This is for local reference and not a configuration value
    except json.JSONDecodeError:
        if auth_method == 'password':
            raise web.HTTPBadRequest(reason="Use valid username & password to log in.")
        pass

    # Check for appropriate payload per auth_method
    if auth_method == 'certificate':
        if not data.startswith("-----BEGIN CERTIFICATE-----"):
            raise web.HTTPBadRequest(reason="Use a valid certificate to login.")

    if data.startswith("-----BEGIN CERTIFICATE-----"):
        peername = request.transport.get_extra_info('peername')
        if peername is not None:
            host, _ = peername

        try:
            await User.Objects.verify_certificate(data)
            username = SSLVerifier.get_subject()['commonName']
            uid, token, is_admin = await User.Objects.certificate_login(username, host)
            # set the user to request object
            request.user = await User.Objects.get(uid=uid)
            # set the token to request
            request.token = token
        except (SSLVerifier.VerificationError, User.DoesNotExist, OSError) as e:
            raise web.HTTPUnauthorized(reason="Authentication failed")
        except ValueError as ex:
            raise web.HTTPUnauthorized(reason="Authentication failed: {}".format(str(ex)))
    elif auth_method == "OTT":

        _ott = _data.get('ott')
        if _ott not in OTT.OTT_MAP:
            raise web.HTTPUnauthorized(reason="Authentication failed. Either the given token expired or already used.")

        time_now = datetime.datetime.now()
<<<<<<< HEAD
        user_id, orig_token, role_id, initial_time = OTT.OTT_MAP[_ott]

        # remove ott from MAP when used or when expired.
        OTT.OTT_MAP.pop(_ott, None)

        user_id_db, role_id_db = await get_user_and_role_for_token(orig_token)
        if not user_id_db or not role_id_db:
            raise web.HTTPUnauthorized(reason="Authentication failed! Could not fetch user details.")
        if not user_id_db == user_id or not role_id_db == role_id:
            raise web.HTTPUnauthorized(reason="Authentication failed! The user login details got changed.")
        is_admin = False
        if role_id == 1:
            is_admin = True

=======
        user_id, orig_token, is_admin, initial_time = OTT.OTT_MAP[_ott]

        # remove ott from MAP when used or when expired.
        OTT.OTT_MAP.pop(_ott, None)
>>>>>>> e8260626
        if time_now - initial_time <= datetime.timedelta(minutes=OTT_TOKEN_EXPIRY_MINUTES):
            return web.json_response(
                {"message": "Logged in successfully", "uid": user_id, "token": orig_token, "admin": is_admin})
        else:
            raise web.HTTPUnauthorized(reason="Authentication failed! The given token has expired")
    else:

        username = _data.get('username')
        password = _data.get('password')

        if not username or not password:
            _logger.warning("Username and password are required to login")
            raise web.HTTPBadRequest(reason="Username or password is missing")

        username = str(username).lower()

        peername = request.transport.get_extra_info('peername')
        host = '0.0.0.0'
        if peername is not None:
            host, port = peername
        try:
            uid, token, is_admin = await User.Objects.login(username, password, host)
        except (User.DoesNotExist, User.PasswordDoesNotMatch, ValueError) as ex:
            _logger.warning(str(ex))
            raise web.HTTPNotFound(reason=str(ex))
        except User.PasswordExpired as ex:
            # delete all user token for this user
            await User.Objects.delete_user_tokens(str(ex))

            msg = 'Your password has been expired. Please set your password again'
            _logger.warning(msg)
            raise web.HTTPUnauthorized(reason=msg)
<<<<<<< HEAD
=======

    _logger.info("User with username:<{}> logged in successfully.".format(username))
    return web.json_response({"message": "Logged in successfully.", "uid": uid, "token": token, "admin": is_admin})
>>>>>>> e8260626

    _logger.info("User with username:<{}> logged in successfully.".format(username))
    return web.json_response({"message": "Logged in successfully.", "uid": uid, "token": token, "admin": is_admin})

<<<<<<< HEAD
=======
async def get_ott(request):
    """ Get one time use token (OTT) for login.

        :Example:
            curl -H "authorization: <token>" -X GET http://localhost:8081/fledge/auth/ott
    """
    if request.is_auth_optional:
        _logger.warning(FORBIDDEN_MSG)
        raise web.HTTPForbidden
>>>>>>> e8260626

async def get_user_and_role_for_token(given_token):
    try:
        from fledge.services.core import connect
        from fledge.common.storage_client.payload_builder import PayloadBuilder
        payload = PayloadBuilder().SELECT("user_id").WHERE(['token', '=', given_token]).payload()
        storage_client = connect.get_storage_async()
        result = await storage_client.query_tbl_with_payload("user_logins", payload)
        if len(result['rows']) == 0:
            message = "The request token {} does not have a valid user associated with it.".format(given_token)
            raise web.HTTPBadRequest(reason=message)
        user_id = result['rows'][0]['user_id']
        payload_role = PayloadBuilder().SELECT("role_id").WHERE(['id', '=', user_id]).payload()
        storage_client = connect.get_storage_async()
        result_role = await storage_client.query_tbl_with_payload("users", payload_role)
        if len(result_role['rows']) < 1:
            message = "The request token {} does not have a valid role associated with it.".format(given_token)
            raise web.HTTPBadRequest(reason=message)

        return user_id, int(result_role['rows'][0]['role_id'])

    except Exception as ex:
        return None, None


async def get_ott(request):
    """ Get one time use token (OTT) for login.

        :Example:
            curl -H "authorization: <token>" -X GET http://localhost:8081/fledge/auth/ott
    """
    if request.is_auth_optional:
        _logger.warning(FORBIDDEN_MSG)
        raise web.HTTPForbidden

    # Fetching user_id and role for given token.
    original_token = request.token
    user_id, role_id = await get_user_and_role_for_token(original_token)
    if not user_id or not role_id:
        raise web.HTTPBadRequest(reason="Could not fetch user and role for given token {}.".format(original_token))
    else:
        now_time = datetime.datetime.now()
        p = {'uid': user_id, 'exp': now_time}
        ott_token = jwt.encode(p, JWT_SECRET, JWT_ALGORITHM).decode("utf-8")

        already_existed_token = False
        key_to_remove = None
        for k, v in OTT.OTT_MAP.items():
            if v[1] == original_token:
                already_existed_token = True
                key_to_remove = k

        if already_existed_token:
            OTT.OTT_MAP.pop(key_to_remove, None)

        ott_info = (user_id, original_token, role_id, now_time)
        OTT.OTT_MAP[ott_token] = ott_info
        return web.json_response({"ott": ott_token})


async def logout_me(request):
    """ log out user

    :Example:
        curl -H "authorization: <token>" -X PUT http://localhost:8081/fledge/logout

    """

    if request.is_auth_optional:
        # no action needed
        return web.json_response({"logout": True})

    result = await User.Objects.delete_token(request.token)

    if not result['rows_affected']:
        _logger.warning("Logout requested with bad user token")
        raise web.HTTPNotFound()

    _logger.info("User has been logged out successfully")
    return web.json_response({"logout": True})


async def logout(request):
    """ log out user's all active sessions

    :Example:
        curl -H "authorization: <token>" -X PUT http://localhost:8081/fledge/{user_id}/logout

    """
    if request.is_auth_optional:
        _logger.warning(FORBIDDEN_MSG)
        raise web.HTTPForbidden

    user_id = request.match_info.get('user_id')

    if int(request.user["role_id"]) == ADMIN_ROLE_ID or int(request.user["id"]) == int(user_id):
        result = await User.Objects.delete_user_tokens(user_id)

        if not result['rows_affected']:
            _logger.warning("Logout requested with bad user")
            raise web.HTTPNotFound()

        _logger.info("User with id:<{}> has been logged out successfully".format(int(user_id)))
    else:
        # requester is not an admin but trying to take action for another user
        raise web.HTTPUnauthorized(reason="admin privileges are required to logout other user")

    return web.json_response({"logout": True})


async def get_roles(request):
    """ get roles

    :Example:
        curl -H "authorization: <token>" -X GET http://localhost:8081/fledge/user/role
    """
    result = await User.Objects.get_roles()
    return web.json_response({'roles': result})


async def get_user(request):
    """ get user info

    :Example:
        curl -H "authorization: <token>" -X GET http://localhost:8081/fledge/user
        curl -H "authorization: <token>" -X GET http://localhost:8081/fledge/user?id=2
        curl -H "authorization: <token>" -X GET http://localhost:8081/fledge/user?username=admin
        curl -H "authorization: <token>" -X GET "http://localhost:8081/fledge/user?id=1&username=admin"
    """
    user_id = None
    user_name = None

    if 'id' in request.query:
        try:
            user_id = int(request.query['id'])
            if user_id <= 0:
                raise ValueError
        except ValueError:
            _logger.warning("Get user requested with bad user id")
            raise web.HTTPBadRequest(reason="Bad user id")

    if 'username' in request.query and request.query['username'] != '':
        user_name = request.query['username'].lower()

    if user_id or user_name:
        try:
            user = await User.Objects.get(user_id, user_name)
            u = OrderedDict()
            u['userId'] = user.pop('id')
            u['userName'] = user.pop('uname')
            u['roleId'] = user.pop('role_id')
            u["accessMethod"] = user.pop('access_method')
            u["realName"] = user.pop('real_name')
            u["description"] = user.pop('description')
            result = u
        except User.DoesNotExist as ex:
            msg = str(ex)
            _logger.warning(msg)
            raise web.HTTPNotFound(reason=msg, body=json.dumps({"message": msg}))
    else:
        users = await User.Objects.all()
        res = []
        for row in users:
            u = OrderedDict()
            u["userId"] = row["id"]
            u["userName"] = row["uname"]
            u["roleId"] = row["role_id"]
            u["accessMethod"] = row["access_method"]
            u["realName"] = row["real_name"]
            u["description"] = row["description"]
            res.append(u)
        result = {'users': res}

    return web.json_response(result)


@has_permission("admin")
async def create_user(request):
    """ create user

    :Example:
        curl -H "authorization: <token>" -X POST -d '{"username": "any1", "password": "User@123"}' http://localhost:8081/fledge/admin/user
        curl -H "authorization: <token>" -X POST -d '{"username": "aj.1988", "password": "User@123", "access_method": "any"}' http://localhost:8081/fledge/admin/user
        curl -H "authorization: <token>" -X POST -d '{"username": "aj-1988", "password": "User@123", "access_method": "pwd"}' http://localhost:8081/fledge/admin/user
        curl -H "authorization: <token>" -X POST -d '{"username": "aj_1988", "access_method": "any"}' http://localhost:8081/fledge/admin/user
        curl -H "authorization: <token>" -X POST -d '{"username": "aj1988", "access_method": "cert"}' http://localhost:8081/fledge/admin/user
        curl -H "authorization: <token>" -X POST -d '{"username": "ajnerd", "password": "F0gl@mp!", "role_id": 1, "real_name": "AJ", "description": "Admin user"}' http://localhost:8081/fledge/admin/user
        curl -H "authorization: <token>" -X POST -d '{"username": "nerd", "access_method": "cert", "real_name": "AJ", "description": "Admin user"}' http://localhost:8081/fledge/admin/user
        curl -H "authorization: <token>" -X POST -d '{"username": "nerdapp", "password": "FL)dG3", "access_method": "pwd", "real_name": "AJ", "description": "Admin user"}' http://localhost:8081/fledge/admin/user
    """
    if request.is_auth_optional:
        _logger.warning(FORBIDDEN_MSG)
        raise web.HTTPForbidden
    
    data = await request.json()
    username = data.get('username', '')
    password = data.get('password')
    role_id = data.get('role_id', DEFAULT_ROLE_ID)
    access_method = data.get('access_method', 'any')
    real_name = data.get('real_name', '')
    description = data.get('description', '')

    if not username:
        msg = "Username is required to create user"
        _logger.error(msg)
        raise web.HTTPBadRequest(reason=msg, body=json.dumps({"message": msg}))

    if not isinstance(username, str) or not isinstance(access_method, str) or not isinstance(real_name, str) \
            or not isinstance(description, str):
        msg = "Values should be passed in string"
        _logger.error(msg)
        raise web.HTTPBadRequest(reason=msg, body=json.dumps({"message": msg}))

    username = username.lower().strip().replace(" ", "")
    if len(username) < MIN_USERNAME_LENGTH:
        msg = "Username should be of minimum 4 characters"
        _logger.error(msg)
        raise web.HTTPBadRequest(reason=msg, body=json.dumps({"message": msg}))
    if not re.match(USERNAME_REGEX_PATTERN, username):
        msg = "Dot, hyphen, underscore special characters are allowed for username"
        _logger.error(msg)
        raise web.HTTPBadRequest(reason=msg, body=json.dumps({"message": msg}))

    if access_method.lower() not in ['any', 'cert', 'pwd']:
        msg = "Invalid access method. Must be 'any' or 'cert' or 'pwd'"
        _logger.error(msg)
        raise web.HTTPBadRequest(reason=msg, body=json.dumps({"message": msg}))

    if access_method == 'pwd' and not password:
        msg = "Password should not be an empty"
        _logger.error(msg)
        raise web.HTTPBadRequest(reason=msg, body=json.dumps({"message": msg}))

    if access_method != 'cert':
        if password is not None:
            if not re.match(PASSWORD_REGEX_PATTERN, str(password)):
                _logger.error(PASSWORD_ERROR_MSG)
                raise web.HTTPBadRequest(reason=PASSWORD_ERROR_MSG, body=json.dumps({"message": PASSWORD_ERROR_MSG}))

    if not (await is_valid_role(role_id)):
        msg = "Invalid role id"
        _logger.error(msg)
        raise web.HTTPBadRequest(reason=msg, body=json.dumps({"message": msg}))
    try:
        await User.Objects.get(username=username)
    except User.DoesNotExist:
        pass
    else:
        msg = "Username already exists"
        _logger.warning(msg)
        raise web.HTTPConflict(reason=msg, body=json.dumps({"message": msg}))

    u = dict()
    try:
        result = await User.Objects.create(username, password, role_id, access_method, real_name, description)
        if result['rows_affected']:
            # FIXME: we should not do get again!
            # we just need inserted user id; insert call should return that
            user = await User.Objects.get(username=username)
            u['userId'] = user.pop('id')
            u['userName'] = user.pop('uname')
            u['roleId'] = user.pop('role_id')
            u["accessMethod"] = user.pop('access_method')
            u["realName"] = user.pop('real_name')
            u["description"] = user.pop('description')
    except ValueError as err:
        msg = str(err)
        _logger.error(msg)
        raise web.HTTPBadRequest(reason=msg, body=json.dumps({"message": msg}))
    except Exception as exc:
        msg = str(exc)
        _logger.exception(str(exc))
        raise web.HTTPInternalServerError(reason=msg, body=json.dumps({"message": msg}))
    msg = "{} user has been created successfully".format(username)
    _logger.info(msg)
    return web.json_response({'message': msg, 'user': u})

# FIXME: Need to fix user id dependency in update_me


async def update_me(request):
    """ update user profile

    :Example:
             curl -H "authorization: <token>" -X PUT -d '{"real_name": "AJ"}' http://localhost:8081/fledge/user
    """
    if request.is_auth_optional:
        _logger.warning(FORBIDDEN_MSG)
        raise web.HTTPForbidden
    data = await request.json()
    real_name = data.get('real_name', '')
    if 'real_name' in data:
        if len(real_name.strip()) == 0:
            msg = "Real Name should not be empty"
            raise web.HTTPBadRequest(reason=msg, body=json.dumps({"message": msg}))
        else:
            from fledge.services.core import connect
            from fledge.common.storage_client.payload_builder import PayloadBuilder
            payload = PayloadBuilder().SELECT("user_id").WHERE(['token', '=', request.token]).payload()
            storage_client = connect.get_storage_async()
            result = await storage_client.query_tbl_with_payload("user_logins", payload)
            if len(result['rows']) == 0:
                raise User.DoesNotExist
            payload = PayloadBuilder().SET(real_name=real_name.strip()).WHERE(['id', '=',
                                                                               result['rows'][0]['user_id']]).payload()
            message = "Something went wrong"
            try:
                result = await storage_client.update_tbl("users", payload)
                if result['response'] == 'updated':
                    # TODO: FOGL-1226 At the moment only real name can update
                    message = "Real name has been updated successfully!"
            except User.DoesNotExist:
                msg = "User does not exist"
                raise web.HTTPNotFound(reason=msg, body=json.dumps({"message": msg}))
            except ValueError as err:
                msg = str(err)
                raise web.HTTPBadRequest(reason=msg, body=json.dumps({"message": msg}))
            except Exception as exc:
                msg = str(exc)
                raise web.HTTPInternalServerError(reason=msg, body=json.dumps({"message": msg}))
    else:
        msg = "Nothing to update"
        raise web.HTTPBadRequest(reason=msg, body=json.dumps({"message": msg}))
    return web.json_response({"message": message})


@has_permission("admin")
async def update_user(request):
    """ access_method, description, real_name
        :Example:
            curl -H "authorization: <token>" -X PUT -d '{"description": "A new user"}' http://localhost:8081/fledge/admin/{user_id}
            curl -H "authorization: <token>" -X PUT -d '{"real_name": "Admin"}' http://localhost:8081/fledge/admin/{user_id}
            curl -H "authorization: <token>" -X PUT -d '{"access_method": "pwd"}' http://localhost:8081/fledge/admin/{user_id}
            curl -H "authorization: <token>" -X PUT -d '{"description": "A new user", "real_name": "Admin", "access_method": "pwd"}' http://localhost:8081/fledge/admin/{user_id}
    """
    if request.is_auth_optional:
        _logger.warning(FORBIDDEN_MSG)
        raise web.HTTPForbidden

    user_id = request.match_info.get('user_id')
    if int(user_id) == 1:
        msg = "Restricted for Super Admin user"
        _logger.warning(msg)
        raise web.HTTPNotAcceptable(reason=msg, body=json.dumps({"message": msg}))

    data = await request.json()
    access_method = data.get('access_method', '')
    description = data.get('description', '')
    real_name = data.get('real_name', '')
    user_data = {}
    if 'real_name' in data:
        if len(real_name.strip()) == 0:
            msg = "Real Name should not be empty"
            raise web.HTTPBadRequest(reason=msg, body=json.dumps({"message": msg}))
        else:
            user_data.update({"real_name": real_name.strip()})
    if 'access_method' in data:
        if len(access_method.strip()) == 0:
            msg = "Access method should not be empty"
            raise web.HTTPBadRequest(reason=msg, body=json.dumps({"message": msg}))
        else:
            valid_access_method = ('any', 'pwd', 'cert')
            if access_method not in valid_access_method:
                msg = "Accepted access method values are {}".format(valid_access_method)
                raise web.HTTPBadRequest(reason=msg, body=json.dumps({"message": msg}))
            user_data.update({"access_method": access_method.strip()})
    if 'description' in data:
        user_data.update({"description": description.strip()})
    if not user_data:
        msg = "Nothing to update"
        raise web.HTTPBadRequest(reason=msg, body=json.dumps({"message": msg}))
    try:
        user = await User.Objects.update(user_id, user_data)
        if user:
            user_info = await User.Objects.get(uid=user_id)
    except ValueError as err:
        msg = str(err)
        raise web.HTTPBadRequest(reason=str(err), body=json.dumps({"message": msg}))
    except User.DoesNotExist:
        msg = "User with id:<{}> does not exist".format(int(user_id))
        raise web.HTTPNotFound(reason=msg, body=json.dumps({"message": msg}))
    except Exception as exc:
        msg = str(exc)
        raise web.HTTPInternalServerError(reason=str(exc), body=json.dumps({"message": msg}))
    return web.json_response({'user_info': user_info})


async def update_password(request):
    """ update password

        :Example:
             curl -X PUT -d '{"current_password": "F0gl@mp!", "new_password": "F0gl@mp1"}' http://localhost:8081/fledge/user/<user_id>/password
    """
    if request.is_auth_optional:
        _logger.warning(FORBIDDEN_MSG)
        raise web.HTTPForbidden

    user_id = request.match_info.get('user_id')
    try:
        int(user_id)
    except ValueError:
        msg = "User id should be in integer"
        raise web.HTTPBadRequest(reason=msg, body=json.dumps({"message": msg}))

    data = await request.json()
    current_password = data.get('current_password')
    new_password = data.get('new_password')
    if not current_password or not new_password:
        msg = "Current or new password is missing"
        _logger.warning(msg)
        raise web.HTTPBadRequest(reason=msg)

    if new_password and not isinstance(new_password, str):
        _logger.warning(PASSWORD_ERROR_MSG)
        raise web.HTTPBadRequest(reason=PASSWORD_ERROR_MSG)
    if new_password and not re.match(PASSWORD_REGEX_PATTERN, new_password):
        _logger.warning(PASSWORD_ERROR_MSG)
        raise web.HTTPBadRequest(reason=PASSWORD_ERROR_MSG)

    if current_password == new_password:
        msg = "New password should not be same as current password"
        _logger.warning(msg)
        raise web.HTTPBadRequest(reason=msg)

    user_id = await User.Objects.is_user_exists(user_id, current_password)
    if not user_id:
        msg = 'Invalid current password'
        _logger.warning(msg)
        raise web.HTTPNotFound(reason=msg)

    try:
        await User.Objects.update(int(user_id), {'password': new_password})
    except ValueError as ex:
        _logger.warning(str(ex))
        raise web.HTTPBadRequest(reason=str(ex))
    except User.DoesNotExist:
        msg = "User with id:<{}> does not exist".format(int(user_id))
        _logger.warning(msg)
        raise web.HTTPNotFound(reason=msg)
    except User.PasswordAlreadyUsed:
        msg = "The new password should be different from previous 3 used"
        _logger.warning(msg)
        raise web.HTTPBadRequest(reason=msg)
    except Exception as exc:
        _logger.exception(str(exc))
        raise web.HTTPInternalServerError(reason=str(exc))

    _logger.info("Password has been updated successfully for user id:<{}>".format(int(user_id)))

    return web.json_response({'message': 'Password has been updated successfully for user id:<{}>'.format(int(user_id))})


@has_permission("admin")
async def enable_user(request):
    """ enable/disable user
        :Example:
            curl -H "authorization: <token>" -X PUT -d '{"enabled": "true"}' http://localhost:8081/fledge/admin/{user_id}/enable
            curl -H "authorization: <token>" -X PUT -d '{"enabled": "False"}' http://localhost:8081/fledge/admin/{user_id}/enable
    """
    if request.is_auth_optional:
        _logger.warning(FORBIDDEN_MSG)
        raise web.HTTPForbidden

    user_id = request.match_info.get('user_id')
    if int(user_id) == 1:
        msg = "Restricted for Super Admin user"
        _logger.warning(msg)
        raise web.HTTPNotAcceptable(reason=msg, body=json.dumps({"message": msg}))

    data = await request.json()
    enabled = data.get('enabled')
    try:
        if enabled is not None:
            if str(enabled).lower() in ['true', 'false']:
                from fledge.services.core import connect
                from fledge.common.storage_client.payload_builder import PayloadBuilder
                user_data = {'enabled': 't' if str(enabled).lower() == 'true' else 'f'}
                payload = PayloadBuilder().SELECT("id", "uname", "role_id", "enabled").WHERE(
                    ['id', '=', user_id]).payload()
                storage_client = connect.get_storage_async()
                result = await storage_client.query_tbl_with_payload('users', payload)
                if len(result['rows']) == 0:
                    raise User.DoesNotExist
                payload = PayloadBuilder().SET(enabled=user_data['enabled']).WHERE(['id', '=', user_id]).payload()
                result = await storage_client.update_tbl("users", payload)
                if result['response'] == 'updated':
                    _text = 'enabled' if user_data['enabled'] == 't' else 'disabled'
                    payload = PayloadBuilder().SELECT("id", "uname", "role_id", "enabled").WHERE(
                        ['id', '=', user_id]).payload()
                    result = await storage_client.query_tbl_with_payload('users', payload)
                    if len(result['rows']) == 0:
                        raise User.DoesNotExist
                else:
                    raise ValueError('Something went wrong during update. Check Syslogs')
            else:
                raise ValueError('Accepted values are True/False only')
        else:
            raise ValueError('Nothing to enable user update')
    except ValueError as err:
        msg = str(err)
        raise web.HTTPBadRequest(reason=str(err), body=json.dumps({"message": msg}))
    except User.DoesNotExist:
        msg = "User with id:<{}> does not exist".format(int(user_id))
        raise web.HTTPNotFound(reason=msg, body=json.dumps({"message": msg}))
    except Exception as exc:
        msg = str(exc)
        raise web.HTTPInternalServerError(reason=str(exc), body=json.dumps({"message": msg}))
    return web.json_response({'message': 'User with id:<{}> has been {} successfully'.format(int(user_id), _text)})


@has_permission("admin")
async def reset(request):
    """ reset user (only role and password)
        :Example:
            curl -H "authorization: <token>" -X PUT -d '{"role_id": "1"}' http://localhost:8081/fledge/admin/{user_id}/reset
            curl -H "authorization: <token>" -X PUT -d '{"password": "F0gl@mp!"}' http://localhost:8081/fledge/admin/{user_id}/reset
            curl -H "authorization: <token>" -X PUT -d '{"role_id": 1, "password": "F0gl@mp!"}' http://localhost:8081/fledge/admin/{user_id}/reset
    """
    if request.is_auth_optional:
        _logger.warning(FORBIDDEN_MSG)
        raise web.HTTPForbidden

    user_id = request.match_info.get('user_id')
    if int(user_id) == 1:
        msg = "Restricted for Super Admin user"
        _logger.warning(msg)
        raise web.HTTPNotAcceptable(reason=msg)

    data = await request.json()
    password = data.get('password')
    role_id = data.get('role_id')

    if not role_id and not password:
        msg = "Nothing to update the user"
        _logger.warning(msg)
        raise web.HTTPBadRequest(reason=msg)

    if role_id and not (await is_valid_role(role_id)):
        msg = "Invalid or bad role id"
        _logger.warning(msg)
        return web.HTTPBadRequest(reason=msg)

    if password and not isinstance(password, str):
        _logger.warning(PASSWORD_ERROR_MSG)
        raise web.HTTPBadRequest(reason=PASSWORD_ERROR_MSG)
    if password and not re.match(PASSWORD_REGEX_PATTERN, password):
        _logger.warning(PASSWORD_ERROR_MSG)
        raise web.HTTPBadRequest(reason=PASSWORD_ERROR_MSG)

    user_data = {}
    if 'role_id' in data:
        user_data.update({'role_id': data['role_id']})
    if 'password' in data:
        user_data.update({'password': data['password']})

    try:
        await User.Objects.update(user_id, user_data)
    except ValueError as ex:
        _logger.warning(str(ex))
        raise web.HTTPBadRequest(reason=str(ex))
    except User.DoesNotExist:
        msg = "User with id:<{}> does not exist".format(int(user_id))
        _logger.warning(msg)
        raise web.HTTPNotFound(reason=msg)
    except User.PasswordAlreadyUsed:
        msg = "The new password should be different from previous 3 used"
        _logger.warning(msg)
        raise web.HTTPBadRequest(reason=msg)
    except Exception as exc:
        _logger.exception(str(exc))
        raise web.HTTPInternalServerError(reason=str(exc))

    _logger.info("User with id:<{}> has been updated successfully".format(int(user_id)))

    return web.json_response({'message': 'User with id:<{}> has been updated successfully'.format(user_id)})


@has_permission("admin")
async def delete_user(request):
    """ Delete a user from users table

    :Example:
        curl -H "authorization: <token>" -X DELETE  http://localhost:8081/fledge/admin/{user_id}/delete
    """
    if request.is_auth_optional:
        _logger.warning(FORBIDDEN_MSG)
        raise web.HTTPForbidden

    # TODO: we should not prevent this, when we have at-least 1 admin (super) user
    try:
        user_id = int(request.match_info.get('user_id'))
    except ValueError as ex:
        _logger.warning(str(ex))
        raise web.HTTPBadRequest(reason=str(ex))

    if user_id == 1:
        msg = "Super admin user can not be deleted"
        _logger.warning(msg)
        raise web.HTTPNotAcceptable(reason=msg)
    
    # Requester should not be able to delete her/himself
    if user_id == request.user["id"]:
        msg = "You can not delete your own account"
        _logger.warning(msg)
        raise web.HTTPBadRequest(reason=msg)

    try:
        result = await User.Objects.delete(user_id)
        if not result['rows_affected']:
            raise User.DoesNotExist

    except ValueError as ex:
        _logger.warning(str(ex))
        raise web.HTTPBadRequest(reason=str(ex))
    except User.DoesNotExist:
        msg = "User with id:<{}> does not exist".format(int(user_id))
        _logger.warning(msg)
        raise web.HTTPNotFound(reason=msg)
    except Exception as exc:
        _logger.exception(str(exc))
        raise web.HTTPInternalServerError(reason=str(exc))

    _logger.info("User with id:<{}> has been deleted successfully.".format(int(user_id)))

    return web.json_response({'message': "User has been deleted successfully"})


async def is_valid_role(role_id):
    roles = [int(r["id"]) for r in await User.Objects.get_roles()]
    try:
        role = int(role_id)
        if role not in roles:
            raise ValueError
    except ValueError:
        return False
    return True


def has_admin_permissions(request):
    if request.is_auth_optional is False:  # auth is mandatory
        # TODO: we may replace with request.user_is_admin
        if int(request.user["role_id"]) != ADMIN_ROLE_ID:
            return False
    return True<|MERGE_RESOLUTION|>--- conflicted
+++ resolved
@@ -32,10 +32,10 @@
     | PUT                        | /fledge/user/{user_id}/password                    |     
 
     | GET                        | /fledge/user/role                                  |
-    
+
     | POST                       | /fledge/login                                      |
     | PUT                        | /fledge/{user_id}/logout                           |
-    
+
     | GET                        | /fledge/auth/ott                                   |
 
     | POST                       | /fledge/admin/user                                 |
@@ -48,7 +48,7 @@
 
 JWT_SECRET = 'f0gl@mp'
 JWT_ALGORITHM = 'HS256'
-JWT_EXP_DELTA_SECONDS = 30*60  # 30 minutes
+JWT_EXP_DELTA_SECONDS = 30 * 60  # 30 minutes
 
 MIN_USERNAME_LENGTH = 4
 USERNAME_REGEX_PATTERN = '^[a-zA-Z0-9_.-]+$'
@@ -125,7 +125,6 @@
             raise web.HTTPUnauthorized(reason="Authentication failed. Either the given token expired or already used.")
 
         time_now = datetime.datetime.now()
-<<<<<<< HEAD
         user_id, orig_token, role_id, initial_time = OTT.OTT_MAP[_ott]
 
         # remove ott from MAP when used or when expired.
@@ -140,12 +139,6 @@
         if role_id == 1:
             is_admin = True
 
-=======
-        user_id, orig_token, is_admin, initial_time = OTT.OTT_MAP[_ott]
-
-        # remove ott from MAP when used or when expired.
-        OTT.OTT_MAP.pop(_ott, None)
->>>>>>> e8260626
         if time_now - initial_time <= datetime.timedelta(minutes=OTT_TOKEN_EXPIRY_MINUTES):
             return web.json_response(
                 {"message": "Logged in successfully", "uid": user_id, "token": orig_token, "admin": is_admin})
@@ -178,28 +171,10 @@
             msg = 'Your password has been expired. Please set your password again'
             _logger.warning(msg)
             raise web.HTTPUnauthorized(reason=msg)
-<<<<<<< HEAD
-=======
 
     _logger.info("User with username:<{}> logged in successfully.".format(username))
     return web.json_response({"message": "Logged in successfully.", "uid": uid, "token": token, "admin": is_admin})
->>>>>>> e8260626
-
-    _logger.info("User with username:<{}> logged in successfully.".format(username))
-    return web.json_response({"message": "Logged in successfully.", "uid": uid, "token": token, "admin": is_admin})
-
-<<<<<<< HEAD
-=======
-async def get_ott(request):
-    """ Get one time use token (OTT) for login.
-
-        :Example:
-            curl -H "authorization: <token>" -X GET http://localhost:8081/fledge/auth/ott
-    """
-    if request.is_auth_optional:
-        _logger.warning(FORBIDDEN_MSG)
-        raise web.HTTPForbidden
->>>>>>> e8260626
+
 
 async def get_user_and_role_for_token(given_token):
     try:
@@ -393,7 +368,7 @@
     if request.is_auth_optional:
         _logger.warning(FORBIDDEN_MSG)
         raise web.HTTPForbidden
-    
+
     data = await request.json()
     username = data.get('username', '')
     password = data.get('password')
@@ -476,6 +451,7 @@
     msg = "{} user has been created successfully".format(username)
     _logger.info(msg)
     return web.json_response({'message': msg, 'user': u})
+
 
 # FIXME: Need to fix user id dependency in update_me
 
@@ -649,7 +625,8 @@
 
     _logger.info("Password has been updated successfully for user id:<{}>".format(int(user_id)))
 
-    return web.json_response({'message': 'Password has been updated successfully for user id:<{}>'.format(int(user_id))})
+    return web.json_response(
+        {'message': 'Password has been updated successfully for user id:<{}>'.format(int(user_id))})
 
 
 @has_permission("admin")
@@ -799,7 +776,7 @@
         msg = "Super admin user can not be deleted"
         _logger.warning(msg)
         raise web.HTTPNotAcceptable(reason=msg)
-    
+
     # Requester should not be able to delete her/himself
     if user_id == request.user["id"]:
         msg = "You can not delete your own account"
