#!/usr/bin/env python3
# -*- coding: utf-8 -*-

# FOGLAMP_BEGIN
# See: http://foglamp.readthedocs.io/
# FOGLAMP_END

"""Core server module"""

import asyncio
import os
import subprocess
import sys
import ssl
import time
import uuid
from aiohttp import web
import aiohttp
import json

from foglamp.common import logger
from foglamp.common.audit_logger import AuditLogger
from foglamp.common.configuration_manager import ConfigurationManager

from foglamp.common.web import middleware
from foglamp.common.storage_client.exceptions import *
from foglamp.common.storage_client.storage_client import StorageClientAsync
from foglamp.common.storage_client.storage_client import ReadingsStorageClientAsync

from foglamp.services.core import routes as admin_routes
from foglamp.services.core.api import configuration as conf_api
from foglamp.services.common.microservice_management import routes as management_routes

from foglamp.common.service_record import ServiceRecord
from foglamp.services.core.service_registry.service_registry import ServiceRegistry
from foglamp.services.core.service_registry import exceptions as service_registry_exceptions
from foglamp.services.core.interest_registry.interest_registry import InterestRegistry
from foglamp.services.core.interest_registry import exceptions as interest_registry_exceptions
from foglamp.services.core.scheduler.scheduler import Scheduler
from foglamp.services.core.service_registry.monitor import Monitor
from foglamp.services.common.service_announcer import ServiceAnnouncer
from foglamp.services.core.user_model import User
from foglamp.common.storage_client import payload_builder
from foglamp.services.core.asset_tracker.asset_tracker import AssetTracker
from foglamp.services.core.api import asset_tracker as asset_tracker_api

__author__ = "Amarendra K. Sinha, Praveen Garg, Terris Linenbach, Massimiliano Pinto"
__copyright__ = "Copyright (c) 2017-2018 OSIsoft, LLC"
__license__ = "Apache 2.0"
__version__ = "${VERSION}"

_logger = logger.setup(__name__, level=20)

# FOGLAMP_ROOT env variable
_FOGLAMP_DATA = os.getenv("FOGLAMP_DATA", default=None)
_FOGLAMP_ROOT = os.getenv("FOGLAMP_ROOT", default='/usr/local/foglamp')
_SCRIPTS_DIR = os.path.expanduser(_FOGLAMP_ROOT + '/scripts')

# PID dir and filename
_FOGLAMP_PID_DIR= "/var/run"
_FOGLAMP_PID_FILE = "foglamp.core.pid"


class Server:
    """ FOGLamp core server.

     Starts the FogLAMP REST server, storage and scheduler
    """

    scheduler = None
    """ foglamp.core.Scheduler """

    service_monitor = None
    """ foglamp.microservice_management.service_registry.Monitor """

    _service_name = 'FogLAMP'
    """ The name of this FogLAMP service """

    _service_description = 'FogLAMP REST Services'
    """ The description of this FogLAMP service """

    _SERVICE_DEFAULT_CONFIG = {
        'name': {
            'description': 'Name of this FogLAMP service',
            'type': 'string',
            'default': 'FogLAMP'
        },
        'description': {
            'description': 'Description of this FogLAMP service',
            'type': 'string',
            'default': 'FogLAMP administrative API'
        }
    }

    _MANAGEMENT_SERVICE = '_foglamp-manage._tcp'
    """ The management service we advertise """

    _ADMIN_API_SERVICE = '_foglamp-admin._tcp'
    """ The admin REST service we advertise """

    _USER_API_SERVICE = '_foglamp-user._tcp'
    """ The user REST service we advertise """

    admin_announcer = None
    """ The Announcer for the Admin API """

    user_announcer = None
    """ The Announcer for the Admin API """

    management_announcer = None
    """ The Announcer for the management API """

    _host = '0.0.0.0'
    """ Host IP of core """

    core_management_port = 0
    """ Microservice management port of core """

    rest_server_port = 0
    """ FogLAMP REST API port """

    is_rest_server_http_enabled = True
    """ a Flag to decide to enable FogLAMP REST API on HTTP on restart """

    is_auth_required = False
    """ a var to decide to make authentication mandatory / optional for FogLAMP Admin/ User REST API"""

    cert_file_name = ''
    """ cert file name """

    _REST_API_DEFAULT_CONFIG = {
        'httpPort': {
            'description': 'Port to accept HTTP connections on',
            'type': 'integer',
            'default': '8081'
        },
        'httpsPort': {
            'description': 'Port to accept HTTPS connections on',
            'type': 'integer',
            'default': '1995'
        },
        'enableHttp': {
            'description': 'Enable HTTP (disable to use HTTPS)',
            'type': 'boolean',
            'default': 'true'
        },
        'authProviders': {
            'description': 'Authentication providers to use for the interface (JSON array object)',
            'type': 'JSON',
            'default': '{"providers": ["username", "ldap"] }'
        },
        'certificateName': {
            'description': 'Certificate file name',
            'type': 'string',
            'default': 'foglamp'
        },
        'authentication': {
            'description': 'API Call Authentication (mandatory or optional)',
            'type': 'string',
            'default': 'optional'
        },
        'allowPing': {
            'description': 'Allow access to ping, regardless of the authentication required and'
                           ' authentication header',
            'type': 'boolean',
            'default': 'true'
        },
        'passwordChange': {
            'description': 'Number of days after which passwords must be changed',
            'type': 'integer',
            'default': '0'
        }
    }

    _start_time = time.time()
    """ Start time of core process """

    _storage_client = None
    """ Storage client to storage service """

    _storage_client_async = None
    """ Async Storage client to storage service """

    _readings_client_async = None
    """ Async Readings client to storage service """

    _configuration_manager = None
    """ Instance of configuration manager (singleton) """

    _interest_registry = None
    """ Instance of interest registry (singleton) """

    _audit = None
    """ Instance of audit logger(singleton) """

    _pidfile = None
    """ The PID file name """

    _asset_tracker = None
    """ Asset tracker """

    service_app, service_server, service_server_handler = None, None, None
    core_app, core_server, core_server_handler = None, None, None

    @classmethod
    def get_certificates(cls):
        # TODO: FOGL-780
        if _FOGLAMP_DATA:
            certs_dir = os.path.expanduser(_FOGLAMP_DATA + '/etc/certs')
        else:
            certs_dir = os.path.expanduser(_FOGLAMP_ROOT + '/data/etc/certs')

        """ Generated using
                $ openssl version
                OpenSSL 1.0.2g  1 Mar 2016

        The openssl library is required to generate your own certificate. Run the following command in your local environment to see if you already have openssl installed installed.

        $ which openssl
        /usr/bin/openssl

        If the which command does not return a path then you will need to install openssl yourself:

        $ apt-get install openssl

        Generate private key and certificate signing request:

        A private key and certificate signing request are required to create an SSL certificate.
        When the openssl req command asks for a “challenge password”, just press return, leaving the password empty.
        This password is used by Certificate Authorities to authenticate the certificate owner when they want to revoke
        their certificate. Since this is a self-signed certificate, there’s no way to revoke it via CRL(Certificate Revocation List).

        $ openssl genrsa -des3 -passout pass:x -out server.pass.key 2048
        ...
        $ openssl rsa -passin pass:x -in server.pass.key -out foglamp.key
        writing RSA key
        $ rm server.pass.key
        $ openssl req -new -key server.key -out server.csr
        ...
        Country Name (2 letter code) [AU]:US
        State or Province Name (full name) [Some-State]:California
        ...
        A challenge password []:
        ...

        Generate SSL certificate:

        The self-signed SSL certificate is generated from the server.key private key and server.csr files.

        $ openssl x509 -req -sha256 -days 365 -in server.csr -signkey server.key -out server.cert

        The server.cert file is the certificate suitable for use along with the server.key private key.

        Put these in $FOGLAMP_DATA/etc/certs, $FOGLAMP_ROOT/data/etc/certs or /usr/local/foglamp/data/etc/certs

        """
        cert = certs_dir + '/{}.cert'.format(cls.cert_file_name)
        key = certs_dir + '/{}.key'.format(cls.cert_file_name)

        if not os.path.isfile(cert) or not os.path.isfile(key):
            _logger.warning("%s certificate files are missing. Hence using default certificate.", cls.cert_file_name)
            cert = certs_dir + '/foglamp.cert'
            key = certs_dir + '/foglamp.key'
            if not os.path.isfile(cert) or not os.path.isfile(key):
                _logger.error("Certificates are missing")
                raise RuntimeError

        return cert, key

    @classmethod
    async def rest_api_config(cls):
        """

        :return: port and TLS enabled info
        """
        try:
            config = cls._REST_API_DEFAULT_CONFIG
            category = 'rest_api'

            await cls._configuration_manager.create_category(category, config, 'FogLAMP Admin and User REST API', True)
            config = await cls._configuration_manager.get_category_all_items(category)

            try:
                cls.cert_file_name = config['certificateName']['value']
            except KeyError:
                _logger.error("error in retrieving certificateName info")
                raise

            try:
                cls.is_rest_server_http_enabled = False if config['enableHttp']['value'] == 'false' else True
            except KeyError:
                cls.is_rest_server_http_enabled = False

            try:
                port_from_config = config['httpPort']['value'] if cls.is_rest_server_http_enabled \
                    else config['httpsPort']['value']
                cls.rest_server_port = int(port_from_config)
            except KeyError:
                _logger.error("error in retrieving port info")
                raise
            except ValueError:
                _logger.error("error in parsing port value, received %s with type %s",
                              port_from_config, type(port_from_config))
                raise

            try:
                cls.is_auth_required = True if config['authentication']['value'] == "mandatory" else False
            except KeyError:
                _logger.error("error in retrieving authentication info")
                raise

        except Exception as ex:
            _logger.exception(str(ex))
            raise

    @classmethod
    async def service_config(cls):
        """
        Get the service level configuration
        """
        try:
            config = cls._SERVICE_DEFAULT_CONFIG
            category = 'service'

            if cls._configuration_manager is None:
                _logger.error("No configuration manager available")
            await cls._configuration_manager.create_category(category, config, 'FogLAMP Service', True)
            config = await cls._configuration_manager.get_category_all_items(category)

            try:
                cls._service_name = config['name']['value']
            except KeyError:
                cls._service_name = 'FogLAMP'
            try:
                cls._service_description = config['description']['value']
            except KeyError:
                cls._service_description = 'FogLAMP REST Services'
        except Exception as ex:
            _logger.exception(str(ex))
            raise

    @staticmethod
    def _make_app(auth_required=True):
        """Creates the REST server

        :rtype: web.Application
        """
        app = web.Application(middlewares=[middleware.error_middleware, middleware.auth_middleware])
        if not auth_required:
            app = web.Application(middlewares=[middleware.error_middleware, middleware.optional_auth_middleware])
        admin_routes.setup(app)
        return app

    @classmethod
    def _make_core_app(cls):
        """Creates the Service management REST server Core a.k.a. service registry

        :rtype: web.Application
        """
        app = web.Application(middlewares=[middleware.error_middleware])
        management_routes.setup(app, cls, True)
        return app

    @classmethod
    async def _start_service_monitor(cls):
        """Starts the micro-service monitor"""
        cls.service_monitor = Monitor()
        await cls.service_monitor.start()
        _logger.info("Services monitoring started ...")

    @classmethod
    async def stop_service_monitor(cls):
        """Stops the micro-service monitor"""
        await cls.service_monitor.stop()
        _logger.info("Services monitoring stopped.")

    @classmethod
    async def _start_scheduler(cls):
        """Starts the scheduler"""
        _logger.info("start scheduler")
        cls.scheduler = Scheduler(cls._host, cls.core_management_port)
        await cls.scheduler.start()

    @staticmethod
    def __start_storage(host, m_port):
        _logger.info("start storage, from directory %s", _SCRIPTS_DIR)
        try:
            cmd_with_args = ['./services/storage', '--address={}'.format(host),
                             '--port={}'.format(m_port)]
            subprocess.call(cmd_with_args, cwd=_SCRIPTS_DIR)
        except Exception as ex:
            _logger.exception(str(ex))

    @classmethod
    async def _start_storage(cls, loop):
        if loop is None:
            loop = asyncio.get_event_loop()
            # callback with args
        loop.call_soon(cls.__start_storage, cls._host, cls.core_management_port)

    @classmethod
    async def _get_storage_client(cls):
        storage_service = None
        while storage_service is None and cls._storage_client_async is None:
            try:
                found_services = ServiceRegistry.get(name="FogLAMP Storage")
                storage_service = found_services[0]
                cls._storage_client_async = StorageClientAsync(cls._host, cls.core_management_port, svc=storage_service)
            except (service_registry_exceptions.DoesNotExist, InvalidServiceInstance, StorageServiceUnavailable, Exception) as ex:
                await asyncio.sleep(5)
        while cls._readings_client_async is None:
            try:
                cls._readings_client_async = ReadingsStorageClientAsync(cls._host, cls.core_management_port, svc=storage_service)
            except (service_registry_exceptions.DoesNotExist, InvalidServiceInstance, StorageServiceUnavailable, Exception) as ex:
                await asyncio.sleep(5)

    @classmethod
    def _start_app(cls, loop, app, host, port, ssl_ctx=None):
        if loop is None:
            loop = asyncio.get_event_loop()

        handler = app.make_handler()
        coro = loop.create_server(handler, host, port, ssl=ssl_ctx)
        # added coroutine
        server = loop.run_until_complete(coro)
        return server, handler

    @staticmethod
    def pid_filename():
        """ Get the full path of FogLAMP PID file """
        if _FOGLAMP_DATA is None:
            path = _FOGLAMP_ROOT + "/data"
        else:
            path = _FOGLAMP_DATA
        return path + _FOGLAMP_PID_DIR + "/" + _FOGLAMP_PID_FILE

    @classmethod
    def _pidfile_exists(cls):
        """ Check whether the PID file exists """
        try:
            fh = open(cls._pidfile,'r')
            fh.close()
            return True
        except (FileNotFoundError, IOError, TypeError):
            return False

    @classmethod
    def _remove_pid(cls):
        """ Remove PID file """
        try:
            os.remove(cls._pidfile)
            _logger.info("FogLAMP PID file [" + cls._pidfile + "] removed.")
        except Exception as ex:
            _logger.error("FogLAMP PID file remove error: [" + ex.__class__.__name__ + "], (" + format(str(ex)) + ")")

    @classmethod
    def _write_pid(cls, api_address, api_port):
        """ Write data into PID file """
        try:
            # Get PID file path
            cls._pidfile = cls.pid_filename()

            # Check for existing PID file and log a message """
            if cls._pidfile_exists() is True:
                _logger.warn("A FogLAMP PID file has been found: [" + \
                             cls._pidfile + "] found, ignoring it.")

            # Get the running script PID
            pid = os.getpid()

            # Open for writing and truncate existing file
            fh = None
            try:
                fh = open(cls._pidfile, 'w+')
            except FileNotFoundError:
                try:
                    os.makedirs(os.path.dirname(cls._pidfile))
                    _logger.info("The PID directory [" + os.path.dirname(cls._pidfile) + "] has been created")
                    fh = open(cls._pidfile, 'w+')
                except Exception as ex:
                    errmsg = "PID dir create error: [" + ex.__class__.__name__ + "], (" + format(str(ex)) + ")"
                    _logger.error(errmsg)
                    raise
            except Exception as ex:
                errmsg = "FogLAMP PID file create error: [" + ex.__class__.__name__ + "], (" + format(str(ex)) + ")"
                _logger.error(errmsg)
                raise

            # Build the JSON object to write into PID file
            info_data = {'processID' : pid,\
                         'adminAPI' : {\
                             "protocol": "HTTP" if cls.is_rest_server_http_enabled else "HTTPS",\
                             "addresses": [api_address],\
                             "port": api_port }\
                        }

            # Write data into PID file
            fh.write(json.dumps(info_data))

            # Close the PID file
            fh.close()
            _logger.info("PID [" + str(pid) + "] written in [" + cls._pidfile + "]")
        except Exception as e:
            sys.stderr.write('Error: ' + format(str(e)) + "\n")
            sys.exit(1)

    @classmethod
    def _check_readings_table(cls, loop):
        total_count_payload = payload_builder.PayloadBuilder().AGGREGATE(["count", "*"]).ALIAS("aggregate", (
                                "*", "count", "count")).payload()
        result = loop.run_until_complete(
            cls._readings_client_async.query(total_count_payload))
        total_count = result['rows'][0]['count']

        if (total_count == 0):
            _logger.info("'foglamp.readings' table is empty, force reset of 'foglamp.streams' last_objects")

            # Get total count of streams
            result = loop.run_until_complete(
                cls._storage_client_async.query_tbl_with_payload('streams', total_count_payload))
            total_streams_count = result['rows'][0]['count']

            # If streams table is non empty, then initialize it
            if (total_streams_count != 0):
                payload = payload_builder.PayloadBuilder().SET(last_object=0, ts='now()').payload()
                loop.run_until_complete(cls._storage_client_async.update_tbl("streams", payload))
        else:
            _logger.info("'foglamp.readings' has " + str(
                total_count) + " rows, 'foglamp.streams' last_objects reset is not required")

    @classmethod
    async def _config_parents(cls):
        # Create the parent category for all general configuration categories
        try:
            await cls._configuration_manager.create_category("General", {}, 'General', True)
            await cls._configuration_manager.create_child_category("General", ["service", "rest_api"])
        except KeyError:
            _logger.error('Failed to create General parent configuration category for service')
            raise

        # Create the parent category for all advanced configuration categories
        try:
            await cls._configuration_manager.create_category("Advanced", {}, 'Advanced', True)
            await cls._configuration_manager.create_child_category("Advanced", ["SMNTR", "SCHEDULER"])
        except KeyError:
            _logger.error('Failed to create Advanced parent configuration category for service')
            raise

        # Create the parent category for all Utilities configuration categories
        try:
            await cls._configuration_manager.create_category("Utilities", {}, "Utilities", True)
        except KeyError:
            _logger.error('Failed to create Utilities parent configuration category for task')
            raise

    @classmethod
    async def _start_asset_tracker(cls):
        cls._asset_tracker = AssetTracker(cls._storage_client_async)
        await cls._asset_tracker.load_asset_records()

    @classmethod
    def _start_core(cls, loop=None):
        _logger.info("start core")

        try:
            host = cls._host

            cls.core_app = cls._make_core_app()
            cls.core_server, cls.core_server_handler = cls._start_app(loop, cls.core_app, host, 0)
            address, cls.core_management_port = cls.core_server.sockets[0].getsockname()
            _logger.info('Management API started on http://%s:%s', address, cls.core_management_port)
            # see http://<core_mgt_host>:<core_mgt_port>/foglamp/service for registered services
            # start storage
            loop.run_until_complete(cls._start_storage(loop))

            # get storage client
            loop.run_until_complete(cls._get_storage_client())

            # If readings table is empty, set last_object of all streams to 0
            cls._check_readings_table(loop)

            # obtain configuration manager and interest registry
            cls._configuration_manager = ConfigurationManager(cls._storage_client_async)
            cls._interest_registry = InterestRegistry(cls._configuration_manager)

            # start scheduler
            # see scheduler.py start def FIXME
            # scheduler on start will wait for storage service registration
            loop.run_until_complete(cls._start_scheduler())

            # start monitor
            loop.run_until_complete(cls._start_service_monitor())

            loop.run_until_complete(cls.rest_api_config())
            cls.service_app = cls._make_app(auth_required=cls.is_auth_required)
            # ssl context
            ssl_ctx = None
            if not cls.is_rest_server_http_enabled:
                # ensure TLS 1.2 and SHA-256
                # handle expiry?
                ssl_ctx = ssl.create_default_context(ssl.Purpose.CLIENT_AUTH)
                cert, key = cls.get_certificates()
                _logger.info('Loading certificates %s and key %s', cert, key)
                ssl_ctx.load_cert_chain(cert, key)

            # Get the service data and advertise the management port of the core
            # to allow other microservices to find FogLAMP
            loop.run_until_complete(cls.service_config())
            _logger.info('Announce management API service')
            cls.management_announcer = ServiceAnnouncer('core.{}'.format(cls._service_name), cls._MANAGEMENT_SERVICE, cls.core_management_port,
                                                        ['The FogLAMP Core REST API'])

            cls.service_server, cls.service_server_handler = cls._start_app(loop, cls.service_app, host, cls.rest_server_port, ssl_ctx=ssl_ctx)
            address, service_server_port = cls.service_server.sockets[0].getsockname()

            # Write PID file with REST API details
            cls._write_pid(address, service_server_port)

            _logger.info('REST API Server started on %s://%s:%s', 'http' if cls.is_rest_server_http_enabled else 'https',
                         address, service_server_port)

            # All services are up so now we can advertise the Admin and User REST API's
            cls.admin_announcer = ServiceAnnouncer(cls._service_name, cls._ADMIN_API_SERVICE, service_server_port,
                                                   [cls._service_description])
            cls.user_announcer = ServiceAnnouncer(cls._service_name, cls._USER_API_SERVICE, service_server_port,
                                                  [cls._service_description])
            # register core
            # a service with 2 web server instance,
            # registering now only when service_port is ready to listen the request
            # TODO: if ssl then register with protocol https
            cls._register_core(host, cls.core_management_port, service_server_port)

            # Create the configuration category parents
            loop.run_until_complete(cls._config_parents())

            # Start asset tracker
            loop.run_until_complete(cls._start_asset_tracker())

            # Everything is complete in the startup sequence, write the audit log entry
            cls._audit = AuditLogger(cls._storage_client_async)
            loop.run_until_complete(cls._audit.information('START', None))

            loop.run_forever()

        except (OSError, RuntimeError, TimeoutError) as e:
            sys.stderr.write('Error: ' + format(str(e)) + "\n")
            sys.exit(1)
        except Exception as e:
            sys.stderr.write('Error: ' + format(str(e)) + "\n")
            sys.exit(1)

    @classmethod
    def _register_core(cls, host, mgt_port, service_port):
        core_service_id = ServiceRegistry.register(name="FogLAMP Core", s_type="Core", address=host,
                                                     port=service_port, management_port=mgt_port)

        return core_service_id

    @classmethod
    def start(cls):
        """Starts FogLAMP"""
        loop = asyncio.get_event_loop()
        cls._start_core(loop=loop)

    @classmethod
    async def _stop(cls):
        """Stops FogLAMP"""
        try:
            # stop the scheduler
            await cls._stop_scheduler()

            await cls.stop_microservices()

            # poll microservices for unregister
            await cls.poll_microservices_unregister()

            # stop monitor
            await cls.stop_service_monitor()

            # stop the REST api (exposed on service port)
            await cls.stop_rest_server()

            # Must write the audit log entry before we stop the storage service
            cls._audit = AuditLogger(cls._storage_client_async)
            await cls._audit.information('FSTOP', None)

            # stop storage
            await cls.stop_storage()

            # stop core management api
            # loop.stop does it all

            # Remove PID file
            cls._remove_pid()
        except Exception:
            raise

    @classmethod
    async def stop_rest_server(cls):
        # Delete all user tokens
        await User.Objects.delete_all_user_tokens()
        cls.service_server.close()
        await cls.service_server.wait_closed()
        await cls.service_app.shutdown()
        await cls.service_server_handler.shutdown(60.0)
        await cls.service_app.cleanup()
        _logger.info("Rest server stopped.")

    @classmethod
    async def stop_storage(cls):
        """Stops Storage service """

        try:
            found_services = ServiceRegistry.get(name="FogLAMP Storage")
        except service_registry_exceptions.DoesNotExist:
            raise

        svc = found_services[0]
        if svc is None:
            _logger.info("FogLAMP Storage shut down requested, but could not be found.")
            return
        await cls._request_microservice_shutdown(svc)

    @classmethod
    async def stop_microservices(cls):
        """ call shutdown endpoint for non core micro-services

        There are 3 types of services
           - Core
           - Storage
           - Southbound
        """
        try:
            found_services = ServiceRegistry.get()
            services_to_stop = list()

            for fs in found_services:
                if fs._name in ("FogLAMP Storage", "FogLAMP Core"):
                    continue
                if fs._status not in [ServiceRecord.Status.Running, ServiceRecord.Status.Unresponsive]:
                    continue
                services_to_stop.append(fs)

            if len(services_to_stop) == 0:
                _logger.info("No service found except the core, and(or) storage.")
                return

            tasks = [cls._request_microservice_shutdown(svc) for svc in services_to_stop]
            await asyncio.wait(tasks)
        except service_registry_exceptions.DoesNotExist:
            pass
        except Exception as ex:
            _logger.exception(str(ex))

    @classmethod
    async def _request_microservice_shutdown(cls, svc):
        """ request service's shutdown """
        management_api_url = 'http://{}:{}/foglamp/service/shutdown'.format(svc._address, svc._management_port)
        # TODO: need to set http / https based on service protocol
        headers = {'content-type': 'application/json'}
        async with aiohttp.ClientSession() as session:
            async with session.post(management_api_url, data=None, headers=headers) as resp:
                result = await resp.text()
                status_code = resp.status
                if status_code in range(400, 500):
                    _logger.error("Bad request error code: %d, reason: %s", status_code, resp.reason)
                    raise web.HTTPBadRequest(reason=resp.reason)
                if status_code in range(500, 600):
                    _logger.error("Server error code: %d, reason: %s", status_code, resp.reason)
                    raise web.HTTPInternalServerError(reason=resp.reason)
                try:
                    response = json.loads(result)
                    response['message']
                    _logger.info("Shutdown scheduled for %s service %s. %s", svc._type, svc._name, response['message'])
                except KeyError:
                    raise

    @classmethod
    async def poll_microservices_unregister(cls):
        """ poll microservice shutdown endpoint for non core micro-services"""
        try:
            shutdown_threshold = 0
            secs_per_service = 5
            found_services = ServiceRegistry.get()
            _service_shutdown_threshold = secs_per_service * (len(found_services) - 2)
            while True:
                services_to_stop = list()
                for fs in found_services:
                    if fs._name in ("FogLAMP Storage", "FogLAMP Core"):
                        continue
                    if fs._status not in [ServiceRecord.Status.Running, ServiceRecord.Status.Unresponsive]:
                        continue
                    services_to_stop.append(fs)
                if len(services_to_stop) == 0:
                    _logger.info("All microservices, except Core and Storage, have been shutdown.")
                    return
<<<<<<< HEAD
=======

>>>>>>> 3c7b4c55
                if shutdown_threshold > _service_shutdown_threshold:
                    for fs in services_to_stop:
                        # TODO: Find pid and kill the microservice process
                        _logger.error("Microservice:%s status: %s has NOT been shutdown. Kill it...", fs._name, fs._status)
                    return
<<<<<<< HEAD
                await asyncio.sleep(secs_per_service*2)
                shutdown_threshold += secs_per_service
=======
                shutdown_threshold += 5
                await asyncio.sleep(5)
>>>>>>> 3c7b4c55
                found_services = ServiceRegistry.get()
        except service_registry_exceptions.DoesNotExist:
            pass
        except Exception as ex:
            _logger.exception(str(ex))

    @classmethod
    async def _stop_scheduler(cls):
        try:
            await cls.scheduler.stop()
        except TimeoutError as e:
            _logger.exception('Unable to stop the scheduler')
            raise e

    @classmethod
    async def ping(cls, request):
        """ health check
        """
        since_started = time.time() - cls._start_time
        return web.json_response({'uptime': since_started})

    @classmethod
    async def register(cls, request):
        """ Register a service

        :Example:
            curl -d '{"type": "Storage", "name": "Storage Services", "address": "127.0.0.1", "service_port": 8090,
                "management_port": 1090, "protocol": "https"}' -X POST http://localhost:<core mgt port>/foglamp/service

            service_port in payload is optional
        """

        try:
            data = await request.json()

            service_name = data.get('name', None)
            service_type = data.get('type', None)
            service_address = data.get('address', None)
            service_port = data.get('service_port', None)
            service_management_port = data.get('management_port', None)
            service_protocol = data.get('protocol', 'http')

            if not (service_name.strip() or service_type.strip() or service_address.strip()
                    or service_management_port.strip() or not service_management_port.isdigit()):
                raise web.HTTPBadRequest(reason='One or more values for type/name/address/management port missing')

            if service_port is not None:
                if not (isinstance(service_port, int)):
                    raise web.HTTPBadRequest(reason="Service's service port can be a positive integer only")

            if not isinstance(service_management_port, int):
                raise web.HTTPBadRequest(reason='Service management port can be a positive integer only')

            try:
                registered_service_id = ServiceRegistry.register(service_name, service_type, service_address,
                                                                   service_port, service_management_port, service_protocol)
                try:
                    if not cls._storage_client_async is None:
                        cls._audit = AuditLogger(cls._storage_client_async)
                        await cls._audit.information('SRVRG', { 'name' : service_name})
                except Exception as ex:
                    _logger.info("Failed to audit registration: %s", str(ex))
            except service_registry_exceptions.AlreadyExistsWithTheSameName:
                raise web.HTTPBadRequest(reason='A Service with the same name already exists')
            except service_registry_exceptions.AlreadyExistsWithTheSameAddressAndPort:
                raise web.HTTPBadRequest(reason='A Service is already registered on the same address: {} and '
                                                'service port: {}'.format(service_address, service_port))
            except service_registry_exceptions.AlreadyExistsWithTheSameAddressAndManagementPort:
                raise web.HTTPBadRequest(reason='A Service is already registered on the same address: {} and '
                                                'management port: {}'.format(service_address, service_management_port))

            if not registered_service_id:
                raise web.HTTPBadRequest(reason='Service {} could not be registered'.format(service_name))

            _response = {
                'id': registered_service_id,
                'message': "Service registered successfully"
            }

            return web.json_response(_response)

        except ValueError as ex:
            raise web.HTTPNotFound(reason=str(ex))

    @classmethod
    async def unregister(cls, request):
        """ Unregister a service

        :Example:
            curl -X DELETE  http://localhost:<core mgt port>/foglamp/service/dc9bfc01-066a-4cc0-b068-9c35486db87f
        """

        try:
            service_id = request.match_info.get('service_id', None)

            try:
                services = ServiceRegistry.get(idx=service_id)
            except service_registry_exceptions.DoesNotExist:
                raise ValueError('Service with {} does not exist'.format(service_id))

            ServiceRegistry.unregister(service_id)

            if cls._storage_client_async is not None and services[0]._name not in ("FogLAMP Storage", "FogLAMP Core"):
                try:
                    cls._audit = AuditLogger(cls._storage_client_async)
                    await cls._audit.information('SRVUN', {'name': services[0]._name})
                except Exception as ex:
                    _logger.exception(str(ex))

            _resp = {'id': str(service_id), 'message': 'Service unregistered'}

            return web.json_response(_resp)
        except ValueError as ex:
            raise web.HTTPNotFound(reason=str(ex))

    @classmethod
    async def get_service(cls, request):
        """ Returns a list of all services or as per name &|| type filter

        :Example:
            curl -X GET  http://localhost:<core mgt port>/foglamp/service
            curl -X GET  http://localhost:<core mgt port>/foglamp/service?name=X&type=Storage
        """
        service_name = request.query['name'] if 'name' in request.query else None
        service_type = request.query['type'] if 'type' in request.query else None

        try:
            if not service_name and not service_type:
                services_list = ServiceRegistry.all()
            elif service_name and not service_type:
                services_list = ServiceRegistry.get(name=service_name)
            elif not service_name and service_type:
                services_list = ServiceRegistry.get(s_type=service_type)
            else:
                services_list = ServiceRegistry.filter_by_name_and_type(
                        name=service_name, s_type=service_type
                    )
        except service_registry_exceptions.DoesNotExist as ex:
            if not service_name and not service_type:
                msg = 'No service found'
            elif service_name and not service_type:
                msg = 'Service with name {} does not exist'.format(service_name)
            elif not service_name and service_type:
                msg = 'Service with type {} does not exist'.format(service_type)
            else:
                msg = 'Service with name {} and type {} does not exist'.format(service_name, service_type)

            raise web.HTTPNotFound(reason=msg)

        services = []
        for service in services_list:
            svc = dict()
            svc["id"] = service._id
            svc["name"] = service._name
            svc["type"] = service._type
            svc["address"] = service._address
            svc["management_port"] = service._management_port
            svc["protocol"] = service._protocol
            svc["status"] = ServiceRecord.Status(int(service._status)).name.lower()
            if service._port:
                svc["service_port"] = service._port
            services.append(svc)

        return web.json_response({"services": services})

    @classmethod
    async def shutdown(cls, request):
        """ Shutdown the core microservice and its components

        :return: JSON payload with message key
        :Example:
            curl -X POST http://localhost:<core mgt port>/foglamp/service/shutdown
        """
        try:
            await cls._stop()
            loop = request.loop
            # allow some time
            await asyncio.sleep(2.0, loop=loop)
            _logger.info("Stopping the FogLAMP Core event loop. Good Bye!")
            loop.stop()

            return web.json_response({'message': 'FogLAMP stopped successfully. '
                                                 'Wait for few seconds for process cleanup.'})
        except TimeoutError as err:
            raise web.HTTPInternalServerError(reason=str(err))
        except Exception as ex:
            raise web.HTTPException(reason=str(ex))

    @classmethod
    async def restart(cls, request):
        """ Restart the core microservice and its components """
        try:
            await cls._stop()
            loop = request.loop
            # allow some time
            await asyncio.sleep(2.0, loop=loop)
            _logger.info("Stopping the FogLAMP Core event loop. Good Bye!")
            loop.stop()

            python3 = sys.executable
            os.execl(python3, python3, *sys.argv)

            return web.json_response({'message': 'FogLAMP stopped successfully. '
                                                 'Wait for few seconds for restart.'})
        except TimeoutError as err:
            raise web.HTTPInternalServerError(reason=str(err))
        except Exception as ex:
            raise web.HTTPException(reason=str(ex))

    @classmethod
    async def register_interest(cls, request):
        """ Register an interest in a configuration category

        :Example:
            curl -d '{"category": "COAP", "service": "x43978x8798x"}' -X POST http://localhost:<core mgt port>/foglamp/interest
        """

        try:
            data = await request.json()
            category_name = data.get('category', None)
            microservice_uuid = data.get('service', None)
            if microservice_uuid is not None:
                try:
                    assert uuid.UUID(microservice_uuid)
                except:
                    raise ValueError('Invalid microservice id {}'.format(microservice_uuid))

            try:
                registered_interest_id = cls._interest_registry.register(microservice_uuid, category_name)
            except interest_registry_exceptions.ErrorInterestRegistrationAlreadyExists:
                raise web.HTTPBadRequest(reason='An InterestRecord already exists by microservice_uuid {} for category_name {}'.format(microservice_uuid, category_name))

            if not registered_interest_id:
                raise web.HTTPBadRequest(reason='Interest by microservice_uuid {} for category_name {} could not be registered'.format(microservice_uuid, category_name))

            _response = {
                'id': registered_interest_id,
                'message': "Interest registered successfully"
            }

        except ValueError as ex:
            raise web.HTTPBadRequest(reason=str(ex))

        return web.json_response(_response)

    @classmethod
    async def unregister_interest(cls, request):
        """ Unregister an interest

        :Example:
            curl -X DELETE  http://localhost:<core mgt port>/foglamp/interest/dc9bfc01-066a-4cc0-b068-9c35486db87f
        """

        try:
            interest_registration_id = request.match_info.get('interest_id', None)

            try:
                assert uuid.UUID(interest_registration_id)
            except:
                raise web.HTTPBadRequest(reason="Invalid registration id {}".format(interest_registration_id))

            try:
                cls._interest_registry.get(registration_id=interest_registration_id)
            except interest_registry_exceptions.DoesNotExist:
                raise ValueError('InterestRecord with registration_id {} does not exist'.format(interest_registration_id))

            cls._interest_registry.unregister(interest_registration_id)

            _resp = {'id': str(interest_registration_id), 'message': 'Interest unregistered'}

        except ValueError as ex:
            raise web.HTTPNotFound(reason=str(ex))

        return web.json_response(_resp)

    @classmethod
    async def get_interest(cls, request):
        """ Returns a list of all interests or of the selected interest

        :Example:
                curl -X GET  http://localhost:{core_mgt_port}/foglamp/interest
                curl -X GET  http://localhost:{core_mgt_port}/foglamp/interest?microserviceid=X&category=Y
        """
        category = request.query['category'] if 'category' in request.query else None
        microservice_id = request.query['microserviceid'] if 'microserviceid' in request.query else None
        if microservice_id is not None:
            try:
                assert uuid.UUID(microservice_id)
            except:
                raise web.HTTPBadRequest(reason="Invalid microservice id {}".format(microservice_id))

        try:
            if not category and not microservice_id:
                interest_list = cls._interest_registry.get()
            elif category and not microservice_id:
                interest_list = cls._interest_registry.get(category_name=category)
            elif not category and microservice_id:
                interest_list = cls._interest_registry.get(microservice_uuid=microservice_id)
            else:
                interest_list = cls._interest_registry.get(category_name=category, microservice_uuid=microservice_id)
        except interest_registry_exceptions.DoesNotExist as ex:
            if not category and not microservice_id:
                msg = 'No interest registered'
            elif category and not microservice_id:
                msg = 'No interest registered for category {}'.format(category)
            elif not category and microservice_id:
                msg = 'No interest registered microservice id {}'.format(microservice_id)
            else:
                msg = 'No interest registered for category {} and microservice id {}'.format(category, microservice_id)

            raise web.HTTPNotFound(reason=msg)

        interests = []
        for interest in interest_list:
            d = dict()
            d["registrationId"] = interest._registration_id
            d["category"] = interest._category_name
            d["microserviceId"] = interest._microservice_uuid
            interests.append(d)

        return web.json_response({"interests": interests})

    @classmethod
    async def change(cls, request):
        pass

    @classmethod
    async def get_track(cls, request):
        res = await asset_tracker_api.get_asset_tracker_events(request)
        return res

    @classmethod
    async def add_track(cls, request):
        data = await request.json()
        if not isinstance(data, dict):
            raise ValueError('Data payload must be a dictionary')

        try:
            result = await cls._asset_tracker.add_asset_record(asset=data.get("asset"),
                                                               plugin=data.get("plugin"),
                                                               service=data.get("service"),
                                                               event=data.get("event"))
        except (TypeError, StorageServerError) as ex:
            raise web.HTTPBadRequest(reason=str(ex))
        except ValueError as ex:
            raise web.HTTPNotFound(reason=str(ex))
        except Exception as ex:
            raise web.HTTPException(reason=ex)

        return web.json_response(result)

    @classmethod
    async def get_configuration_categories(cls, request):
        res = await conf_api.get_categories(request)
        return res

    @classmethod
    async def create_configuration_category(cls, request):
        res = await conf_api.create_category(request)
        return res

    @classmethod
    async def create_child_category(cls, request):
        res = await conf_api.create_child_category(request)
        return res

    @classmethod
    async def get_configuration_category(cls, request):
        res = await conf_api.get_category(request)
        return res

    @classmethod
    async def get_configuration_item(cls, request):
        res = await conf_api.get_category_item(request)
        return res

    @classmethod
    async def update_configuration_item(cls, request):
        res = await conf_api.set_configuration_item(request)
        return res

    @classmethod
    async def delete_configuration_item(cls, request):
        res = await conf_api.delete_configuration_item_value(request)
        return res<|MERGE_RESOLUTION|>--- conflicted
+++ resolved
@@ -794,22 +794,13 @@
                 if len(services_to_stop) == 0:
                     _logger.info("All microservices, except Core and Storage, have been shutdown.")
                     return
-<<<<<<< HEAD
-=======
-
->>>>>>> 3c7b4c55
                 if shutdown_threshold > _service_shutdown_threshold:
                     for fs in services_to_stop:
                         # TODO: Find pid and kill the microservice process
                         _logger.error("Microservice:%s status: %s has NOT been shutdown. Kill it...", fs._name, fs._status)
                     return
-<<<<<<< HEAD
                 await asyncio.sleep(secs_per_service*2)
                 shutdown_threshold += secs_per_service
-=======
-                shutdown_threshold += 5
-                await asyncio.sleep(5)
->>>>>>> 3c7b4c55
                 found_services = ServiceRegistry.get()
         except service_registry_exceptions.DoesNotExist:
             pass
