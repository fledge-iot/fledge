--- conflicted
+++ resolved
@@ -1590,13 +1590,7 @@
 
 			// Handles - asset_code
 			sql.append(",\'");
-<<<<<<< HEAD
-			std::string escapedAsset((*itr)["asset_code"].GetString());
-			escapedAsset = std::regex_replace(escapedAsset, std::regex("\'"), "\'\'");
-			sql.append(escapedAsset);
-=======
 			sql.append(asset_code);
->>>>>>> 8b410aea
 			sql.append("', '");
 
 			// Handles - reading
@@ -1612,15 +1606,8 @@
 	sql.append(';');
 
 	const char *query = sql.coalesce();
-<<<<<<< HEAD
-	logSQL("ReadingsAppend", query);
-	PGresult *res = PQexec(dbConnection, query);
-	delete[] query;
-	if (PQresultStatus(res) == PGRES_COMMAND_OK)
-=======
 
 	if (row > 0)
->>>>>>> 8b410aea
 	{
 		logSQL("ReadingsAppend", query);
 		PGresult *res = PQexec(dbConnection, query);
