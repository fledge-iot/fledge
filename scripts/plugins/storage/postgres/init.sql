----------------------------------------------------------------------
-- Copyright (c) 2017 OSIsoft, LLC
--
-- Licensed under the Apache License, Version 2.0 (the "License");
-- you may not use this file except in compliance with the License.
-- You may obtain a copy of the License at
--
--     http://www.apache.org/licenses/LICENSE-2.0
--
-- Unless required by applicable law or agreed to in writing, software
-- distributed under the License is distributed on an "AS IS" BASIS,
-- WITHOUT WARRANTIES OR CONDITIONS OF ANY KIND, either express or implied.
-- See the License for the specific language governing permissions and
-- limitations under the License.
----------------------------------------------------------------------

--
-- init.sql
--
-- PostgreSQL script to create the Fledge persistent Layer
--

-- NOTE:
-- This script must be launched with:
-- psql -U postgres -d postgres -f init.sql


----------------------------------------------------------------------
-- DDL CONVENTIONS
--
-- Tables:
-- * Names are in plural, terms are separated by _
-- * Columns are, when possible, not null and have a default value.
--   For example, jsonb columns are '{}' by default.
--
-- Columns:
-- id      : It is commonly the PK of the table, a smallint, integer or bigint.
-- xxx_id  : It usually refers to a FK, where "xxx" is name of the table.
-- code    : Usually an AK, based on fixed lenght characters.
-- ts      : The timestamp with microsec precision and tz. It is updated at
--           every change.


-- This first part of the script must be executed by the postgres user

-- Disable the NOTICE notes
SET client_min_messages TO WARNING;

-- Dropping objects
DROP SCHEMA IF EXISTS fledge CASCADE;
DROP DATABASE IF EXISTS fledge;


-- Create the fledge database
CREATE DATABASE fledge WITH
    ENCODING = 'UTF8';

GRANT CONNECT ON DATABASE fledge TO PUBLIC;


-- Connect to fledge database
\connect fledge

----------------------------------------------------------------------
-- SCHEMA CREATION
----------------------------------------------------------------------

-- Create the fledge schema
CREATE SCHEMA fledge;
GRANT USAGE ON SCHEMA fledge TO PUBLIC;

------ SEQUENCES
CREATE SEQUENCE fledge.asset_messages_id_seq
    INCREMENT 1
    START 1
    MINVALUE 1
    MAXVALUE 9223372036854775807
    CACHE 1;

CREATE SEQUENCE fledge.asset_status_changes_id_seq
    INCREMENT 1
    START 1
    MINVALUE 1
    MAXVALUE 9223372036854775807
    CACHE 1;

CREATE SEQUENCE fledge.asset_status_id_seq
    INCREMENT 1
    START 1
    MINVALUE 1
    MAXVALUE 9223372036854775807
    CACHE 1;

CREATE SEQUENCE fledge.asset_types_id_seq
    INCREMENT 1
    START 1
    MINVALUE 1
    MAXVALUE 9223372036854775807
    CACHE 1;

CREATE SEQUENCE fledge.assets_id_seq
    INCREMENT 1
    START 1
    MINVALUE 1
    MAXVALUE 9223372036854775807
    CACHE 1;

CREATE SEQUENCE fledge.links_id_seq
    INCREMENT 1
    START 1
    MINVALUE 1
    MAXVALUE 9223372036854775807
    CACHE 1;

CREATE SEQUENCE fledge.resources_id_seq
    INCREMENT 1
    START 1
    MINVALUE 1
    MAXVALUE 9223372036854775807
    CACHE 1;

CREATE SEQUENCE fledge.roles_id_seq
    INCREMENT 1
    START 1
    MINVALUE 1
    MAXVALUE 9223372036854775807
    CACHE 1;

CREATE SEQUENCE fledge.streams_id_seq
    INCREMENT 1
    START 5
    MINVALUE 1
    MAXVALUE 9223372036854775807
    CACHE 1;

CREATE SEQUENCE fledge.user_pwd_history_id_seq
    INCREMENT 1
    START 1
    MINVALUE 1
    MAXVALUE 9223372036854775807
    CACHE 1;

CREATE SEQUENCE fledge.user_logins_id_seq
    INCREMENT 1
    START 1
    MINVALUE 1
    MAXVALUE 9223372036854775807
    CACHE 1;

CREATE SEQUENCE fledge.users_id_seq
    INCREMENT 1
    START 1
    MINVALUE 1
    MAXVALUE 9223372036854775807
    CACHE 1;

CREATE SEQUENCE fledge.backups_id_seq
    INCREMENT 1
    START 1
    MINVALUE 1
    MAXVALUE 9223372036854775807
    CACHE 1;

CREATE SEQUENCE fledge.asset_tracker_id_seq
    INCREMENT 1
    START 1
    MINVALUE 1
    MAXVALUE 9223372036854775807
    CACHE 1;

----- TABLES & SEQUENCES

-- Log Codes Table
-- List of tasks that log info into fledge.log.
CREATE TABLE fledge.log_codes (
       code        character(5)          NOT NULL,   -- The process that logs actions
       description character varying(80) NOT NULL,
       CONSTRAINT log_codes_pkey PRIMARY KEY (code) );


-- Generic Log Table
-- General log table for Fledge.
CREATE SEQUENCE fledge.log_id_seq
    INCREMENT 1
    START 1
    MINVALUE 1
    MAXVALUE 9223372036854775807
    CACHE 1;

CREATE TABLE fledge.log (
       id    bigint                      NOT NULL DEFAULT nextval('fledge.log_id_seq'::regclass),
       code  character(5)                NOT NULL,                                                -- The process that logged the action
       level smallint                    NOT NULL DEFAULT 0,                                      -- 0 Success - 1 Failure - 2 Warning - 4 Info
       log   jsonb                       NOT NULL DEFAULT '{}'::jsonb,                            -- Generic log structure
       ts    timestamp(6) with time zone NOT NULL DEFAULT now(),
       CONSTRAINT log_pkey PRIMARY KEY (id),
       CONSTRAINT log_fk1 FOREIGN KEY (code)
       REFERENCES fledge.log_codes (code) MATCH SIMPLE
               ON UPDATE NO ACTION
               ON DELETE NO ACTION );

ALTER SEQUENCE fledge.log_id_seq OWNED BY fledge.log.id;

-- Index: log_ix1 - For queries by code
CREATE INDEX log_ix1
    ON fledge.log USING btree (code, ts, level);

CREATE INDEX log_ix2
    ON fledge.log(ts);


-- Asset status
-- List of status an asset can have.
CREATE TABLE fledge.asset_status (
       id          integer                NOT NULL DEFAULT nextval('fledge.asset_status_id_seq'::regclass),
       descriprion character varying(255) NOT NULL DEFAULT ''::character varying COLLATE pg_catalog."default",
        CONSTRAINT asset_status_pkey PRIMARY KEY (id) );


-- Asset Types
-- Type of asset (for example south, sensor etc.)
CREATE TABLE fledge.asset_types (
       id          integer                NOT NULL DEFAULT nextval('fledge.asset_types_id_seq'::regclass),
       description character varying(255) NOT NULL DEFAULT ''::character varying COLLATE pg_catalog."default",
        CONSTRAINT asset_types_pkey PRIMARY KEY (id) );


-- Assets table
-- This table is used to list the assets used in Fledge
-- Reading do not necessarily have an asset, but whenever possible this
-- table provides information regarding the data collected.
CREATE TABLE fledge.assets (
       id           integer                     NOT NULL DEFAULT nextval('fledge.assets_id_seq'::regclass),         -- The internal PK for assets
       code         character varying(50),                                                                           -- A unique code  (AK) used to match readings and assets. It can be anything.
       description  character varying(255)      NOT NULL DEFAULT ''::character varying COLLATE pg_catalog."default", -- A brief description of the asset
       type_id      integer                     NOT NULL,                                                            -- FK for the type of asset
       address      inet                        NOT NULL DEFAULT '0.0.0.0'::inet,                                    -- An IPv4 or IPv6 address, if needed. Default means "any address"
       status_id    integer                     NOT NULL,                                                            -- Status of the asset, FK to the asset_status table
       properties   jsonb                       NOT NULL DEFAULT '{}'::jsonb,                                        -- A generic JSON structure. Some elements (for example "labels") may be used in the rule to send messages to the south devices or data to the cloud
       has_readings boolean                     NOT NULL DEFAULT false,                                              -- A boolean column, when TRUE, it means that the asset may have rows in the readings table
       ts           timestamp(6) with time zone NOT NULL DEFAULT now(),
         CONSTRAINT assets_pkey PRIMARY KEY (id),
         CONSTRAINT assets_fk1 FOREIGN KEY (status_id)
         REFERENCES fledge.asset_status (id) MATCH SIMPLE
                 ON UPDATE NO ACTION
                 ON DELETE NO ACTION,
         CONSTRAINT assets_fk2 FOREIGN KEY (type_id)
         REFERENCES fledge.asset_types (id) MATCH SIMPLE
                 ON UPDATE NO ACTION
                 ON DELETE NO ACTION );

-- Index: fki_assets_fk1
CREATE INDEX fki_assets_fk1
    ON fledge.assets USING btree (status_id);

-- Index: fki_assets_fk2
CREATE INDEX fki_assets_fk2
    ON fledge.assets USING btree (type_id);

-- Index: assets_ix1
CREATE UNIQUE INDEX assets_ix1
    ON fledge.assets USING btree (code);


-- Asset Status Changes
-- When an asset changes its status, the previous status is added here.
-- tart_ts contains the value of ts of the row in the asset table.
CREATE TABLE fledge.asset_status_changes (
       id         bigint                      NOT NULL DEFAULT nextval('fledge.asset_status_changes_id_seq'::regclass),
       asset_id   integer                     NOT NULL,
       status_id  integer                     NOT NULL,
       log        jsonb                       NOT NULL DEFAULT '{}'::jsonb,
       start_ts   timestamp(6) with time zone NOT NULL,
       ts         timestamp(6) with time zone NOT NULL DEFAULT now(),
       CONSTRAINT asset_status_changes_pkey PRIMARY KEY (id),
       CONSTRAINT asset_status_changes_fk1 FOREIGN KEY (asset_id)
       REFERENCES fledge.assets (id) MATCH SIMPLE
               ON UPDATE NO ACTION
               ON DELETE NO ACTION,
       CONSTRAINT asset_status_changes_fk2 FOREIGN KEY (status_id)
       REFERENCES fledge.asset_status (id) MATCH SIMPLE
               ON UPDATE NO ACTION
               ON DELETE NO ACTION );

CREATE INDEX fki_asset_status_changes_fk1
    ON fledge.asset_status_changes USING btree (asset_id);

CREATE INDEX fki_asset_status_changes_fk2
    ON fledge.asset_status_changes USING btree (status_id);


-- Links table
-- Links among assets in 1:M relationships.
CREATE TABLE fledge.links (
       id         integer                     NOT NULL DEFAULT nextval('fledge.links_id_seq'::regclass),
       asset_id   integer                     NOT NULL,
       properties jsonb                       NOT NULL DEFAULT '{}'::jsonb,
       ts         timestamp(6) with time zone NOT NULL DEFAULT now(),
       CONSTRAINT links_pkey PRIMARY KEY (id),
       CONSTRAINT links_fk1 FOREIGN KEY (asset_id)
       REFERENCES fledge.assets (id) MATCH SIMPLE
               ON UPDATE NO ACTION
               ON DELETE NO ACTION );

CREATE INDEX fki_links_fk1
    ON fledge.links USING btree (asset_id);


-- Assets Linked table
-- In links, relationship between an asset and other assets.
CREATE TABLE fledge.asset_links (
       link_id  integer                     NOT NULL,
       asset_id integer                     NOT NULL,
       ts       timestamp(6) with time zone NOT NULL DEFAULT now(),
       CONSTRAINT asset_links_pkey PRIMARY KEY (link_id, asset_id) );

CREATE INDEX fki_asset_links_fk1
    ON fledge.asset_links USING btree (link_id);

CREATE INDEX fki_asset_link_fk2
    ON fledge.asset_links USING btree (asset_id);


-- Asset Message Status table
-- Status of the messages to send South
CREATE SEQUENCE fledge.asset_message_status_id_seq
    INCREMENT 1
    START 1
    MINVALUE 1
    MAXVALUE 9223372036854775807
    CACHE 1;

CREATE TABLE fledge.asset_message_status (
       id          integer                NOT NULL DEFAULT nextval('fledge.asset_message_status_id_seq'::regclass),
       description character varying(255) NOT NULL DEFAULT ''::character varying COLLATE pg_catalog."default",
        CONSTRAINT asset_message_status_pkey PRIMARY KEY (id) );


-- Asset Messages table
-- Messages directed to the south devices.
CREATE TABLE fledge.asset_messages (
       id        bigint                      NOT NULL DEFAULT nextval('fledge.asset_messages_id_seq'::regclass),
       asset_id  integer                     NOT NULL,
       status_id integer                     NOT NULL,
       message   jsonb                       NOT NULL DEFAULT '{}'::jsonb,
       ts        timestamp(6) with time zone NOT NULL DEFAULT now(),
       CONSTRAINT asset_messages_pkey PRIMARY KEY (id),
       CONSTRAINT asset_messages_fk1 FOREIGN KEY (asset_id)
       REFERENCES fledge.assets (id) MATCH SIMPLE
               ON UPDATE NO ACTION
               ON DELETE NO ACTION,
       CONSTRAINT asset_messages_fk2 FOREIGN KEY (status_id)
       REFERENCES fledge.asset_message_status (id) MATCH SIMPLE
               ON UPDATE NO ACTION
               ON DELETE NO ACTION );

CREATE INDEX fki_asset_messages_fk1
    ON fledge.asset_messages USING btree (asset_id);

CREATE INDEX fki_asset_messages_fk2
    ON fledge.asset_messages USING btree (status_id);


-- Readings table
-- This tables contains the readings for assets.
-- An asset can be a south with multiple sensor, a single sensor,
-- a software or anything that generates data that is sent to Fledge
CREATE SEQUENCE fledge.readings_id_seq
    INCREMENT 1
    START 1
    MINVALUE 1
    MAXVALUE 9223372036854775807
    CACHE 1;

CREATE TABLE fledge.readings (
    id         bigint                      NOT NULL DEFAULT nextval('fledge.readings_id_seq'::regclass),
    asset_code character varying(255)      NOT NULL,                      -- The provided asset code. Not necessarily located in the
                                                                          -- assets table.
    reading    jsonb                       NOT NULL DEFAULT '{}'::jsonb,  -- The json object received
    user_ts    timestamp(6) with time zone NOT NULL DEFAULT now(),        -- The user timestamp extracted by the received message
    ts         timestamp(6) with time zone NOT NULL DEFAULT now(),
    CONSTRAINT readings_pkey PRIMARY KEY (id) );

CREATE INDEX fki_readings_fk1
    ON fledge.readings USING btree (asset_code, user_ts desc);

CREATE INDEX readings_ix2
    ON fledge.readings USING btree (asset_code);

CREATE INDEX readings_ix3
    ON fledge.readings USING btree (user_ts);


-- Streams table
-- List of the streams to the Cloud.
CREATE TABLE fledge.streams (
       id             integer                     NOT NULL DEFAULT nextval('fledge.streams_id_seq'::regclass),         -- Sequence ID
       description    character varying(255)      NOT NULL DEFAULT ''::character varying COLLATE pg_catalog."default",  -- A brief description of the stream entry
       properties     jsonb                       NOT NULL DEFAULT '{}'::jsonb,                                         -- A generic set of properties
       object_stream  jsonb                       NOT NULL DEFAULT '{}'::jsonb,                                         -- Definition of what must be streamed
       object_block   jsonb                       NOT NULL DEFAULT '{}'::jsonb,                                         -- Definition of how the stream must be organised
       object_filter  jsonb                       NOT NULL DEFAULT '{}'::jsonb,                                         -- Any filter involved in selecting the data to stream
       active_window  jsonb                       NOT NULL DEFAULT '{}'::jsonb,                                         -- The window of operations
       active         boolean                     NOT NULL DEFAULT true,                                                -- When false, all data to this stream stop and are inactive
       last_object    bigint                      NOT NULL DEFAULT 0,                                                   -- The ID of the last object streamed (asset or reading, depending on the object_stream)
       ts             timestamp(6) with time zone NOT NULL DEFAULT now(),                                               -- Creation or last update
       CONSTRAINT strerams_pkey PRIMARY KEY (id));


-- Configuration table
-- The configuration in JSON format.
-- The PK is also used in the REST API
-- Values is a jsonb column
-- ts is set by default with now().
CREATE TABLE fledge.configuration (
       key         character varying(255)      NOT NULL COLLATE pg_catalog."default", -- Primary key
       display_name character varying(255)     NOT NULL,                              -- Display Name
       description character varying(255)      NOT NULL,                              -- Description, in plain text
       value       jsonb                       NOT NULL DEFAULT '{}'::jsonb,          -- JSON object containing the configuration values
       ts          timestamp(6) with time zone NOT NULL DEFAULT now(),                -- Timestamp, updated at every change
       CONSTRAINT configuration_pkey PRIMARY KEY (key) );


-- Configuration changes
-- This table has the same structure of fledge.configuration, plus the timestamp that identifies the time it has changed
-- The table is used to keep track of the changes in the "value" column
CREATE TABLE fledge.configuration_changes (
       key                 character varying(255)      NOT NULL COLLATE pg_catalog."default",
       configuration_ts    timestamp(6) with time zone NOT NULL,
       configuration_value jsonb                       NOT NULL,
       ts                  timestamp(6) with time zone NOT NULL DEFAULT now(),
       CONSTRAINT configuration_changes_pkey PRIMARY KEY (key, configuration_ts) );


-- Statistics table
-- The table is used to keep track of the statistics for Fledge
CREATE TABLE fledge.statistics (
       key         character varying(255)      NOT NULL COLLATE pg_catalog."default", -- Primary key, all uppercase
       description character varying(255)      NOT NULL,                              -- Description, in plan text
       value       bigint                      NOT NULL DEFAULT 0,                    -- Integer value, the statistics
       previous_value       bigint             NOT NULL DEFAULT 0,                    -- Integer value, the prev stat to be updated by metrics collector
       ts          timestamp(6) with time zone NOT NULL DEFAULT now(),                -- Timestamp, updated at every change
       CONSTRAINT statistics_pkey PRIMARY KEY (key) );


-- Statistics history
-- Keeps history of the statistics in fledge.statistics
-- The table is updated at startup
CREATE SEQUENCE fledge.statistics_history_id_seq
    INCREMENT 1
    START 1
    MINVALUE 1
    MAXVALUE 9223372036854775807
    CACHE 1;

CREATE TABLE fledge.statistics_history (
       id          bigint                      NOT NULL DEFAULT nextval('fledge.statistics_history_id_seq'::regclass),
       key         character varying(255)      NOT NULL COLLATE pg_catalog."default",                         -- Coumpund primary key, all uppercase
       history_ts  timestamp(6) with time zone NOT NULL,                                                      -- Compound primary key, the highest value of statistics.ts when statistics are copied here.
       value       bigint                      NOT NULL DEFAULT 0,                                            -- Integer value, the statistics
       ts          timestamp(6) with time zone NOT NULL DEFAULT now(),                                        -- Timestamp, updated at every change
       CONSTRAINT statistics_history_pkey PRIMARY KEY (key, history_ts) );

CREATE INDEX statistics_history_ix2
    ON fledge.statistics_history(key);

CREATE INDEX statistics_history_ix3
    ON fledge.statistics_history (history_ts);

-- Contains history of the statistics_history table
-- Data are historicized daily
--
CREATE TABLE fledge.statistics_history_daily (
        year        integer NOT NULL,
        day         timestamp(6) with time zone NOT NULL,
        key         character varying(255)      NOT NULL,
        value       bigint                      NOT NULL DEFAULT 0
);

CREATE INDEX statistics_history_daily_ix1
    ON fledge.statistics_history_daily (year);

-- Resources table
-- A resource and be anything that is available or can be done in Fledge. Examples:
-- - Access to assets
-- - Access to readings
-- - Access to streams
CREATE TABLE fledge.resources (
    id          bigint                 NOT NULL DEFAULT nextval('fledge.resources_id_seq'::regclass),
    code        character(10)          NOT NULL COLLATE pg_catalog."default",
    description character varying(255) NOT NULL DEFAULT ''::character varying COLLATE pg_catalog."default",
    CONSTRAINT  resources_pkey PRIMARY KEY (id) );

CREATE UNIQUE INDEX resource_ix1
    ON fledge.resources USING btree (code COLLATE pg_catalog."default");


-- Roles table
CREATE TABLE fledge.roles (
    id          integer                NOT NULL DEFAULT nextval('fledge.roles_id_seq'::regclass),
    name        character varying(25)  NOT NULL COLLATE pg_catalog."default",
    description character varying(255) NOT NULL DEFAULT ''::character varying COLLATE pg_catalog."default",
    CONSTRAINT  roles_pkey PRIMARY KEY (id) );

CREATE UNIQUE INDEX roles_ix1
    ON fledge.roles USING btree (name COLLATE pg_catalog."default");


-- Roles, Resources and Permssions table
-- For each role there are resources associated, with a given permission.
CREATE TABLE fledge.role_resource_permission (
       role_id     integer NOT NULL,
       resource_id integer NOT NULL,
       access      jsonb   NOT NULL DEFAULT '{}'::jsonb,
       CONSTRAINT role_resource_permission_pkey PRIMARY KEY (role_id, resource_id),
       CONSTRAINT role_resource_permissions_fk1 FOREIGN KEY (role_id)
       REFERENCES fledge.roles (id) MATCH SIMPLE
               ON UPDATE NO ACTION
               ON DELETE NO ACTION,
       CONSTRAINT role_resource_permissions_fk2 FOREIGN KEY (resource_id)
       REFERENCES fledge.resources (id) MATCH SIMPLE
               ON UPDATE NO ACTION
               ON DELETE NO ACTION );

CREATE INDEX fki_role_resource_permissions_fk1
    ON fledge.role_resource_permission USING btree (role_id);

CREATE INDEX fki_role_resource_permissions_fk2
    ON fledge.role_resource_permission USING btree (resource_id);


-- Roles Assets Permissions table
-- Combination of roles, assets and access
CREATE TABLE fledge.role_asset_permissions (
    role_id    integer NOT NULL,
    asset_id   integer NOT NULL,
    access     jsonb   NOT NULL DEFAULT '{}'::jsonb,
    CONSTRAINT role_asset_permissions_pkey PRIMARY KEY (role_id, asset_id),
    CONSTRAINT role_asset_permissions_fk1 FOREIGN KEY (role_id)
    REFERENCES fledge.roles (id) MATCH SIMPLE
            ON UPDATE NO ACTION
            ON DELETE NO ACTION,
    CONSTRAINT role_asset_permissions_fk2 FOREIGN KEY (asset_id)
    REFERENCES fledge.assets (id) MATCH SIMPLE
            ON UPDATE NO ACTION
            ON DELETE NO ACTION,
    CONSTRAINT user_asset_permissions_fk1 FOREIGN KEY (role_id)
    REFERENCES fledge.roles (id) MATCH SIMPLE
            ON UPDATE NO ACTION
            ON DELETE NO ACTION );

CREATE INDEX fki_role_asset_permissions_fk1
    ON fledge.role_asset_permissions USING btree (role_id);

CREATE INDEX fki_role_asset_permissions_fk2
    ON fledge.role_asset_permissions USING btree (asset_id);


-- Users table
-- Fledge users table.
-- Authentication Method:
-- 0 - Disabled
-- 1 - PWD
-- 2 - Public Key
CREATE TABLE fledge.users (
       id                integer                     NOT NULL DEFAULT nextval('fledge.users_id_seq'::regclass),
       uname             character varying(80)       NOT NULL COLLATE pg_catalog."default",
       real_name         character varying(255) NOT NULL,
       role_id           integer                     NOT NULL,
       description       character varying(255)      NOT NULL DEFAULT ''::character varying COLLATE pg_catalog."default",
       pwd               character varying(255)      COLLATE pg_catalog."default",
       public_key        character varying(255)      COLLATE pg_catalog."default",
       enabled           boolean                     NOT NULL DEFAULT TRUE,
       pwd_last_changed  timestamp(6) with time zone NOT NULL DEFAULT now(),
       access_method     character varying(5) CHECK( access_method IN ('any','pwd','cert') )  NOT NULL DEFAULT 'any',
          CONSTRAINT users_pkey PRIMARY KEY (id),
          CONSTRAINT users_fk1 FOREIGN KEY (role_id)
          REFERENCES fledge.roles (id) MATCH SIMPLE
                  ON UPDATE NO ACTION
                  ON DELETE NO ACTION );

CREATE INDEX fki_users_fk1
    ON fledge.users USING btree (role_id);

CREATE UNIQUE INDEX users_ix1
    ON fledge.users USING btree (uname COLLATE pg_catalog."default");

-- User Login table
-- List of logins executed by the users.
CREATE TABLE fledge.user_logins (
       id               integer                     NOT NULL DEFAULT nextval('fledge.user_logins_id_seq'::regclass),
       user_id          integer                     NOT NULL,
       ip               inet                        NOT NULL DEFAULT '0.0.0.0'::inet,
       ts               timestamp(6) with time zone NOT NULL DEFAULT now(),
       token            character varying(255)      NOT NULL,
       token_expiration timestamp(6) with time zone NOT NULL,
       CONSTRAINT user_logins_pkey PRIMARY KEY (id),
       CONSTRAINT user_logins_fk1 FOREIGN KEY (user_id)
       REFERENCES fledge.users (id) MATCH SIMPLE
               ON UPDATE NO ACTION
               ON DELETE NO ACTION );

CREATE INDEX fki_user_logins_fk1
    ON fledge.user_logins USING btree (user_id);


-- User Password History table
-- Maintains a history of passwords
CREATE TABLE fledge.user_pwd_history (
       id               integer                     NOT NULL DEFAULT nextval('fledge.user_pwd_history_id_seq'::regclass),
       user_id          integer                     NOT NULL,
       pwd              character varying(255)      COLLATE pg_catalog."default",
       CONSTRAINT user_pwd_history_pkey PRIMARY KEY (id),
       CONSTRAINT user_pwd_history_fk1 FOREIGN KEY (user_id)
       REFERENCES fledge.users (id) MATCH SIMPLE
               ON UPDATE NO ACTION
               ON DELETE NO ACTION );

CREATE INDEX fki_user_pwd_history_fk1
    ON fledge.user_pwd_history USING btree (user_id);


-- User Resource Permissions table
-- Association of users with resources and given permissions for each resource.
CREATE TABLE fledge.user_resource_permissions (
       user_id     integer NOT NULL,
       resource_id integer NOT NULL,
       access      jsonb NOT NULL DEFAULT '{}'::jsonb,
        CONSTRAINT user_resource_permissions_pkey PRIMARY KEY (user_id, resource_id),
        CONSTRAINT user_resource_permissions_fk1 FOREIGN KEY (user_id)
        REFERENCES fledge.users (id) MATCH SIMPLE
                ON UPDATE NO ACTION
                ON DELETE NO ACTION,
        CONSTRAINT user_resource_permissions_fk2 FOREIGN KEY (resource_id)
        REFERENCES fledge.resources (id) MATCH SIMPLE
                ON UPDATE NO ACTION
                ON DELETE NO ACTION );

CREATE INDEX fki_user_resource_permissions_fk1
    ON fledge.user_resource_permissions USING btree (user_id);

CREATE INDEX fki_user_resource_permissions_fk2
    ON fledge.user_resource_permissions USING btree (resource_id);


-- User Asset Permissions table
-- Association of users with assets
CREATE TABLE fledge.user_asset_permissions (
       user_id    integer NOT NULL,
       asset_id   integer NOT NULL,
       access     jsonb NOT NULL DEFAULT '{}'::jsonb,
       CONSTRAINT user_asset_permissions_pkey PRIMARY KEY (user_id, asset_id),
       CONSTRAINT user_asset_permissions_fk1 FOREIGN KEY (user_id)
       REFERENCES fledge.users (id) MATCH SIMPLE
               ON UPDATE NO ACTION
               ON DELETE NO ACTION,
       CONSTRAINT user_asset_permissions_fk2 FOREIGN KEY (asset_id)
       REFERENCES fledge.assets (id) MATCH SIMPLE
               ON UPDATE NO ACTION
               ON DELETE NO ACTION );

CREATE INDEX fki_user_asset_permissions_fk1
    ON fledge.user_asset_permissions USING btree (user_id);

CREATE INDEX fki_user_asset_permissions_fk2
    ON fledge.user_asset_permissions USING btree (asset_id);


-- List of scheduled Processes
CREATE TABLE fledge.scheduled_processes (
             name   character varying(255)  NOT NULL, -- Name of the process
             script jsonb,                            -- Full path of the process
  CONSTRAINT scheduled_processes_pkey PRIMARY KEY ( name ) );


-- List of schedules
CREATE TABLE fledge.schedules (
             id                uuid                   NOT NULL, -- PK
             process_name      character varying(255) NOT NULL, -- FK process name
             schedule_name     character varying(255) NOT NULL, -- schedule name
             schedule_type     smallint               NOT NULL, -- 1 = startup,  2 = timed
                                                                -- 3 = interval, 4 = manual
             schedule_interval interval,                        -- Repeat interval
             schedule_time     time,                            -- Start time
             schedule_day      smallint,                        -- ISO day 1 = Monday, 7 = Sunday
             exclusive         boolean not null default true,   -- true = Only one task can run
                                                                -- at any given time
             enabled           boolean not null default false,  -- false = A given schedule is disabled by default
  CONSTRAINT schedules_pkey PRIMARY KEY  ( id ),
  CONSTRAINT schedules_fk1  FOREIGN KEY  ( process_name )
  REFERENCES fledge.scheduled_processes ( name ) MATCH SIMPLE
             ON UPDATE NO ACTION
             ON DELETE NO ACTION );


-- List of tasks
CREATE TABLE fledge.tasks (
             id           uuid                        NOT NULL,               -- PK
             schedule_name character varying(255),                            -- Name of the task
             schedule_id  uuid                        NOT NULL,               -- Link between schedule & task table
             process_name character varying(255)      NOT NULL,               -- Name of the task's process
             state        smallint                    NOT NULL,               -- 1-Running, 2-Complete, 3-Cancelled, 4-Interrupted
             start_time   timestamp(6) with time zone NOT NULL DEFAULT now(), -- The date and time the task started
             end_time     timestamp(6) with time zone,                        -- The date and time the task ended
             reason       character varying(255),                             -- The reason why the task ended
             pid          integer                     NOT NULL,               -- Linux process id
             exit_code    integer,                                            -- Process exit status code (negative means exited via signal)
  CONSTRAINT tasks_pkey PRIMARY KEY ( id ),
  CONSTRAINT tasks_fk1 FOREIGN KEY  ( process_name )
  REFERENCES fledge.scheduled_processes ( name ) MATCH SIMPLE
             ON UPDATE NO ACTION
             ON DELETE NO ACTION );

CREATE INDEX tasks_ix1
   ON fledge.tasks(schedule_name, start_time);


-- Tracks types already created into PI Server
CREATE TABLE fledge.omf_created_objects (
    configuration_key character varying(255)	NOT NULL,            -- FK to fledge.configuration
    type_id           integer           	    NOT NULL,            -- Identifies the specific PI Server type
    asset_code        character varying(255)   NOT NULL,
    CONSTRAINT omf_created_objects_pkey PRIMARY KEY (configuration_key,type_id, asset_code),
    CONSTRAINT omf_created_objects_fk1 FOREIGN KEY (configuration_key)
    REFERENCES fledge.configuration (key) MATCH SIMPLE
            ON UPDATE NO ACTION
            ON DELETE NO ACTION );


-- Backups information
-- Stores information about executed backups
CREATE TABLE fledge.backups (
    id         bigint                      NOT NULL DEFAULT nextval('fledge.backups_id_seq'::regclass),
    file_name  character varying(255)      NOT NULL DEFAULT ''::character varying COLLATE pg_catalog."default", -- Backup file name, expressed as absolute path
    ts         timestamp(6) with time zone NOT NULL DEFAULT now(),                                              -- Backup creation timestamp
    type       integer           	         NOT NULL,                                                            -- Backup type : 1-Full, 2-Incremental
    status     integer           	         NOT NULL,                                                            -- Backup status :
                                                                                                                --   1-Running
                                                                                                                --   2-Completed
                                                                                                                --   3-Cancelled
                                                                                                                --   4-Interrupted
                                                                                                                --   5-Failed
                                                                                                                --   6-Restored backup
    exit_code  integer,                                                                                         -- Process exit status code
    CONSTRAINT backups_pkey PRIMARY KEY (id) );

-- Fledge DB version
CREATE TABLE fledge.version (id CHAR(10));

-- Create the configuration category_children table
CREATE SEQUENCE fledge.category_children_id_seq
    INCREMENT 1
    START 1
    MINVALUE 1
    MAXVALUE 9223372036854775807
    CACHE 1;

CREATE TABLE fledge.category_children (
       id integer DEFAULT nextval('fledge.category_children_id_seq'::regclass) NOT NULL,
       parent character varying(255) NOT NULL,
       child character varying(255) NOT NULL,
       CONSTRAINT config_children_pkey PRIMARY KEY(id)
);

CREATE UNIQUE INDEX config_children_ix1 ON fledge.category_children(parent, child);

-- Create the asset_tracker table
CREATE TABLE fledge.asset_tracker (
       id            integer                NOT NULL DEFAULT nextval('fledge.asset_tracker_id_seq'::regclass),
       asset         character(255)         NOT NULL,
       event         character varying(50)  NOT NULL,
       service       character varying(255) NOT NULL,
       fledge       character varying(50)  NOT NULL,
       plugin        character varying(50)  NOT NULL,
       ts            timestamp(6) with time zone NOT NULL DEFAULT now() );

CREATE INDEX asset_tracker_ix1 ON fledge.asset_tracker USING btree (asset);
CREATE INDEX asset_tracker_ix2 ON fledge.asset_tracker USING btree (service);

-- Create plugin_data table
-- Persist plugin data in the storage
CREATE TABLE fledge.plugin_data (
	key     character varying(255)    NOT NULL,
	data    jsonb                     NOT NULL DEFAULT '{}'::jsonb,
	CONSTRAINT plugin_data_pkey PRIMARY KEY (key) );

-- Create packages table
CREATE TABLE fledge.packages (
             id                uuid                   NOT NULL, -- PK
             name              character varying(255) NOT NULL, -- Package name
             action            character varying(10)  NOT NULL, -- APT actions:
                                                                -- list
                                                                -- install
                                                                -- purge
                                                                -- update
             status            INTEGER                NOT NULL, -- exit code
                                                                -- -1       - in-progress
                                                                --  0       - success
                                                                -- Non-Zero - failed
             log_file_uri      character varying(255) NOT NULL, -- Package Log file relative path
  CONSTRAINT packages_pkey PRIMARY KEY  ( id ) );

-- Create filters table
CREATE TABLE fledge.filters (
             name        character varying(255)        NOT NULL,
             plugin      character varying(255)        NOT NULL,
       CONSTRAINT filter_pkey PRIMARY KEY( name ) );

-- Create filter_users table
CREATE TABLE fledge.filter_users (
             name        character varying(255)        NOT NULL,
             "user"      character varying(255)        NOT NULL);

-- Create control_script table
-- Script management for control dispatch service
CREATE TABLE fledge.control_script (
             name          character varying(255)        NOT NULL,
             steps         jsonb                         NOT NULL DEFAULT '{}'::jsonb,
             acl           character varying(255),
             CONSTRAINT    control_script_pkey           PRIMARY KEY (name) );

-- Create control_acl table
-- Access Control List Management for control dispatch service
CREATE TABLE fledge.control_acl (
             name          character varying(255)        NOT NULL,
             service       jsonb                         NOT NULL DEFAULT '{}'::jsonb,
             url           jsonb                         NOT NULL DEFAULT '{}'::jsonb,
             CONSTRAINT    control_acl_pkey              PRIMARY KEY (name) );


-- Grants to fledge schema
GRANT SELECT, INSERT, UPDATE, DELETE ON ALL TABLES IN SCHEMA fledge TO PUBLIC;



----------------------------------------------------------------------
-- Initialization phase - DML
----------------------------------------------------------------------

-- Roles
DELETE FROM fledge.roles;
INSERT INTO fledge.roles ( name, description )
     VALUES ('admin', 'All CRUD privileges'),
            ('user', 'All CRUD operations and self profile management');


-- Users
DELETE FROM fledge.users;
INSERT INTO fledge.users ( uname, real_name, pwd, role_id, description )
     VALUES ('admin', 'Admin user', '39b16499c9311734c595e735cffb5d76ddffb2ebf8cf4313ee869525a9fa2c20:f400c843413d4c81abcba8f571e6ddb6', 1, 'admin user'),
            ('user', 'Normal user', '39b16499c9311734c595e735cffb5d76ddffb2ebf8cf4313ee869525a9fa2c20:f400c843413d4c81abcba8f571e6ddb6', 2, 'normal user');

-- User password history
DELETE FROM fledge.user_pwd_history;


-- User logins
DELETE FROM fledge.user_logins;


-- Log Codes
DELETE FROM fledge.log_codes;
INSERT INTO fledge.log_codes ( code, description )
     VALUES ( 'PURGE', 'Data Purging Process' ),
            ( 'LOGGN', 'Logging Process' ),
            ( 'STRMN', 'Streaming Process' ),
            ( 'SYPRG', 'System Purge' ),
            ( 'START', 'System Startup' ),
            ( 'FSTOP', 'System Shutdown' ),
            ( 'CONCH', 'Configuration Change' ),
            ( 'CONAD', 'Configuration Addition' ),
            ( 'SCHCH', 'Schedule Change' ),
            ( 'SCHAD', 'Schedule Addition' ),
            ( 'SRVRG', 'Service Registered' ),
            ( 'SRVUN', 'Service Unregistered' ),
            ( 'SRVFL', 'Service Fail' ),
            ( 'NHCOM', 'North Process Complete' ),
            ( 'NHDWN', 'North Destination Unavailable' ),
            ( 'NHAVL', 'North Destination Available' ),
            ( 'UPEXC', 'Update Complete' ),
            ( 'BKEXC', 'Backup Complete' ),
            ( 'NTFDL', 'Notification Deleted' ),
            ( 'NTFAD', 'Notification Added' ),
            ( 'NTFSN', 'Notification Sent' ),
            ( 'NTFCL', 'Notification Cleared' ),
            ( 'NTFST', 'Notification Server Startup' ),
            ( 'NTFSD', 'Notification Server Shutdown' ),
            ( 'PKGIN', 'Package installation' ),
            ( 'PKGUP', 'Package updated' ),
            ( 'PKGRM', 'Package purged' ),
            ( 'DSPST', 'Dispatcher Startup' ),
<<<<<<< HEAD
            ( 'DSPSD', 'Dispatcher Shutdown' )
=======
            ( 'DSPSD', 'Dispatcher Shutdown' ),
>>>>>>> e155ec2b
	    ( 'ESSRT', 'External Service Startup' ),
	    ( 'ESSTP', 'External Service Shutdown' );

--
-- Configuration parameters
--
DELETE FROM fledge.configuration;

-- Statistics
INSERT INTO fledge.statistics ( key, description, value, previous_value )
     VALUES ( 'READINGS',             'Readings received by Fledge', 0, 0 ),
            ( 'BUFFERED',             'Readings currently in the Fledge buffer', 0, 0 ),
            ( 'UNSENT',               'Readings filtered out in the send process', 0, 0 ),
            ( 'PURGED',               'Readings removed from the buffer by the purge process', 0, 0 ),
            ( 'UNSNPURGED',           'Readings that were purged from the buffer before being sent', 0, 0 ),
            ( 'DISCARDED',            'Readings discarded by the South Service before being  placed in the buffer. This may be due to an error in the readings themselves.', 0, 0 );

--
-- Scheduled processes
--
-- Use this to create guids: https://www.uuidgenerator.net/version1 */
-- Weekly repeat for timed schedules: set schedule_interval to 168:00:00

-- Core Tasks
--
INSERT INTO fledge.scheduled_processes ( name, script ) VALUES ( 'purge',               '["tasks/purge"]'       );
INSERT INTO fledge.scheduled_processes ( name, script ) VALUES ( 'purge_system',        '["tasks/purge_system"]');
INSERT INTO fledge.scheduled_processes ( name, script ) VALUES ( 'stats collector',     '["tasks/statistics"]'  );
INSERT INTO fledge.scheduled_processes ( name, script ) VALUES ( 'FledgeUpdater',       '["tasks/update"]'      );
INSERT INTO fledge.scheduled_processes ( name, script ) VALUES ( 'certificate checker', '["tasks/check_certs"]' );

-- Storage Tasks
--
INSERT INTO fledge.scheduled_processes (name, script) VALUES ('backup',  '["tasks/backup"]'  );
INSERT INTO fledge.scheduled_processes (name, script) VALUES ('restore', '["tasks/restore"]' );

-- South, Notification, North Tasks
--
INSERT INTO fledge.scheduled_processes (name, script)   VALUES ( 'south_c',           '["services/south_c"]'          );
INSERT INTO fledge.scheduled_processes (name, script)   VALUES ( 'notification_c',    '["services/notification_c"]'   );
INSERT INTO fledge.scheduled_processes (name, script)   VALUES ( 'north_c',           '["tasks/north_c"]'             );
INSERT INTO fledge.scheduled_processes (name, script)   VALUES ( 'north',             '["tasks/north"]'               );
INSERT INTO fledge.scheduled_processes (name, script)   VALUES ( 'north_C',           '["services/north_C"]'          );
INSERT INTO fledge.scheduled_processes (name, script)   VALUES ( 'dispatcher_c',      '["services/dispatcher_c"]'     );
INSERT INTO fledge.scheduled_processes (name, script)   VALUES ( 'bucket_storage_c',  '["services/bucket_storage_c"]' );

-- Automation script tasks
--
INSERT INTO fledge.scheduled_processes ( name, script ) VALUES ( 'automation_script', '["tasks/automation_script"]' );

--
-- Schedules
--
-- Use this to create guids: https://www.uuidgenerator.net/version1 */
-- Weekly repeat for timed schedules: set schedule_interval to 168:00:00
--


-- Core Tasks
--

-- Purge
INSERT INTO fledge.schedules ( id, schedule_name, process_name, schedule_type,
                                schedule_time, schedule_interval, exclusive, enabled )
       VALUES ( 'cea17db8-6ccc-11e7-907b-a6006ad3dba0', -- id
                'purge',                                -- schedule_name
                'purge',                                -- process_name
                3,                                      -- schedule_type (interval)
                NULL,                                   -- schedule_time
                '01:00:00',                             -- schedule_interval (evey hour)
                true,                                   -- exclusive
                true                                    -- enabled
              );

--
-- Purge System
--
-- Purge old information from the fledge database
INSERT INTO fledge.schedules ( id, schedule_name, process_name, schedule_type,
                               schedule_time, schedule_interval, exclusive, enabled )
VALUES ( 'd37265f0-c83a-11eb-b8bc-0242ac130003', -- id
         'purge_system',                         -- schedule_name
         'purge_system',                         -- process_name
         3,                                      -- schedule_type (interval)
         NULL,                                   -- schedule_time
         '23:50:00',                             -- schedule_interval (evey 24 hours)
         'true',                                 -- exclusive
         'true'                                  -- enabled
       );


-- Statistics collection
INSERT INTO fledge.schedules ( id, schedule_name, process_name, schedule_type,
                                schedule_time, schedule_interval, exclusive, enabled )
       VALUES ( '2176eb68-7303-11e7-8cf7-a6006ad3dba0', -- id
                'stats collection',                     -- schedule_name
                'stats collector',                      -- process_name
                3,                                      -- schedule_type (interval)
                NULL,                                   -- schedule_time
                '00:00:15',                             -- schedule_interval
                true,                                   -- exclusive
                true                                    -- enabled
              );


-- Check for expired certificates
INSERT INTO fledge.schedules ( id, schedule_name, process_name, schedule_type,
                                schedule_time, schedule_interval, exclusive, enabled )
       VALUES ( '2176eb68-7303-11e7-8cf7-a6107ad3db21', -- id
                'certificate checker',                  -- schedule_name
                'certificate checker',                  -- process_name
                2,                                      -- schedule_type (interval)
                '00:05:00',                             -- schedule_time
                '12:00:00',                             -- schedule_interval
                true,                                   -- exclusive
                true                                    -- enabled
              );

-- Storage Tasks
--

-- Execute a Backup every 1 hour
INSERT INTO fledge.schedules ( id, schedule_name, process_name, schedule_type,
                                schedule_time, schedule_interval, exclusive, enabled )
       VALUES ( 'd1631422-9ec6-11e7-abc4-cec278b6b50a', -- id
                'backup hourly',                        -- schedule_name
                'backup',                               -- process_name
                3,                                      -- schedule_type (interval)
                NULL,                                   -- schedule_time
                '01:00:00',                             -- schedule_interval
                true,                                   -- exclusive
                false                                   -- disabled
              );

-- On demand Backup
INSERT INTO fledge.schedules ( id, schedule_name, process_name, schedule_type,
                                schedule_time, schedule_interval, exclusive, enabled )
       VALUES ( 'fac8dae6-d8d1-11e7-9296-cec278b6b50a', -- id
                'backup on demand',                     -- schedule_name
                'backup',                               -- process_name
                4,                                      -- schedule_type (manual)
                NULL,                                   -- schedule_time
                '00:00:00',                             -- schedule_interval
                true,                                   -- exclusive
                true                                    -- enabled
              );

-- On demand Restore
INSERT INTO fledge.schedules ( id, schedule_name, process_name, schedule_type,
                                schedule_time, schedule_interval, exclusive, enabled )
       VALUES ( '8d4d3ca0-de80-11e7-80c1-9a214cf093ae', -- id
                'restore on demand',                    -- schedule_name
                'restore',                              -- process_name
                4,                                      -- schedule_type (manual)
                NULL,                                   -- schedule_time
                '00:00:00',                             -- schedule_interval
                true,                                   -- exclusive
                true                                    -- enabled
              );

-- The Schema Service table used to hold information about extension schemas
CREATE TABLE fledge.service_schema (
             name          character varying(255)        NOT NULL,
             service       character varying(255)        NOT NULL,
             version       integer                       NOT NULL,
             definition    JSON);<|MERGE_RESOLUTION|>--- conflicted
+++ resolved
@@ -889,11 +889,7 @@
             ( 'PKGUP', 'Package updated' ),
             ( 'PKGRM', 'Package purged' ),
             ( 'DSPST', 'Dispatcher Startup' ),
-<<<<<<< HEAD
-            ( 'DSPSD', 'Dispatcher Shutdown' )
-=======
             ( 'DSPSD', 'Dispatcher Shutdown' ),
->>>>>>> e155ec2b
 	    ( 'ESSRT', 'External Service Startup' ),
 	    ( 'ESSTP', 'External Service Shutdown' );
 
