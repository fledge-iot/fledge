--- conflicted
+++ resolved
@@ -168,11 +168,6 @@
 			InsertValues values;
 			if (mon->getValues(values) > 0)
 			{
-<<<<<<< HEAD
-				values.push_back(InsertValue("service", m_service));
-				values.push_back(InsertValue("monitor", name));
-				m_storage->insertTable("monitors", values);
-=======
 				string name = it.first;
 				PerfMon *mon = it.second;
 				InsertValues values;
@@ -184,7 +179,6 @@
 					// Inser data
 					writeData("monitors", values);
 				}
->>>>>>> c986d5f0
 			}
 		}
 	}
