--- conflicted
+++ resolved
@@ -629,70 +629,10 @@
 DELETE FROM foglamp.configuration;
 
 
-<<<<<<< HEAD
--- North plugins
-
--- North_Readings_to_PI - OMF Translator for readings
---INSERT INTO foglamp.configuration ( key, description, value )
---     VALUES ( 'North_Readings_to_PI',
---              'OMF North Plugin - C Code',
---              ' { "plugin" : { "type" : "string", "value" : "omf", "default" : "omf", "description" : "Module that OMF North Plugin will load" } } '
---            );
-
--- North_Readings_to_HTTP - for readings
---INSERT INTO foglamp.configuration ( key, description, value )
---     VALUES ( 'North_Readings_to_HTTP',
---              'HTTP North Plugin - C Code',
---              ' { "plugin" : { "type" : "string", "value" : "http-north", "default" : "http-north", "description" : "Module that HTTP North Plugin will load" } } '
---            );
-
--- dht11 - South plugin for DHT11 - C
---INSERT INTO foglamp.configuration ( key, description, value )
---     VALUES ( 'dht11',
---              'DHT11 South C Plugin',
---              ' { "plugin" : { "type" : "string", "value" : "dht11", "default" : "dht11", "description" : "Module that DHT11 South Plugin will load" } } '
---            );
-
--- North_Statistics_to_PI - OMF Translator for statistics
---INSERT INTO foglamp.configuration ( key, description, value )
---     VALUES ( 'North_Statistics_to_PI',
---              'OMF North Plugin - C Code',
---              ' { "plugin" : { "type" : "string", "value" : "omf", "default" : "omf", "description" : "Module that OMF North Plugin will load" } } '
---            );
-
--- North Readings to PI - OMF Translator for readings
---INSERT INTO foglamp.configuration ( key, description, value )
---     VALUES ( 'North Readings to PI',
---              'OMF North Plugin',
---              '{"plugin": {"description": "OMF North Plugin", "type": "string", "default": "omf", "value": "omf"}, "source": {"description": "Source of data to be sent on the stream. May be either readings, statistics or audit.", "type": "string", "default": "readings", "value": "readings"}}'
---            );
-
--- North Statistics to PI - OMF Translator for statistics
---INSERT INTO foglamp.configuration ( key, description, value )
---     VALUES ( 'North Statistics to PI',
---              'OMF North Statistics Plugin',
---              '{"plugin": {"description": "OMF North Plugin", "type": "string", "default": "omf", "value": "omf"}, "source": {"description": "Source of data to be sent on the stream. May be either readings, statistics or audit.", "type": "string", "default": "statistics", "value": "statistics"}}'
---            );
-
--- North Readings to OCS - OSIsoft Cloud Services plugin for readings
---INSERT INTO foglamp.configuration ( key, description, value )
---     VALUES ( 'North Readings to OCS',
---              'OCS North Plugin',
---              '{"plugin": {"description": "OCS North Plugin", "type": "string", "default": "ocs", "value": "ocs"}, "source": {"description": "Source of data to be sent on the stream. May be either readings, statistics or audit.", "type": "string", "default": "readings", "value": "readings"}}'
---            );
-
-=======
->>>>>>> 690a8ac6
 -- Statistics
 INSERT INTO foglamp.statistics ( key, description, value, previous_value )
      VALUES ( 'READINGS',             'Readings received by FogLAMP', 0, 0 ),
             ( 'BUFFERED',             'Readings currently in the FogLAMP buffer', 0, 0 ),
-            ( 'NORTH_READINGS_TO_PI', 'Readings sent to historian', 0, 0 ),
-            ( 'NORTH_STATISTICS_TO_PI', 'Statistics sent to historian', 0, 0 ),
-            ( 'NORTH_READINGS_TO_HTTP', 'Readings sent to HTTP', 0, 0 ),
-            ( 'North Readings to PI', 'Readings sent to the historian', 0, 0 ),
-            ( 'North Statistics to PI','Statistics data sent to the historian', 0, 0 ),
-            ( 'North Readings to OCS','Readings sent to OCS', 0, 0 ),
             ( 'UNSENT',               'Readings filtered out in the send process', 0, 0 ),
             ( 'PURGED',               'Readings removed from the buffer by the purge process', 0, 0 ),
             ( 'UNSNPURGED',           'Readings that were purged from the buffer before being sent', 0, 0 ),
@@ -716,28 +656,6 @@
 INSERT INTO foglamp.scheduled_processes (name, script) VALUES ('backup',  '["tasks/backup"]'  );
 INSERT INTO foglamp.scheduled_processes (name, script) VALUES ('restore', '["tasks/restore"]' );
 
-<<<<<<< HEAD
--- North Tasks
---
-INSERT INTO foglamp.scheduled_processes ( name, script ) VALUES ( 'North Readings to PI',   '["tasks/north"]' );
-INSERT INTO foglamp.scheduled_processes ( name, script ) VALUES ( 'North Statistics to PI', '["tasks/north"]' );
-INSERT INTO foglamp.scheduled_processes ( name, script ) VALUES ( 'North Readings to OCS',  '["tasks/north"]' );
-
--- North Tasks - C code
---
---INSERT INTO foglamp.scheduled_processes ( name, script ) VALUES ( 'North_Readings_to_PI',   '["tasks/north_c"]' );
---INSERT INTO foglamp.scheduled_processes ( name, script ) VALUES ( 'North_Statistics_to_PI', '["tasks/north_c"]' );
-
--- North Tasks - C code
---
---INSERT INTO foglamp.scheduled_processes ( name, script ) VALUES ( 'North_Readings_to_HTTP',   '["tasks/north_c"]' );
-
--- South Tasks - C code
---
---INSERT INTO foglamp.scheduled_processes ( name, script ) VALUES ( 'dht11',   '["services/south_c"]' );
-
-=======
->>>>>>> 690a8ac6
 --
 -- Schedules
 --
@@ -828,103 +746,4 @@
                 '00:00:00',                             -- schedule_interval
                 't',                                   -- exclusive
                 't'                                    -- enabled
-<<<<<<< HEAD
-              );
-
--- North Tasks
---
-
-
--- Readings OMF to PI - C Code
---INSERT INTO foglamp.schedules ( id, schedule_name, process_name, schedule_type,
---                                schedule_time, schedule_interval, exclusive, enabled )
---       VALUES ( '1cdf1ef8-7e02-11e8-adc0-fa7ae01bbebc', -- id
---                'OMF_to_PI_north_C',                    -- schedule_name
---                'North_Readings_to_PI',                 -- process_name
---                3,                                      -- schedule_type (interval)
---                NULL,                                   -- schedule_time
---                '00:00:30',                             -- schedule_interval
---                't',                                    -- exclusive
---                'f'                                     -- disabled
---              );
-
--- Statistics OMF to PI - C Code
---INSERT INTO foglamp.schedules ( id, schedule_name, process_name, schedule_type,
---                                schedule_time, schedule_interval, exclusive, enabled )
---       VALUES ( 'f1e3b377-5acb-4bde-93d5-b6a792f76e07', -- id
---                'Stats_OMF_to_PI_north_C',              -- schedule_name
---                'North_Statistics_to_PI',               -- process_name
---                3,                                      -- schedule_type (interval)
---                NULL,                                   -- schedule_time
---                '00:00:30',                             -- schedule_interval
---                't',                                    -- exclusive
---                'f'                                     -- disabled
---              );
-
--- Readings to HTTP - C Code
---INSERT INTO foglamp.schedules ( id, schedule_name, process_name, schedule_type,
---                                schedule_time, schedule_interval, exclusive, enabled )
---       VALUES ( 'ccdf1ef8-7e02-11e8-adc0-fa7ae01bb3bc', -- id
---                'HTTP_North_C',                         -- schedule_name
---                'North_Readings_to_HTTP',               -- process_name
---                3,                                      -- schedule_type (interval)
---                NULL,                                   -- schedule_time
---                '00:00:30',                             -- schedule_interval
---                't',                                    -- exclusive
---                'f'                                     -- disabled
---              );
-
--- DHT11 sensor south plugin - C Code
---INSERT INTO foglamp.schedules ( id, schedule_name, process_name, schedule_type,
---                                schedule_time, schedule_interval, exclusive, enabled )
---       VALUES ( '6b25f4d9-c7f3-4fc8-bd4a-4cf79f7055ca', -- id
---                'dht11',                                -- schedule_name
---                'dht11',                                -- process_name
---                1,                                      -- schedule_type (interval)
---                NULL,                                   -- schedule_time
---                '01:00:00',                             -- schedule_interval (evey hour)
---                't',                                    -- exclusive
---                'f'                                     -- enabled
---              );
-
--- Readings OMF to PI
---INSERT INTO foglamp.schedules ( id, schedule_name, process_name, schedule_type,
---                                schedule_time, schedule_interval, exclusive, enabled )
---       VALUES ( '2b614d26-760f-11e7-b5a5-be2e44b06b34', -- id
---                'OMF to PI north',                      -- schedule_name
---                'North Readings to PI',                 -- process_name
---                3,                                      -- schedule_type (interval)
---                NULL,                                   -- schedule_time
---                '00:00:30',                             -- schedule_interval
---                't',                                   -- exclusive
---                'f'                                   -- disabled
---              );
-
--- Statistics OMF to PI
---INSERT INTO foglamp.schedules ( id, schedule_name, process_name, schedule_type,
---                                schedule_time, schedule_interval, exclusive, enabled )
---       VALUES ( '1d7c327e-7dae-11e7-bb31-be2e44b06b34', -- id
---                'Stats OMF to PI north',                -- schedule_name
---                'North Statistics to PI',               -- process_name
---                3,                                      -- schedule_type (interval)
---                NULL,                                   -- schedule_time
---                '00:00:30',                             -- schedule_interval
---                't',                                   -- exclusive
---                'f'                                   -- disabled
---              );
-
--- Readings OMF to OCS
---INSERT INTO foglamp.schedules ( id, schedule_name, process_name, schedule_type,
---                                schedule_time, schedule_interval, exclusive, enabled )
---       VALUES ( '5d7fed92-fb9a-11e7-8c3f-9a214cf093ae', -- id
---                'OMF to OCS north',                     -- schedule_name
---                'North Readings to OCS',                -- process_name
---                3,                                      -- schedule_type (interval)
---                NULL,                                   -- schedule_time
---                '00:00:30',                             -- schedule_interval
---                't',                                   -- exclusive
---                'f'                                   -- disabled
---              );
-=======
-              );
->>>>>>> 690a8ac6
+              );