--- conflicted
+++ resolved
@@ -831,23 +831,6 @@
 
 -- South plugins
 
-<<<<<<< HEAD
--- POLL: South Microservice - POLL Plugin template
-INSERT INTO foglamp.configuration ( key, description, value )
-     VALUES ( 'POLL',
-              'South Polling Plugin template',
-              ' { "plugin" : { "type" : "string", "value" : "poll_template", "default" : "poll_template", "description" : "Module that South Polling Template Plugin will load" } } '
-            );
-=======
--- HTTP South
-INSERT INTO foglamp.configuration ( key, description, value )
-    VALUES ( 'HTTP_SOUTH',
-             'HTTP South Plugin',
-             ' { "plugin" : { "type" : "string", "value" : "http_south", "default" : "http_south", "description" : "Module that HTTP South Plugin will load" } } '
-           );
-
->>>>>>> cce446e1
-
 INSERT INTO foglamp.configuration ( key, description, value )
     VALUES ( 'CC2650POLL',
              'TI SensorTag CC2650 Polling South Plugin',
@@ -895,11 +878,6 @@
 
 -- South Microservices
 --
-<<<<<<< HEAD
-INSERT INTO foglamp.scheduled_processes ( name, script ) VALUES ( 'POLL',       '["services/south"]' );
-=======
-INSERT INTO foglamp.scheduled_processes ( name, script ) VALUES ( 'HTTP_SOUTH', '["services/south"]' );
->>>>>>> cce446e1
 INSERT INTO foglamp.scheduled_processes ( name, script ) VALUES ( 'CC2650POLL', '["services/south"]' );
 INSERT INTO foglamp.scheduled_processes ( name, script ) VALUES ( 'CC2650ASYN', '["services/south"]' );
 
@@ -1008,35 +986,6 @@
 --
 -- South Microsevices
 
-<<<<<<< HEAD
--- Poll template
-INSERT INTO foglamp.schedules ( id, schedule_name, process_name, schedule_type,
-                                schedule_time, schedule_interval, exclusive, enabled )
-       VALUES ( '543a59ce-a9ca-11e7-abc4-cec278b6b50b', -- id
-                'Poll south',                           -- schedule_name
-                'POLL',                                 -- process_name
-=======
----- HTTP Listener
-INSERT INTO foglamp.schedules ( id, schedule_name, process_name, schedule_type,
-                                schedule_time, schedule_interval, exclusive, enabled )
-       VALUES ( 'a2caca59-1241-478d-925a-79584e7096e0', -- id
-                'HTTP listener south',                  -- schedule_name
-                'HTTP_SOUTH',                           -- process_name
->>>>>>> cce446e1
-                1,                                      -- schedule_type (startup)
-                NULL,                                   -- schedule_time
-                '00:00:00',                             -- schedule_interval
-                true,                                   -- exclusive
-<<<<<<< HEAD
-                false                                   -- disabled
-              );
-
-=======
-                true                                    -- enabled
-              );
-
-
->>>>>>> cce446e1
 -- TI CC2650 Poll
 INSERT INTO foglamp.schedules ( id, schedule_name, process_name, schedule_type,
                                 schedule_time, schedule_interval, exclusive, enabled )
