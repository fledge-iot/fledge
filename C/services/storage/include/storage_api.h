--- conflicted
+++ resolved
@@ -15,12 +15,7 @@
 #include <storage_stats.h>
 #include <storage_registry.h>
 #include <stream_handler.h>
-<<<<<<< HEAD
-#include <chrono>
-#include <condition_variable>
-=======
 #include <perfmonitors.h>
->>>>>>> e77b17a8
 
 using namespace std;
 using HttpServer = SimpleWeb::Server<SimpleWeb::HTTP>;
@@ -57,31 +52,6 @@
 #define SNAPSHOT_ID_COMPONENT	2
 
 /**
-<<<<<<< HEAD
- * A class that holds the requests to the reading API in the request queue
- */
-class ReadingRequest {
-	public:
-		typedef enum Operation {
-			ReadingAppend,
-			ReadingFetch,
-			ReadingPurge,
-			ReadingQuery
-		} OperationType;
-	public:
-		ReadingRequest(ReadingRequest::Operation operation,
-				shared_ptr<HttpServer::Response> response,
-	                          shared_ptr<HttpServer::Request> request) :
-			m_operation(operation), m_response(response), m_request(request)
-		{
-		};
-	public:
-		ReadingRequest::Operation 		m_operation;
-		shared_ptr<HttpServer::Response>	m_response;
-		shared_ptr<HttpServer::Request> 	m_request;
-};
-
-=======
  * Class used to queue the operations to be executed by
  * the worker thread pool
  */
@@ -104,7 +74,6 @@
 		shared_ptr<HttpServer::Request> m_request;
 		shared_ptr<HttpServer::Response> m_response;
 };
->>>>>>> e77b17a8
 
 class StoragePerformanceMonitor;
 /**
@@ -156,10 +125,6 @@
 
 	void	printList();
 	bool	createSchema(const std::string& schema);
-<<<<<<< HEAD
-	void	queueRequest(ReadingRequest request);
-	void	worker();
-=======
 	void	setTimeout(long timeout)
 		{
 			if (m_server)
@@ -175,7 +140,6 @@
 	void		queue(StorageOperation::Operations op, shared_ptr<HttpServer::Request> request, shared_ptr<HttpServer::Response> response);
 public:
 	std::atomic<int>        m_workers_count;
->>>>>>> e77b17a8
 
 private:
         static StorageApi       *m_instance;
@@ -196,13 +160,6 @@
 	void			internalError(shared_ptr<HttpServer::Response>, const exception&);
 	void			mapError(string&, PLUGIN_ERROR *);
 	StreamHandler		*streamHandler;
-<<<<<<< HEAD
-	std::mutex		m_requestQueueMutex;
-	std::condition_variable	m_workerCV;
-	std::queue<ReadingRequest>
-				m_requestQueue;
-	std::thread		**m_workers;
-=======
 	StoragePerformanceMonitor
 				*m_perfMonitor;
 	std::mutex		m_queueMutex;
@@ -233,7 +190,6 @@
 	private:
 		std::string	m_name;
 		StorageApi *m_instance;
->>>>>>> e77b17a8
 };
 
 #endif