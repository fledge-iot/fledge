# -*- coding: utf-8 -*-

# FLEDGE_BEGIN
# See: http://fledge-iot.readthedocs.io/
# FLEDGE_END

"""Fledge user entity class with CRUD operations to Storage layer"""
import json
import uuid
import hashlib
from datetime import datetime, timedelta
import jwt

from fledge.common.audit_logger import AuditLogger
from fledge.common.common import _FLEDGE_ROOT, _FLEDGE_DATA
from fledge.common.configuration_manager import ConfigurationManager
from fledge.common.logger import FLCoreLogger
from fledge.common.storage_client.payload_builder import PayloadBuilder
from fledge.common.storage_client.exceptions import StorageServerError
from fledge.common.web.ssl_wrapper import SSLVerifier
from fledge.services.core import connect
__author__ = "Praveen Garg, Ashish Jabble, Amarendra K Sinha"
__copyright__ = "Copyright (c) 2017 OSIsoft, LLC"
__license__ = "Apache 2.0"
__version__ = "${VERSION}"

# TODO: move to common  / config
JWT_SECRET = 'f0gl@mp'
JWT_ALGORITHM = 'HS512'
JWT_EXP_DELTA_SECONDS = 30*60  # 30 minutes
ERROR_MSG = 'Something went wrong'
USED_PASSWORD_HISTORY_COUNT = 3
HASH_PWD_ALGORITHM = 'SHA512'
DATE_FORMAT = "%Y-%m-%d %H:%M:%S.%f"
_logger = FLCoreLogger().get_logger(__name__)


class User:

    __slots__ = ['uid', 'username', 'password', 'is_admin']

    def __init__(self, uid, username, password, is_admin=False):
        self.uid = uid
        self.username = username
        self.password = password
        self.is_admin = is_admin

    def __repr__(self):
        template = 'User id={s.uid}: <{s.username}, is_admin={s.is_admin}>'
        return template.format(s=self)

    def __str__(self):
        return self.__repr__()

    class DoesNotExist(Exception):
        pass

    class UserAlreadyExists(Exception):
        pass

    class PasswordDoesNotMatch(Exception):
        pass

    class PasswordAlreadyUsed(Exception):
        pass

    class PasswordExpired(Exception):
        pass

    class InvalidToken(Exception):
        pass

    class TokenExpired(Exception):
        pass

    class SessionTimeout(Exception):
        pass

    class Objects:

        @classmethod
        async def get_roles(cls):
            storage_client = connect.get_storage_async()
            result = await storage_client.query_tbl('roles')
            return result["rows"]

        @classmethod
        async def get_role_id_by_name(cls, name):
            storage_client = connect.get_storage_async()
            payload = PayloadBuilder().SELECT("id").WHERE(['name', '=', name]).payload()
            result = await storage_client.query_tbl_with_payload('roles', payload)
            return result["rows"]

        @classmethod
        async def create(cls, username, password, role_id, access_method='any', real_name='', description=''):
            """
            Args:
                username: user name
                password: Password must contain at least one digit, one lowercase, one uppercase &
                          one special character and length of minimum 6 characters
                role_id: Role (by default normal 'user' role whose id is 2)
                access_method: User access and can be of any, pwd, cert
                real_name: full name of user
                description: Description for user

            Returns:
                   user json info
            """

            storage_client = connect.get_storage_async()
            payload = PayloadBuilder().INSERT(uname=username,
                                              pwd=cls.hash_password(password, HASH_PWD_ALGORITHM) if password else '',
                                              access_method=access_method, role_id=role_id, real_name=real_name,
                                              description=description).payload()
            try:
                result = await storage_client.insert_into_tbl("users", payload)
                # USRAD audit trail entry
                audit = AuditLogger(storage_client)
                audit_details = json.loads(payload)
                audit_details.pop('pwd', None)
                audit_details['message'] = "'{}' username created for '{}' user.".format(username, real_name)
                await audit.information('USRAD', audit_details)
            except StorageServerError as ex:
                if ex.error["retryable"]:
                    pass  # retry INSERT
                raise ValueError(ERROR_MSG)
            return result

        @classmethod
        async def delete(cls, user_id):
            """
            Args:
                user_id: user id to delete

            Returns:
                  json response
            """

            # either keep 1 admin user or just reserve id:1 for superuser
            if int(user_id) == 1:
                raise ValueError("Super admin user can not be deleted")

            storage_client = connect.get_storage_async()
            try:
                # first delete the active login references
                await cls.delete_user_tokens(user_id)

                payload = PayloadBuilder().SET(enabled="f").WHERE(['id', '=', user_id]).AND_WHERE(
                    ['enabled', '=', 't']).payload()
                result = await storage_client.update_tbl("users", payload)
                # USRDL audit trail entry
                audit = AuditLogger(storage_client)
                await audit.information(
                    'USRDL', {"user_id": user_id, "message": "User ID: <{}> has been disabled.".format(user_id)})
            except StorageServerError as ex:
                if ex.error["retryable"]:
                    pass  # retry INSERT
                raise ValueError(ERROR_MSG)
            return result

        @classmethod
        async def update(cls, user_id, user_data):
            """
            Args:
                 user_id: logged user id
                 user_data: user dict

            Returns:
                  updated user info dict
            """
            if not user_data:
                return False
            old_data = await cls.get(uid=user_id)
            new_kwargs = {}
            old_kwargs = {}
            if 'access_method' in user_data:
                old_kwargs["access_method"] = old_data['access_method']
                new_kwargs.update({"access_method": user_data['access_method']})
            if 'real_name' in user_data:
                old_kwargs["real_name"] = old_data['real_name']
                new_kwargs.update({"real_name": user_data['real_name']})
            if 'description' in user_data:
                old_kwargs["description"] = old_data['description']
                new_kwargs.update({"description": user_data['description']})
            if 'role_id' in user_data:
                old_kwargs["role_id"] = old_data['role_id']
                new_kwargs.update({"role_id": user_data['role_id']})
            if 'failed_attempts' in user_data:
                old_kwargs["failed_attempts"] = old_data['failed_attempts']
                new_kwargs.update({"failed_attempts": user_data['failed_attempts']})
            if 'block_until' in user_data:
                old_kwargs["block_until"] = old_data['block_until']
                new_kwargs.update({"block_until": str(user_data['block_until'])})
            if 'unblock_user' in user_data:
                old_kwargs["block_until"] = old_data['block_until']
                new_kwargs.update({"block_until": ""})

            storage_client = connect.get_storage_async()
            hashed_pwd = None
            pwd_history_list = []
            if 'password' in user_data:
                if len(user_data['password']):
                    hashed_pwd = cls.hash_password(user_data['password'], old_data["hash_algorithm"])
                    current_datetime = datetime.now()
                    old_kwargs["pwd"] = "****"
                    new_kwargs.update({"pwd": hashed_pwd, "pwd_last_changed": str(current_datetime)})

                    # get password history list
                    pwd_history_list = await cls._get_password_history(storage_client, user_id, user_data,
                                                                       old_data["hash_algorithm"])
            try:
                payload = PayloadBuilder().SET(**new_kwargs).WHERE(['id', '=', user_id]).AND_WHERE(
                    ['enabled', '=', 't']).payload()
                result = await storage_client.update_tbl("users", payload)
                if result['rows_affected']:
                    # FIXME: FOGL-1226 active session delete only in case of role_id and password updation
                    if 'password' in user_data or 'role_id' in user_data:
                        # delete all active sessions
                        await cls.delete_user_tokens(user_id)

                    if 'password' in user_data:
                        # insert pwd history and delete oldest pwd if USED_PASSWORD_HISTORY_COUNT exceeds
                        await cls._insert_pwd_history_with_oldest_pwd_deletion_if_count_exceeds(
                            storage_client, user_id, hashed_pwd, pwd_history_list)

                    # USRCH audit trail entry
                    audit = AuditLogger(storage_client)
                    if 'pwd' in new_kwargs:
                        new_kwargs['pwd'] = "Password has been updated."
                        new_kwargs.pop('pwd_last_changed', None)
                    await audit.information(
                        'USRCH', {'user_id': user_id, 'old_value': old_kwargs, 'new_value': new_kwargs,
                                  "message": "'{}' user has been changed.".format(old_data['uname'])})
                    return True
            except StorageServerError as ex:
                if ex.error["retryable"]:
                    pass  # retry UPDATE
                raise ValueError(ERROR_MSG)
            except Exception:
                raise

        @classmethod
        async def is_user_exists(cls, uid, password):
            payload = PayloadBuilder().SELECT("uname", "pwd", "hash_algorithm").WHERE(['id', '=', uid]).AND_WHERE(
                ['enabled', '=', 't']).payload()
            storage_client = connect.get_storage_async()
            result = await storage_client.query_tbl_with_payload('users', payload)
            if len(result['rows']) == 0:
                return None

            found_user = result['rows'][0]
            is_valid_pwd = cls.check_password(found_user['pwd'], str(password), found_user['hash_algorithm'])
            return uid if is_valid_pwd else None

        # utility
        @classmethod
        async def all(cls):
            storage_client = connect.get_storage_async()
            result = await storage_client.query_tbl('users')
            return result['rows']

        @classmethod
        async def filter(cls, **kwargs):
            user_id = kwargs['uid']
            user_name = kwargs['username']

<<<<<<< HEAD
            q = PayloadBuilder().SELECT("id", "uname", "role_id", "access_method", "real_name", "description", "block_until", "failed_attempts").WHERE(
                ['enabled', '=', 't'])
=======
            q = PayloadBuilder().SELECT("id", "uname", "role_id", "access_method", "real_name", "description",
                                        "hash_algorithm").WHERE(['enabled', '=', 't'])
>>>>>>> 4260aedb

            if user_id is not None:
                q = q.AND_WHERE(['id', '=', user_id])

            if user_name is not None:
                q = q.AND_WHERE(['uname', '=', user_name])

            storage_client = connect.get_storage_async()
            q_payload = PayloadBuilder(q.chain_payload()).payload()
            result = await storage_client.query_tbl_with_payload('users', q_payload)
            return result['rows']

        @classmethod
        async def get(cls, uid=None, username=None):
            users = await cls.filter(uid=uid, username=username)
            if len(users) == 0:
                msg = ''
                if uid:
                    msg = "User with id:<{}> does not exist".format(uid)
                if username:
                    msg = "User with name:<{}> does not exist".format(username)
                if uid and username:
                    msg = "User with id:<{}> and name:<{}> does not exist".format(uid, username)

                raise User.DoesNotExist(msg)
            return users[0]

        @classmethod
        async def refresh_token_expiry(cls, token):
            storage_client = connect.get_storage_async()
            exp = datetime.now() + timedelta(seconds=JWT_EXP_DELTA_SECONDS)
            """ MODIFIER with allowzero is passed in payload so that storage returns rows_affected 0 in any case """
            payload = PayloadBuilder().SET(token_expiration=str(exp)).WHERE(['token', '=', token]
                                                                            ).MODIFIER(["allowzero"]).payload()
            await storage_client.update_tbl("user_logins", payload)

        @classmethod
        async def validate_token(cls, token):
            """ check existence and validity of token
                    * exists in user_logins table
                    * its not expired
            :param token:
            :return:
            """
            storage_client = connect.get_storage_async()
            payload = PayloadBuilder().SELECT("token_expiration") \
                .ALIAS("return", ("token_expiration", 'token_expiration')) \
                .FORMAT("return", ("token_expiration", "YYYY-MM-DD HH24:MI:SS.MS")) \
                .WHERE(['token', '=', token]).payload()
            result = await storage_client.query_tbl_with_payload('user_logins', payload)

            if len(result['rows']) == 0:
                raise User.InvalidToken("Token appears to be invalid")

            r = result['rows'][0]
            token_expiry = r["token_expiration"]
            curr_time = datetime.now().strftime("%Y-%m-%d %H:%M:%S.%f")
            diff = datetime.strptime(token_expiry, DATE_FORMAT) - datetime.strptime(curr_time, DATE_FORMAT)
            if diff.seconds < 0:
                raise User.TokenExpired("The token has expired, login again")

            # verification of expiry set to false,
            # as we want to refresh token on each successful request
            # and extend it to keep session alive
            user_payload = jwt.decode(token, JWT_SECRET, algorithms=[JWT_ALGORITHM], options={'verify_exp': False})
            return user_payload["uid"]

        @classmethod
        async def login(cls, username, password, host):
            """
            Args:
                username: username
                password: password
                host:     IP address
            Returns:
                  return token

            """
            # check password change configuration
            storage_client = connect.get_storage_async()
            cfg_mgr = ConfigurationManager(storage_client)
            category_item = await cfg_mgr.get_category_item('password', 'expiration')
            age = int(category_item['value'])

            # get user info on the basis of username
<<<<<<< HEAD
            payload = PayloadBuilder().SELECT("pwd", "id", "role_id", "access_method", "pwd_last_changed", "real_name", "description", "block_until", "failed_attempts")\
=======
            payload = PayloadBuilder().SELECT("pwd", "id", "role_id", "access_method", "pwd_last_changed",
                                              "real_name", "description", "hash_algorithm")\
>>>>>>> 4260aedb
                .WHERE(['uname', '=', username])\
                .ALIAS("return", ("pwd_last_changed", 'pwd_last_changed'))\
                .FORMAT("return", ("pwd_last_changed", "YYYY-MM-DD HH24:MI:SS.MS"))\
                .AND_WHERE(['enabled', '=', 't']).payload()
            result = await storage_client.query_tbl_with_payload('users', payload)
            if len(result['rows']) == 0:
                raise User.DoesNotExist('User does not exist')

            found_user = result['rows'][0]

            # check age of password
            t1 = datetime.now()
            t2 = datetime.strptime(found_user['pwd_last_changed'], "%Y-%m-%d %H:%M:%S.%f")
            delta = t1 - t2
            if age == 0:
                # user will not be forced to change their password.
                pass
            elif age <= delta.days:
                # user will be forced to change their password.
                raise User.PasswordExpired(found_user['id'])

            failed_attempts = found_user['failed_attempts']
            block_until = found_user['block_until']

            # Do not block already blocked account further
            if found_user['block_until']:
                curr_time = datetime.now().strftime(DATE_FORMAT)
                block_time = found_user['block_until'].split('.')[0] # strip time after HH:MM:SS for display
                if datetime.strptime(found_user['block_until'], DATE_FORMAT) > datetime.strptime(curr_time, DATE_FORMAT):
                    raise User.PasswordDoesNotMatch('Account is blocked until {}'.format(block_time))

            # validate password
            is_valid_pwd = cls.check_password(found_user['pwd'], str(password), algorithm=found_user['hash_algorithm'])
            if not is_valid_pwd:
                # Another condition to check password is ONLY for the case:
                # when we have requested password with hashed value and this comes only with microservice to get token
                if found_user['pwd'] != str(password):
                    # Do not block admin user
                    if int(found_user['role_id']) == 1:
                        raise User.PasswordDoesNotMatch('Username or Password do not match')

                    MAX_LOGIN_ATTEMPTS = 5
                    failed_attempts += 1
                    audit_log_message = ""
                    blocked_message = ""

                    # Do not block users for first failed attempt
                    if failed_attempts < MAX_LOGIN_ATTEMPTS - 3:
                        await cls.update(found_user['id'],{'failed_attempts': failed_attempts})
                        raise User.PasswordDoesNotMatch('Username or Password do not match')

                    # Check for other users
                    if failed_attempts == MAX_LOGIN_ATTEMPTS - 3: # Block for 1 minute after 2 failed attempts 
                        block_until = datetime.now() + timedelta(seconds=60)
                        found_user['block_until'] =  block_until
                        audit_log_message = "'{}' user blocked for 1 minute.".format(username)
                        blocked_message = "Invalid username/password attempted multiple times. Account blocked for 1 minute."

                    elif failed_attempts == MAX_LOGIN_ATTEMPTS - 2: # Block for 15 minutes after 3 failed attempts 
                        block_until = datetime.now() + timedelta(minutes=15)
                        found_user['block_until'] =  block_until
                        audit_log_message = "'{}' user blocked for 15 minutes.".format(username)
                        blocked_message = "Invalid username/password attempted multiple times. Account blocked for 15 minutes."

                    elif failed_attempts == MAX_LOGIN_ATTEMPTS - 1: # Block for 1 hour after 4 failed attempts 
                        block_until = datetime.now() + timedelta(hours=1)
                        found_user['block_until'] =  block_until
                        audit_log_message = "'{}' user blocked for 1 hour.".format(username)
                        blocked_message = "Invalid username/password attempted multiple times. Account blocked for 1 hour."

                    elif failed_attempts == MAX_LOGIN_ATTEMPTS: # Block for 24 hours after 5 failed attempts 
                        block_until = datetime.now() + timedelta(hours=24)
                        found_user['block_until'] =  block_until
                        audit_log_message = "'{}' user blocked for 24 hours.".format(username)
                        blocked_message = "Invalid username/password attempted multiple times. Account blocked for 24 hours."

                    # USRBK audit trail entry
                    if failed_attempts >= MAX_LOGIN_ATTEMPTS - 3:
                        found_user.pop("pwd")
                        await cls.update(found_user['id'],{'failed_attempts': failed_attempts, 'block_until':block_until})
                        audit = AuditLogger(storage_client)
                        await audit.information('USRBK', {'user_id': found_user['id'], 'user_name': username, 'failed_attempts':failed_attempts,
                            "message": audit_log_message})
                        raise User.PasswordDoesNotMatch(blocked_message)

            # Clear failed_attempts on successful login
            if int(found_user['failed_attempts']) > 0:
                await cls.update(found_user['id'],{'failed_attempts': 0})

            uid, jwt_token, is_admin = await cls._get_new_token(storage_client, found_user, host)
            return uid, jwt_token, is_admin

        @classmethod
        async def _get_new_token(cls, storage_client, found_user, host):
            # fetch user info
            exp = datetime.now() + timedelta(seconds=JWT_EXP_DELTA_SECONDS)
            uid = found_user['id']
            p = {'uid': uid, 'exp': exp}
            jwt_token = jwt.encode(p, JWT_SECRET, JWT_ALGORITHM)

            payload = PayloadBuilder().INSERT(user_id=p['uid'], token=jwt_token,
                                              token_expiration=str(exp), ip=host).payload()

            # Insert token, uid, expiration into user_login table
            try:
                await storage_client.insert_into_tbl("user_logins", payload)
            except StorageServerError as ex:
                if ex.error["retryable"]:
                    pass  # retry INSERT
                raise ValueError(ERROR_MSG)

            # Save session in memory for idle disconnection
            current_time = datetime.now().strftime(DATE_FORMAT)
            await User.Sessions.save(data={"uid": uid, "token": jwt_token, "last_accessed_ts": current_time})
            # TODO remove hard code role id to return is_admin info
            if int(found_user['role_id']) == 1:
                return uid, jwt_token, True
            return uid, jwt_token, False

        @classmethod
        async def certificate_login(cls, username, host):
            """
            Args:
                username: username
                host:     IP address
            Returns:
                  uid: User id
                  token: jwt token
                  is_admin: boolean flag

            """
            storage_client = connect.get_storage_async()

            # get user info on the basis of username
            payload = PayloadBuilder().SELECT("id", "role_id").WHERE(['uname', '=', username])\
                .AND_WHERE(['enabled', '=', 't']).payload()
            result = await storage_client.query_tbl_with_payload('users', payload)
            if len(result['rows']) == 0:
                raise User.DoesNotExist('User does not exist')

            found_user = result['rows'][0]

            uid, jwt_token, is_admin = await cls._get_new_token(storage_client, found_user, host)
            return uid, jwt_token, is_admin

        @classmethod
        async def delete_user_tokens(cls, user_id):
            storage_client = connect.get_storage_async()
            payload = PayloadBuilder().WHERE(['user_id', '=', user_id]).payload()
            try:
                res = await storage_client.delete_from_tbl("user_logins", payload)
            except StorageServerError as ex:
                if not ex.error["retryable"]:
                    pass
                raise ValueError(ERROR_MSG)
            # Remove user session on basis of user id
            await User.Sessions.remove(data={"uid": user_id})
            return res

        @classmethod
        async def delete_token(cls, token):
            storage_client = connect.get_storage_async()
            payload = PayloadBuilder().WHERE(['token', '=', token]).payload()
            try:
                res = await storage_client.delete_from_tbl("user_logins", payload)
            except StorageServerError as ex:
                if not ex.error["retryable"]:
                    pass
                raise ValueError(ERROR_MSG)
            # Remove user session on basis of token
            await User.Sessions.remove(data={"token": token})
            return res

        @classmethod
        async def delete_all_user_tokens(cls):
            storage_client = connect.get_storage_async()
            await storage_client.delete_from_tbl("user_logins")
            # Clear all user sessions
            await User.Sessions.clear()

        @classmethod
        def hash_password(cls, password, algorithm):
            # uuid is used to generate a random number
            salt = uuid.uuid4().hex
            return hashlib.sha256(salt.encode() + password.encode()).hexdigest() + ':' + salt \
                if algorithm == "SHA256" else hashlib.sha512(salt.encode() + password.encode()).hexdigest() + ':' + salt

        @classmethod
        def check_password(cls, hashed_password, user_password, algorithm):
            password, salt = hashed_password.split(':')
            return password == (hashlib.sha256(salt.encode() + user_password.encode()).hexdigest() \
                if algorithm == "SHA256" else hashlib.sha512(salt.encode() + user_password.encode()).hexdigest())

        @classmethod
        async def _get_password_history(cls, storage_client, user_id, user_data, algorithm):
            pwd_history_list = []
            payload = PayloadBuilder().WHERE(['user_id', '=', user_id]).payload()
            result = await storage_client.query_tbl_with_payload("user_pwd_history", payload)
            for row in result['rows']:
                if cls.check_password(row['pwd'], user_data['password'], algorithm):
                    raise User.PasswordAlreadyUsed
                pwd_history_list.append(row['pwd'])
            return pwd_history_list

        @classmethod
        async def _insert_pwd_history_with_oldest_pwd_deletion_if_count_exceeds(cls, storage_client, user_id, hashed_pwd, pwd_history_list):
            # delete oldest password for user, as storage result in sorted order so its safe to delete its last index from pwd_history_list
            if len(pwd_history_list) >= USED_PASSWORD_HISTORY_COUNT:
                payload = PayloadBuilder().WHERE(['user_id', '=', user_id]).AND_WHERE(
                    ['pwd', '=', pwd_history_list[-1]]).payload()
                await storage_client.delete_from_tbl("user_pwd_history", payload)

            # insert into password history table
            payload = PayloadBuilder().INSERT(user_id=user_id, pwd=hashed_pwd).payload()
            await storage_client.insert_into_tbl("user_pwd_history", payload)

        @classmethod
        async def verify_certificate(cls, cert):
            certs_dir = _FLEDGE_DATA + '/etc/certs' if _FLEDGE_DATA else _FLEDGE_ROOT + "/data/etc/certs"

            storage_client = connect.get_storage_async()
            cfg_mgr = ConfigurationManager(storage_client)
            ca_cert_item = await cfg_mgr.get_category_item('rest_api', 'authCertificateName')
            ca_cert_file = "{}/{}.cert".format(certs_dir, ca_cert_item['value'])

            SSLVerifier.set_ca_cert(ca_cert_file)
            SSLVerifier.set_user_cert(cert)
            SSLVerifier.verify()  # raises OSError, SSLVerifier.VerificationError

    class Sessions:

        @classmethod
        async def get(cls):
            # To avoid cyclic import
            from fledge.services.core import server
            return (server.Server._user_idle_session_timeout, server.Server._user_sessions)


        @classmethod
        async def save(cls, data):
            # To avoid cyclic import
            from fledge.services.core import server
            server.Server._user_sessions.append(data)

        @classmethod
        async def remove(cls, data):
            # To avoid cyclic import
            from fledge.services.core import server
            session = server.Server._user_sessions
            if 'token' in data:
                for s in session:
                    if s['token'] == data['token']:
                        server.Server._user_sessions.remove(s)
            else:
                for s in session:
                    if s['uid'] == int(data['uid']):
                        server.Server._user_sessions.remove(s)

        @classmethod
        async def clear(cls):
            # To avoid cyclic import
            from fledge.services.core import server
            server.Server._user_sessions = []
<|MERGE_RESOLUTION|>--- conflicted
+++ resolved
@@ -264,13 +264,8 @@
             user_id = kwargs['uid']
             user_name = kwargs['username']
 
-<<<<<<< HEAD
-            q = PayloadBuilder().SELECT("id", "uname", "role_id", "access_method", "real_name", "description", "block_until", "failed_attempts").WHERE(
-                ['enabled', '=', 't'])
-=======
             q = PayloadBuilder().SELECT("id", "uname", "role_id", "access_method", "real_name", "description",
-                                        "hash_algorithm").WHERE(['enabled', '=', 't'])
->>>>>>> 4260aedb
+                                        "hash_algorithm", "block_until", "failed_attempts").WHERE(['enabled', '=', 't'])
 
             if user_id is not None:
                 q = q.AND_WHERE(['id', '=', user_id])
@@ -356,12 +351,8 @@
             age = int(category_item['value'])
 
             # get user info on the basis of username
-<<<<<<< HEAD
-            payload = PayloadBuilder().SELECT("pwd", "id", "role_id", "access_method", "pwd_last_changed", "real_name", "description", "block_until", "failed_attempts")\
-=======
             payload = PayloadBuilder().SELECT("pwd", "id", "role_id", "access_method", "pwd_last_changed",
-                                              "real_name", "description", "hash_algorithm")\
->>>>>>> 4260aedb
+                                              "real_name", "description", "hash_algorithm", "block_until", "failed_attempts")\
                 .WHERE(['uname', '=', username])\
                 .ALIAS("return", ("pwd_last_changed", 'pwd_last_changed'))\
                 .FORMAT("return", ("pwd_last_changed", "YYYY-MM-DD HH24:MI:SS.MS"))\
