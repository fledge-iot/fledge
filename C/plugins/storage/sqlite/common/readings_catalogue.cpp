/*
 * Fledge storage service - Readings catalogue handling
 *
 * Copyright (c) 2020 OSisoft, LLC
 *
 * Released under the Apache 2.0 Licence
 *
 * Author: Stefano Simonelli, Massimiliano Pinto
 */

#include <vector>
#include <algorithm>
#include <utils.h>
#include <sys/stat.h>
#include <libgen.h>

#include <string_utils.h>
#include <connection.h>
#include <connection_manager.h>
#include <common.h>
#include "readings_catalogue.h"
#include <purge_configuration.h>

using namespace std;
using namespace rapidjson;

// Log set, clear and get of transaction boundaries
#define LOG_TX_BOUNDARIES 0

/**
 * Logs an error
 *
 */
void ReadingsCatalogue::raiseError(const char *operation, const char *reason, ...)
{
	char	tmpbuf[512];

	va_list ap;
	va_start(ap, reason);
	vsnprintf(tmpbuf, sizeof(tmpbuf), reason, ap);
	va_end(ap);
	Logger::getLogger()->error("ReadingsCatalogues error: %s", tmpbuf);
}

/**
 * Retrieve the information from the persistent storage:
 *     global id
 *     last created database
 *
 * @param dbHandle Database connection to use for the operations
 *
 */
bool ReadingsCatalogue::configurationRetrieve(sqlite3 *dbHandle)
{
	string sql_cmd;
	int rc;
	int id;
	int nCols;
	sqlite3_stmt *stmt;

	// Retrieves the global_id from thd DB
	{
		sql_cmd = " SELECT global_id, db_id_Last, n_readings_per_db, n_db_preallocate FROM " READINGS_DB ".configuration_readings ";

		if (sqlite3_prepare_v2(dbHandle,sql_cmd.c_str(),-1, &stmt,NULL) != SQLITE_OK)
		{
			raiseError("configurationRetrieve", sqlite3_errmsg(dbHandle));
			return false;
		}

		if (SQLStep(stmt) != SQLITE_ROW)
		{
			m_ReadingsGlobalId = 1;
			m_dbIdLast = 0;

			m_storageConfigCurrent.nReadingsPerDb = m_storageConfigApi.nReadingsPerDb;
			m_storageConfigCurrent.nDbPreallocate = m_storageConfigApi.nDbPreallocate;

			sql_cmd = " INSERT INTO " READINGS_DB ".configuration_readings VALUES (" + to_string(m_ReadingsGlobalId) + ","
					  + to_string(m_dbIdLast)              + ","
					  + to_string(m_storageConfigCurrent.nReadingsPerDb) + ","
					  + to_string(m_storageConfigCurrent.nDbPreallocate) + ")";
			if (SQLExec(dbHandle, sql_cmd.c_str()) != SQLITE_OK)
			{
				raiseError("configurationRetrieve", sqlite3_errmsg(dbHandle));
				return false;
			}
		}
		else
		{
			nCols = sqlite3_column_count(stmt);
			m_ReadingsGlobalId = sqlite3_column_int(stmt, 0);
			m_dbIdLast = sqlite3_column_int(stmt, 1);
			m_storageConfigCurrent.nReadingsPerDb = sqlite3_column_int(stmt, 2);
			m_storageConfigCurrent.nDbPreallocate = sqlite3_column_int(stmt, 3);
		}
	}
	Logger::getLogger()->debug("configurationRetrieve: ReadingsGlobalId :%d: dbIdLast :%d: ", (int) m_ReadingsGlobalId, m_dbIdLast);

	sqlite3_finalize(stmt);

	return true;
}

/**
 * Retrieves the global id stored in SQLite and if it is not possible
 * it calculates the value from the readings tables executing a max(id) on each table.
 *
 * Once retrieved or calculated,
 * It updates the value into SQlite to -1 to force a calculation at the next plugin init (Fledge starts)
 * in the case the proper value was not stored as the plugin shutdown (when Fledge is stopped) was not called.
 *
 */
bool ReadingsCatalogue::evaluateGlobalId ()
{
	string sql_cmd;
	int rc;
	int id;
	int nCols;
	sqlite3_stmt *stmt;
	sqlite3 *dbHandle;

	ConnectionManager *manager = ConnectionManager::getInstance();
	Connection *connection = manager->allocate();
	dbHandle = connection->getDbHandle();

	// Retrieves the global_id from thd DB
	{
		sql_cmd = " SELECT global_id FROM " READINGS_DB ".configuration_readings ";

		if (sqlite3_prepare_v2(dbHandle,sql_cmd.c_str(),-1, &stmt,NULL) != SQLITE_OK)
		{
			raiseError("evaluateGlobalId", sqlite3_errmsg(dbHandle));
			return false;
		}

		if (SQLStep(stmt) != SQLITE_ROW)
		{
			m_ReadingsGlobalId = 1;

			sql_cmd = " INSERT INTO " READINGS_DB ".configuration_readings VALUES (" + to_string(m_ReadingsGlobalId) + ","
					  + "0" + ","
					  + to_string(m_storageConfigApi.nReadingsPerDb) + ","
					  + to_string(m_storageConfigApi.nDbPreallocate) + ")";

			if (SQLExec(dbHandle, sql_cmd.c_str()) != SQLITE_OK)
			{
				raiseError("evaluateGlobalId", sqlite3_errmsg(dbHandle));
				return false;
			}
		}
		else
		{
			nCols = sqlite3_column_count(stmt);
			m_ReadingsGlobalId = sqlite3_column_int(stmt, 0);
		}
	}

	id = m_ReadingsGlobalId;
	Logger::getLogger()->debug("evaluateGlobalId - global id from the DB :%d:", id);

	if (m_ReadingsGlobalId == -1)
	{
		m_ReadingsGlobalId = calculateGlobalId (dbHandle);
	}

	id = m_ReadingsGlobalId;
	Logger::getLogger()->debug("evaluateGlobalId - global id from the DB :%d:", id);

	// Set the global_id in the DB to -1 to force a calculation at the restart
	// in case the shutdown is not executed and the proper value stored
	{
		sql_cmd = " UPDATE " READINGS_DB ".configuration_readings SET global_id=-1;";

		if (SQLExec(dbHandle, sql_cmd.c_str()) != SQLITE_OK)
		{
			raiseError("evaluateGlobalId", sqlite3_errmsg(dbHandle));
			return false;
		}
	}

	sqlite3_finalize(stmt);
	manager->release(connection);

	return true;
}

/**
 * Stores the global id into SQlite
 *
 */
bool ReadingsCatalogue::storeGlobalId ()
{
	string sql_cmd;
	int rc;
	int id;
	int nCols;
	sqlite3_stmt *stmt;
	sqlite3 *dbHandle;

	int i;
	i = m_ReadingsGlobalId;
	Logger::getLogger()->debug("storeGlobalId m_globalId :%d: ", i);


	ConnectionManager *manager = ConnectionManager::getInstance();
	Connection *connection = manager->allocate();
	dbHandle = connection->getDbHandle();

	sql_cmd = " UPDATE " READINGS_DB ".configuration_readings SET global_id=" + to_string(m_ReadingsGlobalId);

	if (SQLExec(dbHandle, sql_cmd.c_str()) != SQLITE_OK)
	{
		raiseError("storeGlobalId", sqlite3_errmsg(dbHandle));
		return false;
	}

	manager->release(connection);

	return true;
}

/**
 * Calculates the value from the readings tables executing a max(id) on each table.
 *
 * @param dbHandle Database connection to use for the operations
 *
 */
int ReadingsCatalogue::calculateGlobalId (sqlite3 *dbHandle)
{
	string sql_cmd;
	string dbReadingsName;
	string dbName;

	int rc;
	int id;
	int nCols;

	sqlite3_stmt *stmt;
	id = 1;

	// Prepare the sql command to calculate the global id from the rows in the DB
	{
		sql_cmd = R"(
			SELECT
				max(id) id
			FROM
			(
		)";

		bool firstRow = true;
		if (m_AssetReadingCatalogue.empty())
		{
			string dbReadingsName = generateReadingsName(1, 1);

			sql_cmd += " SELECT max(id) id FROM " READINGS_DB "." + dbReadingsName + " ";
		}
		else
		{
			for (auto &item : m_AssetReadingCatalogue)
			{
				if (!firstRow)
				{
					sql_cmd += " UNION ";
				}

				dbName = generateDbName(item.second.second);
				dbReadingsName = generateReadingsName(item.second.second, item.second.first);

				sql_cmd += " SELECT max(id) id FROM " + dbName + "." + dbReadingsName + " ";
				firstRow = false;
			}
		}
		sql_cmd += ") AS tb";
	}


	if (sqlite3_prepare_v2(dbHandle,sql_cmd.c_str(),-1, &stmt,NULL) != SQLITE_OK)
	{
		raiseError("calculateGlobalId", sqlite3_errmsg(dbHandle));
		return false;
	}

	if (SQLStep(stmt) != SQLITE_ROW)
	{
		id = 1;
	}
	else
	{
		nCols = sqlite3_column_count(stmt);
		id = sqlite3_column_int(stmt, 0);
		// m_globalId stores then next value to be used
		id++;
	}

	Logger::getLogger()->debug("calculateGlobalId - global id evaluated :%d:", id);
	sqlite3_finalize(stmt);

	return (id);
}

/**
 *  Calculates the minimum id from the readings tables executing a min(id) on each table
 *
 * @param dbHandle Database connection to use for the operations
 *
 */
int ReadingsCatalogue::getMinGlobalId (sqlite3 *dbHandle)
{
	string sql_cmd;
	string dbReadingsName;
	string dbName;

	int rc;
	int id;
	int nCols;

	sqlite3_stmt *stmt;
	id = 1;

	// Prepare the sql command to calculate the global id from the rows in the DB
	{
		sql_cmd = R"(
			SELECT
				min(id) id
			FROM
			(
		)";

		bool firstRow = true;
		if (m_AssetReadingCatalogue.empty())
		{
			string dbReadingsName = generateReadingsName(1, 1);

			sql_cmd += " SELECT min(id) id FROM " READINGS_DB "." + dbReadingsName + " ";
		}
		else
		{
			for (auto &item : m_AssetReadingCatalogue)
			{
				if (!firstRow)
				{
					sql_cmd += " UNION ";
				}

				dbName = generateDbName(item.second.second);
				dbReadingsName = generateReadingsName(item.second.second, item.second.first);

				sql_cmd += " SELECT min(id) id FROM " + dbName + "." + dbReadingsName + " ";
				firstRow = false;
			}
		}
		sql_cmd += ") AS tb";
	}


	if (sqlite3_prepare_v2(dbHandle,sql_cmd.c_str(),-1, &stmt,NULL) != SQLITE_OK)
	{
		raiseError(__FUNCTION__, sqlite3_errmsg(dbHandle));
		return false;
	}

	if (SQLStep(stmt) != SQLITE_ROW)
	{
		id = 0;
	}
	else
	{
		nCols = sqlite3_column_count(stmt);
		id = sqlite3_column_int(stmt, 0);
	}

	Logger::getLogger()->debug("%s - global id evaluated :%d:", __FUNCTION__, id);

	sqlite3_finalize(stmt);

	return (id);
}

/**
 * Loads the reading catalogue stored in SQLite into an in memory structure
 *
 */
bool  ReadingsCatalogue::loadAssetReadingCatalogue()
{
	int nCols;
	int tableId, dbId, maxDbID;
	char *asset_name;
	sqlite3_stmt *stmt;
	int rc;
	sqlite3		*dbHandle;

	ostringstream threadId;
	threadId << std::this_thread::get_id();

	ConnectionManager *manager = ConnectionManager::getInstance();
	Connection        *connection = manager->allocate();
	dbHandle = connection->getDbHandle();

	// loads readings catalog from the db
	const char *sql_cmd = R"(
		SELECT
			table_id,
			db_id,
			asset_code
		FROM  )" READINGS_DB R"(.asset_reading_catalogue
		ORDER BY table_id;
	)";


	maxDbID = 1;
	if (sqlite3_prepare_v2(dbHandle,sql_cmd,-1, &stmt,NULL) != SQLITE_OK)
	{
		raiseError("retrieve asset_reading_catalogue", sqlite3_errmsg(dbHandle));
		return false;
	}
	else
	{
		// Iterate over all the rows in the resultSet
		while ((rc = SQLStep(stmt)) == SQLITE_ROW)
		{
			nCols = sqlite3_column_count(stmt);

			tableId = sqlite3_column_int(stmt, 0);
			dbId = sqlite3_column_int(stmt, 1);
			asset_name = (char *)sqlite3_column_text(stmt, 2);

			if (dbId > maxDbID)
				maxDbID = dbId;

			Logger::getLogger()->debug("loadAssetReadingCatalogue - thread :%s: reading Id :%d: dbId :%d: asset name :%s: max db Id :%d:", threadId.str().c_str(), tableId, dbId,  asset_name, maxDbID);

			auto newItem = make_pair(tableId,dbId);
			auto newMapValue = make_pair(asset_name,newItem);
			m_AssetReadingCatalogue.insert(newMapValue);

		}

		sqlite3_finalize(stmt);
	}
	manager->release(connection);
	m_dbIdCurrent = maxDbID;

	Logger::getLogger()->debug("loadAssetReadingCatalogue maxdb :%d:", m_dbIdCurrent);

	return true;
}

/**
 * Add the newly create db to the list
 *
 */
void ReadingsCatalogue::setUsedDbId(int dbId) {

	m_dbIdList.push_back(dbId);
}

/**
 * Preallocate all the needed database:
 *
 *  - Initial stage  - creates the databases requested by the preallocation
 *  - Following runs - attaches all the databases already created
 *
 */
void ReadingsCatalogue::prepareAllDbs() {

	int dbId, dbIdStart, dbIdEnd;

	Logger::getLogger()->debug("prepareAllDbs - dbIdCurrent :%d: dbIdLast :%d: nDbPreallocate :%d:", m_dbIdCurrent, m_dbIdLast, m_storageConfigCurrent.nDbPreallocate);

	if (m_dbIdLast == 0)
	{
		Logger::getLogger()->debug("prepareAllDbs - initial stage ");

		// Initial stage - creates the databases requested by the preallocation
		dbIdStart = 2;
		dbIdEnd = dbIdStart + m_storageConfigCurrent.nDbPreallocate - 2;

		preallocateNewDbsRange(dbIdStart, dbIdEnd);

		m_dbIdLast = dbIdEnd;
	} else
	{
		Logger::getLogger()->debug("prepareAllDbs - following runs");

		// Following runs - attaches all the databases
		for (dbId = 2; dbId <= m_dbIdLast ; dbId++ )
		{
			m_dbIdList.push_back(dbId);
		}
		attachDbsToAllConnections();
	}

	m_dbNAvailable = (m_dbIdLast - m_dbIdCurrent) - m_storageConfigCurrent.nDbLeftFreeBeforeAllocate;

	Logger::getLogger()->debug("prepareAllDbs - dbNAvailable :%d:", m_dbNAvailable);
}

/**
 * Create a set of databases
 *
 * @param    dbIdStart	Range of the database to create
 * @param    dbIdEnd    Range of the database to create
 *
 */
void ReadingsCatalogue::preallocateNewDbsRange(int dbIdStart, int dbIdEnd) {

	int dbId;
	int startReadingsId;
	tyReadingsAvailable readingsAvailable;

	Logger::getLogger()->debug("preallocateNewDbsRange - Id start :%d: Id end :%d: ", dbIdStart, dbIdEnd);

	for (dbId = dbIdStart; dbId <= dbIdEnd; dbId++)
	{
		readingsAvailable = evaluateLastReadingAvailable(NULL, dbId - 1);
		startReadingsId = 1;
		if (!createNewDB(NULL,  dbId, startReadingsId, NEW_DB_ATTACH_ALL))
		{
			Logger::getLogger()->error("Failed to preallocated all databases, terminated after creating %d databases", dbId - dbIdStart);
			break;
		}

		Logger::getLogger()->debug("preallocateNewDbsRange - db created :%d: startReadingsIdOnDB :%d:", dbId, startReadingsId);
	}
}

/**
 * Generates a list of all the used databases
 *
 * @param    dbIdList	returned by reference, the list databases in use
 *
 */
void ReadingsCatalogue::getAllDbs(vector<int> &dbIdList) {

	int dbId;

	Logger::getLogger()->debug("getAllDbs - used db");

	for (auto &item : m_AssetReadingCatalogue) {

		dbId = item.second.second;
		if (dbId > 1)
		{
			if (std::find(dbIdList.begin(), dbIdList.end(), dbId) ==  dbIdList.end() )
			{
				dbIdList.push_back(dbId);
				Logger::getLogger()->debug("getAllDbs  DB :%d:", dbId);
			}

		}
	}

	Logger::getLogger()->debug("getAllDbs - created db");

	for (auto &dbId : m_dbIdList) {

		if (std::find(dbIdList.begin(), dbIdList.end(), dbId) ==  dbIdList.end() )
		{
			dbIdList.push_back(dbId);
			Logger::getLogger()->debug("getAllDbs DB created :%d:", dbId);
		}
	}

	sort(dbIdList.begin(), dbIdList.end());
}

/**
 * Retrieve the list of newly created db
 *
 * @param    dbIdList	returned by reference, the list of new databases
 *
 */
void ReadingsCatalogue::getNewDbs(vector<int> &dbIdList) {

	int dbId;

	for (auto &dbId : m_dbIdList) {

		if (std::find(dbIdList.begin(), dbIdList.end(), dbId) ==  dbIdList.end() )
		{
			dbIdList.push_back(dbId);
			Logger::getLogger()->debug("getNewDbs - dbId :%d:", dbId);
		}
	}

	sort(dbIdList.begin(), dbIdList.end());
}

/**
 * Enable WAL on the provided database file
 *
 * @param    dbPathReadings	Database path for which the WAL must be enabled
 *
 */
bool ReadingsCatalogue::enableWAL(string &dbPathReadings) {

	int rc;
	sqlite3 *dbHandle;

	Logger::getLogger()->debug("enableWAL on :%s:", dbPathReadings.c_str());

	rc = sqlite3_open(dbPathReadings.c_str(), &dbHandle);
	if(rc != SQLITE_OK)
	{
		raiseError("enableWAL", sqlite3_errmsg(dbHandle));
		return false;
	}
	else
	{
		// Enables the WAL feature
		rc = sqlite3_exec(dbHandle, DB_CONFIGURATION, NULL, NULL, NULL);
		if (rc != SQLITE_OK)
		{
			raiseError("enableWAL", sqlite3_errmsg(dbHandle));
			return false;
		}
	}
	sqlite3_close(dbHandle);
	return true;
}

/**
 * Attach a database to all the connections, idle and  inuse
 *
 * @param dbHandle Database connection to use for the operations
 * @param path     path of the database to attach
 * @param alias    alias to be assigned to the attached database
 */
bool ReadingsCatalogue::attachDb(sqlite3 *dbHandle, std::string &path, std::string &alias)
{
	int rc;
	std::string sqlCmd;
	bool result;
	char *zErrMsg = NULL;

	result = true;

	sqlCmd = "ATTACH DATABASE '" + path + "' AS " + alias + ";";

	Logger::getLogger()->debug("attachDb  - path :%s: alias :%s: cmd :%s:" , path.c_str(), alias.c_str() , sqlCmd.c_str() );
	rc = SQLExec (dbHandle, sqlCmd.c_str(), &zErrMsg);
	if (rc != SQLITE_OK)
	{
		Logger::getLogger()->error("attachDb - It was not possible to attach the db :%s: to the connection :%X:, error :%s:", path.c_str(), dbHandle, zErrMsg);
		sqlite3_free(zErrMsg);
		result = false;
	}

	return (result);
}

/**
 * Detach a database from a connection
 *
 * @param dbHandle Database connection to use for the operations*
 * @param alias    alias of the database to detach
 */
void ReadingsCatalogue::detachDb(sqlite3 *dbHandle, std::string &alias)
{
	int rc;
	std::string sqlCmd;
	char *zErrMsg = nullptr;

	sqlCmd = "DETACH  DATABASE " + alias + ";";

	Logger::getLogger()->debug("%s - db :%s: cmd :%s:" ,__FUNCTION__,  alias.c_str() , sqlCmd.c_str() );
	rc = SQLExec (dbHandle, sqlCmd.c_str(), &zErrMsg);
	if (rc != SQLITE_OK)
	{
		Logger::getLogger()->error("%s - It was not possible to detach the db :%s: from the connection :%X:, error :%s:", __FUNCTION__, alias.c_str(), dbHandle, zErrMsg);
		sqlite3_free(zErrMsg);
	}
}

/**
 * Attaches all the defined SQlite database to all the connections and enable the WAL
 *
 * @param dbHandle Database connection to use for the operations
 * @param dbIdList List of database to attach
 * @return         True of success, false on any error
 *
 */
bool ReadingsCatalogue::connectionAttachDbList(sqlite3 *dbHandle, vector<int> &dbIdList)
{
	int dbId;
	string dbPathReadings;
	string dbAlias;
	int item;

	bool result;

	result = true;

	Logger::getLogger()->debug("connectionAttachDbList - start dbHandle :%X:" ,dbHandle);

	while (!dbIdList.empty())
	{
		item = dbIdList.back();

		dbPathReadings = generateDbFilePah(item);
		dbAlias = generateDbAlias(item);

		Logger::getLogger()->debug("connectionAttachDbList - dbHandle :%X: dbId :%d: path :%s: alias :%s:",dbHandle, item, dbPathReadings.c_str(), dbAlias.c_str());

		result = attachDb(dbHandle, dbPathReadings, dbAlias);
		dbIdList.pop_back();

	}

	Logger::getLogger()->debug("connectionAttachDbList - end dbHandle :%X:" ,dbHandle);

	return (result);
}


/**
 * Attaches all the defined SQlite database to all the connections and enable the WAL
 *
 * @param dbHandle Database connection to use for the operations
 * @return         True of success, false on any error
 *
 */
bool ReadingsCatalogue::connectionAttachAllDbs(sqlite3 *dbHandle)
{
	int dbId;
	string dbPathReadings;
	string dbAlias;
	vector<int> dbIdList;
	bool result;

	result = true;

	getAllDbs(dbIdList);

	for(int item : dbIdList)
	{
		dbPathReadings = generateDbFilePah(item);
		dbAlias = generateDbAlias(item);

		result = attachDb(dbHandle, dbPathReadings, dbAlias);
		if (! result)
			break;

		Logger::getLogger()->debug("connectionAttachAllDbs - dbId :%d: path :%s: alias :%s:", item, dbPathReadings.c_str(), dbAlias.c_str());
	}
	return (result);
}


/**
 * Attaches all the defined SQlite database to all the connections and enable the WAL
 *
 * @return         True of success, false on any error
 *
 */
bool ReadingsCatalogue::attachDbsToAllConnections()
{
	int dbId;
	string dbPathReadings;
	string dbAlias;
	vector<int> dbIdList;
	bool result;

	result = true;

	ConnectionManager *manager = ConnectionManager::getInstance();
	Connection        *connection = manager->allocate();

	getAllDbs(dbIdList);

	for(int item : dbIdList)
	{
		dbPathReadings = generateDbFilePah(item);
		dbAlias = generateDbAlias(item);

		enableWAL(dbPathReadings);
		// Attached the new db to the connections
		result = manager->attachNewDb(dbPathReadings, dbAlias);
		if (! result)
			break;

		Logger::getLogger()->debug("attachDbsToAllConnections - dbId :%d: path :%s: alias :%s:", item, dbPathReadings.c_str(), dbAlias.c_str());
	}

	manager->release(connection);

	return (result);
}

/**
 * Setup the multiple readings databases/tables feature
 *
 * @param storageConfig Configuration to apply
 *
 */
void ReadingsCatalogue::multipleReadingsInit(STORAGE_CONFIGURATION &storageConfig)
{
	sqlite3 *dbHandle;

	ConnectionManager *manager = ConnectionManager::getInstance();
	Connection *connection = manager->allocate();
	if (! connection->supportsReadings())
	{
		return;
	}
	dbHandle = connection->getDbHandle();



	if (storageConfig.nDbLeftFreeBeforeAllocate < 1)
	{
		Logger::getLogger()->warn("%s - parameter nDbLeftFreeBeforeAllocate not valid, use a value >= 1, 1 used ", __FUNCTION__);
		storageConfig.nDbLeftFreeBeforeAllocate = 1;
	}
	if (storageConfig.nDbToAllocate < 1)
	{
		Logger::getLogger()->warn("%s - parameter nDbToAllocate not valid, use a value >= 1, 1 used ", __FUNCTION__);
		storageConfig.nDbToAllocate = 1;
	}

	m_storageConfigApi.nReadingsPerDb = storageConfig.nReadingsPerDb;
	m_storageConfigApi.nDbPreallocate = storageConfig.nDbPreallocate;
	m_storageConfigApi.nDbLeftFreeBeforeAllocate = storageConfig.nDbLeftFreeBeforeAllocate;
	m_storageConfigApi.nDbToAllocate = storageConfig.nDbToAllocate;

	m_storageConfigCurrent.nDbLeftFreeBeforeAllocate = storageConfig.nDbLeftFreeBeforeAllocate;
	m_storageConfigCurrent.nDbToAllocate = storageConfig.nDbToAllocate;

	try
	{
		configurationRetrieve(dbHandle);

		loadAssetReadingCatalogue();
		preallocateReadingsTables(1);   // on the first database

		Logger::getLogger()->debug("nReadingsPerDb :%d:", m_storageConfigCurrent.nReadingsPerDb);
		Logger::getLogger()->debug("nDbPreallocate :%d:", m_storageConfigCurrent.nDbPreallocate);

		prepareAllDbs();

		applyStorageConfigChanges(dbHandle);

		Logger::getLogger()->debug("multipleReadingsInit - dbIdCurrent :%d: dbIdLast :%d: nDbPreallocate current :%d: requested :%d:",
								   m_dbIdCurrent,
								   m_dbIdLast,
								   m_storageConfigCurrent.nDbPreallocate,
								   m_storageConfigApi.nDbPreallocate);

		storeReadingsConfiguration(dbHandle);


		preallocateReadingsTables(0);   // on the last database

		evaluateGlobalId();
		loadEmptyAssetReadingCatalogue();
	}
	catch (exception& e)
	{
		Logger::getLogger()->error("It is not possible to initialize the multiple readings handling, error :%s: ", e.what());
	}

	manager->release(connection);
}


/**
 * Store on the database the configuration of the storage plugin
 *
 * @param dbHandle Database connection to use for the operations
 *
 */
void ReadingsCatalogue::storeReadingsConfiguration (sqlite3 *dbHandle)
{
	string errMsg;
	string sql_cmd;

	Logger::getLogger()->debug("storeReadingsConfiguration - nReadingsPerDb :%d: nDbPreallocate :%d:", m_storageConfigCurrent.nReadingsPerDb , m_storageConfigCurrent.nDbPreallocate);

	sql_cmd = " UPDATE " READINGS_DB ".configuration_readings SET n_readings_per_db=" + to_string(m_storageConfigCurrent.nReadingsPerDb) + "," +
			  "n_db_preallocate="  + to_string(m_storageConfigCurrent.nDbPreallocate)  + "," +
			  "db_id_Last="        + to_string(m_dbIdLast)  + ";";

	Logger::getLogger()->debug("sql_cmd :%s:", sql_cmd.c_str());

	if (SQLExec(dbHandle, sql_cmd.c_str()) != SQLITE_OK)
	{
		errMsg = "is not possible to store the configuration about the multiple readings handling, error :";
		errMsg += sqlite3_errmsg(dbHandle);
		raiseError("storeReadingsConfiguration", errMsg.c_str());
		throw runtime_error(errMsg.c_str());
	}
}

/**
 * Add all the required DBs in relation to the storage plugin configuration
 *
 * @param dbHandle Database connection to use for the operations
 *
 */
void ReadingsCatalogue::configChangeAddDb(sqlite3 *dbHandle)
{
	string errMsg;
	int dbId;
	int startReadingsId;
	int startId, endId;
	tyReadingsAvailable readingsAvailable;

	startId =  m_dbIdLast +1;
	endId = m_storageConfigApi.nDbPreallocate;

	Logger::getLogger()->debug("configChangeAddDb - dbIdCurrent :%d: dbIdLast :%d: nDbPreallocate current :%d: requested :%d:",
							   m_dbIdCurrent,
							   m_dbIdLast,
							   m_storageConfigCurrent.nDbPreallocate,
							   m_storageConfigApi.nDbPreallocate);

	Logger::getLogger()->debug("configChangeAddDb - Id start :%d: Id end :%d: ", startId, endId);

	try
	{
		for (dbId = startId; dbId <= endId; dbId++)
		{
			readingsAvailable = evaluateLastReadingAvailable(dbHandle, dbId - 1);
			if (readingsAvailable.lastReadings == 0)
			{
				errMsg = "Unable to determinate used readings table while adding a database";
				throw runtime_error(errMsg.c_str());
			}

			startReadingsId = readingsAvailable.lastReadings +1;
			if (! createNewDB(dbHandle,  dbId, startReadingsId, NEW_DB_ATTACH_ALL))
			{
				errMsg = "Unable to add a new database";
				throw runtime_error(errMsg.c_str());
			}
			Logger::getLogger()->debug("configChangeAddDb - db created :%d: startReadingsIdOnDB :%d:", dbId, startReadingsId);
		}
	}
	catch (exception& e)
	{
		Logger::getLogger()->error("It is not possible to add the requested databases, error :%s: - removing created databases", e.what());
		dbsRemove(startId , endId);
	}

	m_dbIdLast = m_storageConfigApi.nDbPreallocate;
	m_storageConfigCurrent.nDbPreallocate = m_storageConfigApi.nDbPreallocate;
	m_dbNAvailable = (m_dbIdLast - m_dbIdCurrent) - m_storageConfigCurrent.nDbLeftFreeBeforeAllocate;
}

/**
 * Removes all the required DBs in relation to the storage plugin configuration
 *
 * @param dbHandle Database connection to use for the operations
 *
 */
void ReadingsCatalogue::configChangeRemoveDb(sqlite3 *dbHandle)
{
	string errMsg;
	int dbId;
	int startReadingsId;
	tyReadingsAvailable readingsAvailable;
	string dbAlias;
	string dbPath;

	ConnectionManager *manager = ConnectionManager::getInstance();

	Logger::getLogger()->debug("configChangeRemoveDb - dbIdCurrent :%d: dbIdLast :%d: nDbPreallocate current :%d: requested :%d:",
							   m_dbIdCurrent,
							   m_dbIdLast,
							   m_storageConfigCurrent.nDbPreallocate,
							   m_storageConfigApi.nDbPreallocate);


	Logger::getLogger()->debug("configChangeRemoveDb - Id start :%d: Id end :%d: ", m_dbIdCurrent, m_storageConfigApi.nDbPreallocate);

	dbsRemove(m_storageConfigApi.nDbPreallocate + 1, m_dbIdLast);


	m_dbIdLast = m_storageConfigApi.nDbPreallocate;
	m_storageConfigCurrent.nDbPreallocate = m_storageConfigApi.nDbPreallocate;
	m_dbNAvailable = (m_dbIdLast - m_dbIdCurrent) - m_storageConfigCurrent.nDbLeftFreeBeforeAllocate;
}


/**
 * Adds all the required readings tables in relation to the storage plugin configuration
 *
 * @param dbHandle - handle of the connection to use for the database operation
 * @param startId  - range of the readings table to create
 * @param endId    - range of the readings table to create
 *
 */
void ReadingsCatalogue::configChangeAddTables(sqlite3 *dbHandle, int startId, int endId)
{
	int dbId;
	int maxReadingUsed;
	int nTables;

	nTables = endId - startId +1;

	Logger::getLogger()->debug("%s - startId :%d: endId :%d: nTables :%d:",
							   __FUNCTION__,
							   startId,
							   endId,
							   nTables);

	for (dbId = 1; dbId <= m_dbIdLast ; dbId++ )
	{
		Logger::getLogger()->debug("%s - configChangeAddTables - dbId :%d: startId :%d: nTables :%d:",
								   __FUNCTION__,
								   dbId,
								   startId,
								   nTables);
		createReadingsTables(dbHandle, dbId, startId, nTables);
	}

	m_storageConfigCurrent.nReadingsPerDb = m_storageConfigApi.nReadingsPerDb;
	maxReadingUsed = calcMaxReadingUsed();
	m_nReadingsAvailable = m_storageConfigCurrent.nReadingsPerDb - maxReadingUsed;

	Logger::getLogger()->debug("%s - maxReadingUsed :%d: nReadingsPerDb :%d: m_nReadingsAvailable :%d:",
							   __FUNCTION__,
							   maxReadingUsed,
							   m_storageConfigCurrent.nReadingsPerDb,
							   m_nReadingsAvailable);
}

/**
 * Deletes all the required readings tables in relation to the storage plugin configuration
 *
 * @param dbHandle - handle of the connection to use for the database operation
 * @param startId  - range of the readings table to delete
 * @param endId    - range of the readings table to delete
 *
 */
void ReadingsCatalogue::configChangeRemoveTables(sqlite3 *dbHandle, int startId, int endId)
{
	int dbId;
	int maxReadingUsed;

	Logger::getLogger()->debug("%s - startId :%d: endId :%d:",
							   __FUNCTION__,
							   startId,
							   endId);

	for (dbId = 1; dbId <= m_dbIdLast ; dbId++ )
	{
		Logger::getLogger()->debug("%s - configChangeRemoveTables - dbId :%d: startId :%d: endId :%d:",
								   __FUNCTION__,
								   dbId,
								   startId,
								   endId);
		dropReadingsTables(dbHandle, dbId, startId, endId);
	}

	m_storageConfigCurrent.nReadingsPerDb = m_storageConfigApi.nReadingsPerDb;
	maxReadingUsed = calcMaxReadingUsed();
	m_nReadingsAvailable = m_storageConfigCurrent.nReadingsPerDb - maxReadingUsed;

	Logger::getLogger()->debug("%s - maxReadingUsed :%d: nReadingsPerDb :%d: m_nReadingsAvailable :%d:",
							   __FUNCTION__,
							   maxReadingUsed,
							   m_storageConfigCurrent.nReadingsPerDb,
							   m_nReadingsAvailable);
}

/**
 * Drops a set of readings
 *
 * @param dbHandle - handle of the connection to use for the database operation
 * @param dbId     - database id on which the tables should be dropped
 * @param startId  - range of the readings table to delete
 * @param endId    - range of the readings table to delete
 *
 */
void  ReadingsCatalogue::dropReadingsTables(sqlite3 *dbHandle, int dbId, int idStart, int idEnd)
{
	string errMsg;
	string dropReadings, dropIdx;
	string dbName;
	string tableName;
	int tableId;
	int rc;
	int idx;
	bool newConnection;

	Logger::getLogger()->debug("%s - dropping tales on database id :%d:form id :%d: to :%d:", __FUNCTION__, dbId, idStart, idEnd);

	dbName = generateDbName(dbId);

	for (idx = idStart ; idx <= idEnd; ++idx)
	{
		tableName = generateReadingsName(dbId, idx);

		dropReadings = "DROP TABLE " + dbName + "." + tableName + ";";
		dropIdx      = "DROP INDEX " + tableName + "_ix3;";


		rc = SQLExec(dbHandle, dropIdx.c_str());
		if (rc != SQLITE_OK)
		{
			errMsg = sqlite3_errmsg(dbHandle);
			raiseError(__FUNCTION__, sqlite3_errmsg(dbHandle));
			throw runtime_error(errMsg.c_str());
		}

		rc = SQLExec(dbHandle, dropReadings.c_str());
		if (rc != SQLITE_OK)
		{
			errMsg = sqlite3_errmsg(dbHandle);
			raiseError(__FUNCTION__, sqlite3_errmsg(dbHandle));
			throw runtime_error(errMsg.c_str());
		}

	}
}

/**
 * Deletes a range of database, detach and delete the file
 *
 * @param startId  - range of the databases to delete
 * @param endId    - range of the databases to delete
 *
 */
void ReadingsCatalogue::dbsRemove(int startId, int endId)
{
	string errMsg;
	int dbId;
	int startReadingsId;
	tyReadingsAvailable readingsAvailable;
	string dbAlias;
	string dbPath;

	ConnectionManager *manager = ConnectionManager::getInstance();

	Logger::getLogger()->debug("dbsRemove - startId :%d: endId :%d:", startId, endId);

	for (dbId = startId; dbId <= endId; dbId++)
	{
		dbAlias = generateDbAlias(dbId);
		dbPath  = generateDbFilePah(dbId);

		Logger::getLogger()->debug("dbsRemove - db alias :%s: db path :%s:", dbAlias.c_str(), dbPath.c_str());

		manager->detachNewDb(dbAlias);
		dbFileDelete(dbPath);
	}
}

/**
 * Delete a file
 *
 * @param dbPath  - Full path of the file to delete
 *
 */
void  ReadingsCatalogue::dbFileDelete(string dbPath)
{
	string errMsg;
	bool success;

	Logger::getLogger()->debug("dbFileDelete - db path :%s:", dbPath.c_str());

	if (remove (dbPath.c_str()) !=0)
	{
		errMsg = "Unable to remove database :" + dbPath + ":";
		throw runtime_error(errMsg.c_str());
	}
}

/**
 * Evaluates and applies the storage plugin configuration
 *
 * @param dbHandle handle of the connection to use for the database operations
 *
 */
bool ReadingsCatalogue::applyStorageConfigChanges(sqlite3 *dbHandle)
{
	bool configChanged;
	ACTION operation;
	int maxReadingUsed;

	configChanged = false;

	Logger::getLogger()->debug("applyStorageConfigChanges - dbIdCurrent :%d: dbIdLast :%d: nDbPreallocate current :%d: requested :%d: nDbLeftFreeBeforeAllocate :%d:",
							   m_dbIdCurrent,
							   m_dbIdLast,
							   m_storageConfigCurrent.nDbPreallocate,
							   m_storageConfigApi.nDbPreallocate,
							   m_storageConfigCurrent.nDbLeftFreeBeforeAllocate);
	try{

		if (m_storageConfigApi.nDbPreallocate <= 2)
		{
			Logger::getLogger()->warn("applyStorageConfigChanges: parameter nDbPreallocate changed, but it is not possible to apply the change, use a larger value >= 3");
		} else {

			operation = changesLogicDBs(m_dbIdCurrent,
										m_dbIdLast,
										m_storageConfigCurrent.nDbPreallocate,
										m_storageConfigApi.nDbPreallocate,
										m_storageConfigCurrent.nDbLeftFreeBeforeAllocate);

			// Database operation
			{
				if (operation == ACTION_DB_ADD)
				{
					Logger::getLogger()->debug("applyStorageConfigChanges - parameters nDbPreallocate changed, adding more databases from :%d: to :%d:", m_dbIdLast, m_storageConfigApi.nDbPreallocate);
					configChanged = true;
					configChangeAddDb(dbHandle);

				} else if (operation == ACTION_INVALID)
				{
					Logger::getLogger()->warn("applyStorageConfigChanges: parameter nDbPreallocate changed, but it is not possible to apply the change as there are already data stored in the database id :%d:, use a larger value", m_dbIdCurrent);

				} else if (operation == ACTION_DB_REMOVE)
				{
					Logger::getLogger()->debug("applyStorageConfigChanges - parameters nDbPreallocate changed, removing databases from :%d: to :%d:", m_storageConfigApi.nDbPreallocate, m_dbIdLast);
					configChanged = true;
					configChangeRemoveDb(dbHandle);
				} else
				{
					Logger::getLogger()->debug("applyStorageConfigChanges - not changes");
				}
			}
		}

		if (m_storageConfigApi.nReadingsPerDb <= 2)
		{
			Logger::getLogger()->warn("applyStorageConfigChanges: parameter nReadingsPerDb changed, but it is not possible to apply the change, use a larger value >= 3");
		} else {

			maxReadingUsed = calcMaxReadingUsed();
			operation = changesLogicTables(maxReadingUsed,
										   m_storageConfigCurrent.nReadingsPerDb,
										   m_storageConfigApi.nReadingsPerDb);

			Logger::getLogger()->debug("%s - maxReadingUsed :%d: Current :%d: Requested :%d:",
									   __FUNCTION__,
									   maxReadingUsed,
									   m_storageConfigCurrent.nReadingsPerDb,
									   m_storageConfigApi.nReadingsPerDb);

			// Table  operation
			{
				if (operation == ACTION_TB_ADD)
				{
					int startId, endId;

					startId = m_storageConfigCurrent.nReadingsPerDb +1;
					endId =  m_storageConfigApi.nReadingsPerDb;

					Logger::getLogger()->debug("applyStorageConfigChanges - parameters nReadingsPerDb changed, adding more tables from :%d: to :%d:", startId, endId);
					configChanged = true;
					configChangeAddTables(dbHandle, startId, endId);

				} else if (operation == ACTION_INVALID)
				{
					Logger::getLogger()->warn("applyStorageConfigChanges: parameter nReadingsPerDb changed, but it is not possible to apply the change as there are already data stored in the table id :%d:, use a larger value", maxReadingUsed);

				} else if (operation == ACTION_TB_REMOVE)
				{
					int startId, endId;

					startId =  m_storageConfigApi.nReadingsPerDb +1;
					endId =  m_storageConfigCurrent.nReadingsPerDb;

					Logger::getLogger()->debug("applyStorageConfigChanges - parameters nReadingsPerDb changed, removing tables from :%d: to :%d:", m_storageConfigApi.nReadingsPerDb +1, m_storageConfigCurrent.nReadingsPerDb);
					configChanged = true;
					configChangeRemoveTables(dbHandle, startId, endId);
				} else
				{
					Logger::getLogger()->debug("applyStorageConfigChanges - not changes");
				}
			}
		}


		if ( !configChanged)
			Logger::getLogger()->debug("applyStorageConfigChanges - storage parameters not changed");

	}
	catch (exception& e)
	{
		Logger::getLogger()->error("It is not possible to apply the chnages to the multi readings handling, error :%s: ", e.what());
	}

	return configChanged;
}

/**
 * Calculates the maximum readings id used
 *
 * @return maximum readings id used
 *
 */
int  ReadingsCatalogue::calcMaxReadingUsed()
{
	int maxReading;
	maxReading = 0;

	for (auto &item : m_AssetReadingCatalogue) {

		if (item.second.first > maxReading)
			maxReading = item.second.first;
	}

	return (maxReading);
}

/**
 * Evaluates the operations to be executed in relation to the input parameters on the readings tables
 *
 * @param maxUsed Maximum table id used
 * @param Current Current table id configured
 * @param Request Requested configuration id

 * @return        Operation to execute : ACTION_TB_NONE / ACTION_TB_ADD /ACTION_TB_REMOVE / ACTION_INVALID
 *
 */
ReadingsCatalogue::ACTION  ReadingsCatalogue::changesLogicTables(int maxUsed ,int Current, int Request)
{
	ACTION operation;

	Logger::getLogger()->debug("%s - maxUsed :%d: Request :%d: Request current :%d:",
							   __FUNCTION__,
							   maxUsed,
							   Current,
							   Request);

	operation = ACTION_TB_NONE;

	if (Current != Request)
	{
		if (Request > Current)
		{
			operation = ACTION_TB_ADD;

		}
		else if ((Request < Current) && (maxUsed >= Request))
		{
			operation = ACTION_INVALID;

		} else if ((Request < Current) && (maxUsed < Request))
		{
			operation = ACTION_TB_REMOVE;
		}
	}
	return operation;
}

/**
 * Evaluates the operations to be executed in relation to the input parameters on the databases
 *
 * @param dbIdCurrent               - Current database id in use
 * @param dbIdLast                  - Latest database id created, but necessary in use
 * @param nDbPreallocateCurrent     - Current table id configured
 * @param nDbPreallocateRequest     - Requested configuration id
 * @param nDbLeftFreeBeforeAllocate - Number of database to maintain free

 * @return - Operation to execute : ACTION_DB_NONE / ACTION_DB_ADD / ACTION_DB_REMOVE / ACTION_INVALID
 *
 */
ReadingsCatalogue::ACTION ReadingsCatalogue::changesLogicDBs(int dbIdCurrent , int dbIdLast, int nDbPreallocateCurrent, int nDbPreallocateRequest, int nDbLeftFreeBeforeAllocate)
{
	ACTION operation;

	operation = ACTION_DB_NONE;

	if ( nDbPreallocateCurrent != nDbPreallocateRequest)
	{
		if (nDbPreallocateRequest > dbIdLast)
		{
			operation = ACTION_DB_ADD;

		} else if (nDbPreallocateRequest < (dbIdCurrent + nDbLeftFreeBeforeAllocate) )
		{
			operation = ACTION_INVALID;

		} else if ( (nDbPreallocateRequest >= (dbIdCurrent + nDbLeftFreeBeforeAllocate)) && (nDbPreallocateRequest < dbIdLast))
		{
			operation = ACTION_DB_REMOVE;
		}
	}
	return operation;
}


/**
 * Creates all the needed readings tables considering the tables already defined in the database
 * and the number of tables to have on each database.
 *
 * @param dbId Database Id in which the table must be created
 *
 */
void ReadingsCatalogue::preallocateReadingsTables(int dbId)
{
	int readingsToAllocate;
	int readingsToCreate;
	int startId;

	if (dbId == 0 )
		dbId = m_dbIdCurrent;

	tyReadingsAvailable readingsAvailable;

	string dbName;

	readingsAvailable.lastReadings = 0;
	readingsAvailable.tableCount = 0;

	// Identifies last readings available
	readingsAvailable = evaluateLastReadingAvailable(NULL, dbId);
	readingsToAllocate = getNReadingsAllocate();

	if (readingsAvailable.tableCount < readingsToAllocate)
	{
		readingsToCreate = readingsToAllocate - readingsAvailable.tableCount;
		if (dbId == 1)
			startId = 2;
		else
			startId = 1;

		createReadingsTables(NULL, dbId, startId, readingsToCreate);
	}

	m_nReadingsAvailable = readingsToAllocate - getUsedTablesDbId(dbId);

	Logger::getLogger()->debug("preallocateReadingsTables - dbId :%d: nReadingsAvailable :%d: lastReadingsCreated :%d: tableCount :%d:", m_dbIdCurrent, m_nReadingsAvailable, readingsAvailable.lastReadings, readingsAvailable.tableCount);
}

/**
 * Generates the full path of the SQLite database from the given the id
 *
 * @param dbId Database Id for which the full path must be generated
 * @return     Generated the full path
 *
 */
string ReadingsCatalogue::generateDbFilePah(int dbId)
{
	string dbPathReadings;

	char *defaultReadingsConnection;
	char defaultReadingsConnectionTmp[1000];

	defaultReadingsConnection = getenv("DEFAULT_SQLITE_DB_READINGS_FILE");

	if (defaultReadingsConnection == NULL)
	{
		dbPathReadings = getDataDir();
	}
	else
	{
		// dirname modify the content of the parameter
		strncpy ( defaultReadingsConnectionTmp, defaultReadingsConnection, sizeof(defaultReadingsConnectionTmp) );
		dbPathReadings  = dirname(defaultReadingsConnectionTmp);
	}

	if (dbPathReadings.back() != '/')
		dbPathReadings += "/";

	dbPathReadings += generateDbFileName(dbId);

	return  (dbPathReadings);
}

/**
 * Stores on the persistent storage the id of the last created database
 *
 * @param dbHandle Database connection to use for the operations
 * @param newDbId  Id of the created database
 * @return         True of success, false on any error
 *
 */
bool ReadingsCatalogue::latestDbUpdate(sqlite3 *dbHandle, int newDbId)
{
	string sql_cmd;

	Logger::getLogger()->debug("latestDbUpdate - dbHandle :%X: newDbId :%d:", dbHandle, newDbId);

	{
		sql_cmd = " UPDATE " READINGS_DB ".configuration_readings SET db_id_Last=" + to_string(newDbId) + ";";

		if (SQLExec(dbHandle, sql_cmd.c_str()) != SQLITE_OK)
		{
			raiseError("latestDbUpdate", sqlite3_errmsg(dbHandle));
			return false;
		}
	}
	return true;
}


/**
 * Creates a new database
 *
 * @param dbHandle     Database connection to use for the operations
 * @param newDbId      If of the created database to create
 * @param startId      Starting id for the creation of the reading tables
 * @param attachAllDb  Type of attache operation to apply on the newly created database
 * @return             True of success, false on any error
 *
 */
bool  ReadingsCatalogue::createNewDB(sqlite3 *dbHandle, int newDbId, int startId, NEW_DB_OPERATION attachAllDb)
{
	int rc;
	int nTables;

	int readingsToAllocate;
	int readingsToCreate;

	string sqlCmd;
	string dbPathReadings;
	string dbAlias;

	struct stat st;
	bool dbAlreadyPresent=false;
	bool result;
	bool connAllocated;
	Connection *connection;

	connAllocated = false;
	result = true;

	// TODO make this configurable
	if (newDbId > 9)
	{
		return false;
	}

	ConnectionManager *manager = ConnectionManager::getInstance();

	if (dbHandle == NULL)
	{
		connection = manager->allocate();
		dbHandle = connection->getDbHandle();
		connAllocated = true;
	}

	// Creates the DB data file
	{
		dbPathReadings = generateDbFilePah(newDbId);

		dbAlreadyPresent = false;
		if(stat(dbPathReadings.c_str(),&st) == 0)
		{
			Logger::getLogger()->info("createNewDB - database file :%s: already present, creation skipped " , dbPathReadings.c_str() );
			dbAlreadyPresent = true;
		}
		else
		{
			Logger::getLogger()->debug("createNewDB - new database created :%s:", dbPathReadings.c_str());
		}
		enableWAL(dbPathReadings);

		latestDbUpdate(dbHandle, newDbId);

	}
	readingsToAllocate = getNReadingsAllocate();
	readingsToCreate = readingsToAllocate;

	// Attached the new db to the connections
	dbAlias = generateDbAlias(newDbId);

	if (attachAllDb == NEW_DB_ATTACH_ALL)
	{
		Logger::getLogger()->debug("createNewDB - attach all the databases");
		result = manager->attachNewDb(dbPathReadings, dbAlias);

	} else  if (attachAllDb == NEW_DB_ATTACH_REQUEST)
	{
		Logger::getLogger()->debug("createNewDB - attach single");

		result = attachDb(dbHandle, dbPathReadings, dbAlias);
		result = manager->attachRequestNewDb(newDbId, dbHandle);

	} else  if (attachAllDb == NEW_DB_DETACH)
	{
		Logger::getLogger()->debug("createNewDB - attach");
		result = attachDb(dbHandle, dbPathReadings, dbAlias);
	}

	if (result)
	{
		setUsedDbId(newDbId);

		if (dbAlreadyPresent)
		{
			tyReadingsAvailable readingsAvailable = evaluateLastReadingAvailable(dbHandle, newDbId);

			if (readingsAvailable.lastReadings == -1)
			{
				Logger::getLogger()->error("createNewDB - database file :%s: is already present but it is not possible to evaluate the readings table already present" , dbPathReadings.c_str() );
				result = false;
			}
			else
			{
				readingsToCreate = readingsToAllocate - readingsAvailable.tableCount;
				startId = readingsAvailable.lastReadings +1;
				Logger::getLogger()->info("createNewDB - database file :%s: is already present, creating readings tables - from id :%d: n :%d: " , dbPathReadings.c_str(), startId, readingsToCreate);
			}
		}

		if (readingsToCreate > 0)
		{
			startId = 1;
			createReadingsTables(dbHandle, newDbId ,startId, readingsToCreate);

			Logger::getLogger()->info("createNewDB - database file :%s: created readings table - from id :%d: n :%d: " , dbPathReadings.c_str(), startId, readingsToCreate);
		}
		m_nReadingsAvailable = readingsToAllocate;
	}

	if (attachAllDb == NEW_DB_DETACH)
	{
		Logger::getLogger()->debug("createNewDB - deattach");
		detachDb(dbHandle, dbAlias);
	}

	if (connAllocated)
	{
		manager->release(connection);
	}

	return (result);
}

/**
 * Creates a set of reading tables in the given database id
 *
 * @param dbHandle    Database connection to use for the operations
 * @param dbId        Database id on which the tables should be created
 * @param idStartFrom Id from with to start to create the tables
 * @param nTables     Number of table to create
 *
 */
bool  ReadingsCatalogue::createReadingsTables(sqlite3 *dbHandle, int dbId, int idStartFrom, int nTables)
{
	string createReadings, createReadingsIdx;
	string dbName;
	string dbReadingsName;
	int tableId;
	int rc;
	int readingsIdx;
	bool newConnection;
	Connection        *connection;

	Logger *logger = Logger::getLogger();
	newConnection = false;

	ConnectionManager *manager = ConnectionManager::getInstance();

	if (dbHandle == NULL)
	{
		connection = manager->allocate();
		dbHandle = connection->getDbHandle();
		newConnection = true;
	}

	logger->info("Creating :%d: readings table in advance starting id :%d:", nTables, idStartFrom);

	dbName = generateDbName(dbId);

	for (readingsIdx = 0 ;  readingsIdx < nTables; ++readingsIdx)
	{
		tableId = idStartFrom + readingsIdx;
		dbReadingsName = generateReadingsName(dbId, tableId);

		createReadings = R"(
			CREATE TABLE )" + dbName + "." + dbReadingsName + R"( (
				id         INTEGER                     PRIMARY KEY AUTOINCREMENT,
				reading    JSON                        NOT NULL DEFAULT '{}',
				user_ts    DATETIME DEFAULT (STRFTIME('%Y-%m-%d %H:%M:%f+00:00', 'NOW')),
				ts         DATETIME DEFAULT (STRFTIME('%Y-%m-%d %H:%M:%f+00:00', 'NOW'))
			);
		)";

		createReadingsIdx = R"(
			CREATE INDEX )" + dbName + "." + dbReadingsName + R"(_ix3 ON )" + dbReadingsName + R"( (user_ts);
		)";

		logger->info(" Creating table :%s: sql cmd :%s:", dbReadingsName.c_str(), createReadings.c_str());

		rc = SQLExec(dbHandle, createReadings.c_str());
		if (rc != SQLITE_OK)
		{
			raiseError("createReadingsTables", sqlite3_errmsg(dbHandle));
			return false;
		}

		rc = SQLExec(dbHandle, createReadingsIdx.c_str());
		if (rc != SQLITE_OK)
		{
			raiseError("createReadingsTables", sqlite3_errmsg(dbHandle));
			return false;
		}
	}
	if (newConnection)
	{
		manager->release(connection);
	}

	return true;
}

/**
 * Evaluates the latest reading table defined in the provided database id looking at sqlite_master, the SQLite repository
 *
 * @param dbHandle Database connection to use for the operations
 * @param dbId     Database id for which the operation must be executed
 *
 * @return - a struct containing
 *             lastReadings = the id of the latest reading table defined in the  given database id
 *             tableCount   = Number of tables  given database id in the given database id
 */
ReadingsCatalogue::tyReadingsAvailable  ReadingsCatalogue::evaluateLastReadingAvailable(sqlite3 *dbHandle, int dbId)
{
	string dbName;
	int nCols;
	int id;
	char *asset_name;
	sqlite3_stmt *stmt;
	int rc;
	string tableName;
	tyReadingsAvailable readingsAvailable;

	Connection        *connection;
	bool connAllocated;

	connAllocated = false;

	vector<int> readingsId(getNReadingsAvailable(), 0);

	ConnectionManager *manager = ConnectionManager::getInstance();


	if (dbHandle == NULL)
	{
		connection = manager->allocate();
		dbHandle = connection->getDbHandle();
		connAllocated = true;
	}

	dbName = generateDbName(dbId);

	string sql_cmd = R"(
		SELECT name
		FROM  )" + dbName +  R"(.sqlite_master
		WHERE type='table' and name like 'readings_%';
	)";

	if (sqlite3_prepare_v2(dbHandle,sql_cmd.c_str(),-1, &stmt,NULL) != SQLITE_OK)
	{
		raiseError("evaluateLastReadingAvailable", sqlite3_errmsg(dbHandle));
		readingsAvailable.lastReadings = -1;
		readingsAvailable.tableCount = 0;
	}
	else
	{
		// Iterate over all the rows in the resultSet
		readingsAvailable.lastReadings = 0;
		readingsAvailable.tableCount = 0;
		while ((rc = SQLStep(stmt)) == SQLITE_ROW)
		{
			nCols = sqlite3_column_count(stmt);

			tableName = (char *)sqlite3_column_text(stmt, 0);
			id = extractReadingsIdFromName(tableName);

			if (id > readingsAvailable.lastReadings)
				readingsAvailable.lastReadings = id;

			readingsAvailable.tableCount++;
		}
		Logger::getLogger()->debug("evaluateLastReadingAvailable - tableName :%s: lastReadings :%d:", tableName.c_str(), readingsAvailable.lastReadings);

		sqlite3_finalize(stmt);
	}

	if (connAllocated)
	{
		manager->release(connection);
	}

	return (readingsAvailable);
}

/**
 * Checks if there is a reading table still available to be used
 */
bool  ReadingsCatalogue::isReadingAvailable() const
{
	if (m_nReadingsAvailable <= 0)
		return false;
	else
		return true;

}

/**
 * Tracks the allocation of a reading table
 *
 */
void  ReadingsCatalogue::allocateReadingAvailable()
{
	m_nReadingsAvailable--;
}

/**
 * Allocates a reading table to the given asset_code
 *
 * @param    connection	Db connection to be used for the operations
 * @param    asset_code for which the referenced readings table should be idenfied
 * @return              the reading id associated to the provided asset_code
 */
ReadingsCatalogue::tyReadingReference  ReadingsCatalogue::getReadingReference(Connection *connection, const char *asset_code)
{
	tyReadingReference ref;

	sqlite3_stmt *stmt;
	string sql_cmd;
	int rc;
	sqlite3		*dbHandle;

	string msg;
	bool success;

	int startReadingsId;
	tyReadingsAvailable readingsAvailable;

	ostringstream threadId;
	threadId << std::this_thread::get_id();

	success = true;

	dbHandle = connection->getDbHandle();

	Logger *logger = Logger::getLogger();

	auto item = m_AssetReadingCatalogue.find(asset_code);
	if (item != m_AssetReadingCatalogue.end())
	{
		//# An asset already  managed
		ref.tableId = item->second.first;
		ref.dbId = item->second.second;
	}
	else
	{
		Logger::getLogger()->debug("getReadingReference - before lock dbHandle :%X: threadId :%s:", dbHandle, threadId.str().c_str() );

		AttachDbSync *attachSync = AttachDbSync::getInstance();
		attachSync->lock();
		
		ReadingsCatalogue::tyReadingReference emptyTableReference = {-1, -1};
		std::string emptyAsset = {};
		auto item = m_AssetReadingCatalogue.find(asset_code);
		if (item != m_AssetReadingCatalogue.end())
		{
			ref.tableId = item->second.first;
			ref.dbId = item->second.second;
		}
		else
		{
			
			if (! isReadingAvailable () )
			{
				//No Readding table available... Get empty reading table 
				emptyTableReference = getEmptyReadingTableReference(emptyAsset);
				if ( !emptyAsset.empty() )
				{
					ref = emptyTableReference;
				}
				else 
				{
					//# Allocate a new block of readings table
					Logger::getLogger()->debug("getReadingReference - allocate a new db, dbNAvailable :%d:", m_dbNAvailable);

					if (m_dbNAvailable > 0)
					{
						// DBs already created are available
						m_dbIdCurrent++;
						m_dbNAvailable--;
						m_nReadingsAvailable = getNReadingsAllocate();

<<<<<<< HEAD
					int dbIdExtended = m_dbIdLast;
					for (dbId = dbIdStart; dbId <= dbIdEnd; dbId++)
=======
						Logger::getLogger()->debug("getReadingReference - allocate a new db, db already available - dbIdCurrent :%d: dbIdLast :%d: dbNAvailable  :%d: nReadingsAvailable :%d:  ", m_dbIdCurrent, m_dbIdLast, m_dbNAvailable, m_nReadingsAvailable);
					}
					else
>>>>>>> 95f4bec3
					{
						// Allocates new DBs
						int dbId, dbIdStart, dbIdEnd;

						dbIdStart = m_dbIdLast +1;
						dbIdEnd = m_dbIdLast + m_storageConfigCurrent.nDbToAllocate;

						Logger::getLogger()->debug("getReadingReference - allocate a new db - create new db - dbIdCurrent :%d: dbIdStart :%d: dbIdEnd :%d:", m_dbIdCurrent, dbIdStart, dbIdEnd);

						for (dbId = dbIdStart; dbId <= dbIdEnd; dbId++)
						{
<<<<<<< HEAD
							Logger::getLogger()->debug("getReadingReference - allocate a new db - create new dbs - dbId :%d: startReadingsIdOnDB :%d:", dbId, startReadingsId);
							dbIdExtended = dbId;
=======
							readingsAvailable = evaluateLastReadingAvailable(dbHandle, dbId - 1);

							startReadingsId = 1;

							success = createNewDB(dbHandle,  dbId, startReadingsId, NEW_DB_ATTACH_REQUEST);
							if (success)
							{
								Logger::getLogger()->debug("getReadingReference - allocate a new db - create new dbs - dbId :%d: startReadingsIdOnDB :%d:", dbId, startReadingsId);
							}
>>>>>>> 95f4bec3
						}
						m_dbIdLast = dbIdEnd;
						m_dbIdCurrent++;
						m_dbNAvailable = (m_dbIdLast - m_dbIdCurrent) - m_storageConfigCurrent.nDbLeftFreeBeforeAllocate;
					}
<<<<<<< HEAD
					m_dbIdLast = dbIdExtended;
					if (m_dbIdCurrent < m_dbIdLast)
					{
						m_dbIdCurrent++;
					}
					m_dbNAvailable = (m_dbIdLast - m_dbIdCurrent) - m_storageConfigCurrent.nDbLeftFreeBeforeAllocate;
				}
=======
>>>>>>> 95f4bec3

					ref.tableId = -1;
					ref.dbId = -1;
				}
				
			}

			if (success)
			{
				// Associate a reading table to the asset
				{
					// Associate the asset to the reading_id
					if (emptyAsset.empty())
					{
						ref.tableId = getMaxReadingsId(m_dbIdCurrent) + 1;
						ref.dbId = m_dbIdCurrent;
					}

					{
						m_EmptyAssetReadingCatalogue.erase(emptyAsset);
						m_AssetReadingCatalogue.erase(emptyAsset);
						auto newItem = make_pair(ref.tableId, ref.dbId);
						auto newMapValue = make_pair(asset_code, newItem);
						m_AssetReadingCatalogue.insert(newMapValue);
					}

					// Allocate the table in the reading catalogue
					if (emptyAsset.empty())
					{
						sql_cmd =
							"INSERT INTO  " READINGS_DB ".asset_reading_catalogue (table_id, db_id, asset_code) VALUES  ("
							+ to_string(ref.tableId) + ","
							+ to_string(ref.dbId) + ","
							+ "\"" + asset_code + "\")";
						
							Logger::getLogger()->debug("getReadingReference - allocate a new reading table for the asset :%s: db Id :%d: readings Id :%d: ", asset_code, ref.dbId, ref.tableId);
	
					}
					else
					{
						sql_cmd = 	" UPDATE " READINGS_DB ".asset_reading_catalogue SET asset_code ='" + string(asset_code) + "'" +
										" WHERE db_id = " + to_string(ref.dbId) + " AND table_id = " + to_string(ref.tableId) + ";";

						Logger::getLogger()->debug("getReadingReference - Use empty table %readings_%d_%d: ",ref.dbId,ref.tableId);
					}
					
					{
						rc = SQLExec(dbHandle, sql_cmd.c_str());
						if (rc != SQLITE_OK)
						{
							msg = string(sqlite3_errmsg(dbHandle)) + " asset :" + asset_code + ":";
							raiseError("asset_reading_catalogue update", msg.c_str());
						}

						if (emptyAsset.empty())
						{
							allocateReadingAvailable();
						}
						
					}

				}

			}
		}
		attachSync->unlock();
	}

	return (ref);

}

/**
 * Loads the empty reading table catalogue
 *
 */
bool ReadingsCatalogue::loadEmptyAssetReadingCatalogue()
{
	sqlite3 *dbHandle;
	string sql_cmd;
	sqlite3_stmt *stmt;
	ConnectionManager *manager = ConnectionManager::getInstance();
	Connection *connection = manager->allocate();
	dbHandle = connection->getDbHandle();
	m_EmptyAssetReadingCatalogue.clear();
			
	for (auto &item : m_AssetReadingCatalogue)
	{
		string asset_name = item.first; // Asset
		int tableId = item.second.first; // tableId;
		int dbId = item.second.second; // dbId;
		
		sql_cmd = "SELECT COUNT(*) FROM readings_" + to_string(dbId) + ".readings_" + to_string(dbId) + "_" + to_string(tableId) + " ;";
		if (sqlite3_prepare_v2(dbHandle, sql_cmd.c_str(), -1, &stmt, NULL) != SQLITE_OK)
		{
			sqlite3_finalize(stmt);	
			continue;
		}

		if (SQLStep(stmt) == SQLITE_ROW)
		{
			if (sqlite3_column_int(stmt, 0) == 0)
			{
				auto newItem = make_pair(tableId,dbId);
				auto newMapValue = make_pair(asset_name,newItem);
				m_EmptyAssetReadingCatalogue.insert(newMapValue);
				
			}
		}
		sqlite3_finalize(stmt);
		
	}
	manager->release(connection);
	return true;
}

/**
 *  Get Empty Reading Table
 *
 * @param    asset emptyAsset, copies value of asset for which empty table is found
 * @return         the reading id associated to the provided empty table
 */
ReadingsCatalogue::tyReadingReference ReadingsCatalogue::getEmptyReadingTableReference(std::string& asset)
{
	ReadingsCatalogue::tyReadingReference emptyTableReference = {-1, -1};
	if (m_EmptyAssetReadingCatalogue.size() == 0)
	{
		loadEmptyAssetReadingCatalogue();
	}
	
	auto it = m_EmptyAssetReadingCatalogue.begin();
	if (it != m_EmptyAssetReadingCatalogue.end())
	{
		asset = it->first;
		emptyTableReference.tableId = it->second.first;
		emptyTableReference.dbId = it->second.second;
		
	}
	
	return emptyTableReference;
}

/**
 * Retrieve the maximum readings id for the provided database id
 *
 * @param dbId Database id for which the maximum reading id must be retrieved
 * @return     Maximum readings for the requested database id
 *
 */
int ReadingsCatalogue::getMaxReadingsId(int dbId)
{
	int maxId = 0;

	for (auto &item : m_AssetReadingCatalogue) {

		if (item.second.second == dbId )
			if (item.second.first > maxId)
				maxId = item.second.first;
	}

	return (maxId);
}


/**
 * Returns the number of readings in use
 *
 * @return number of readings in use
 *
 */
int ReadingsCatalogue::getReadingsCount()
{
	return (m_AssetReadingCatalogue.size());
}

/**
 * Returns the position in the array of the specific readings Id considering the database id and the table id
 *
 * @param dbId    Database id for which calculation must be evaluated
 * @param tableId table  id for which calculation must be evaluated
 * @return        Position in the array of the specific readings Id
 *
 */
int ReadingsCatalogue::getReadingPosition(int dbId, int tableId)
{
	int position;

	if ((dbId == 0) && (tableId == 0))
	{
		dbId = m_dbIdCurrent;
		getMaxReadingsId(dbId);
	}

	position = ((dbId - 1) * m_storageConfigCurrent.nReadingsPerDb) + tableId;

	return (position);
}


/**
 * Calculate the number of reading tables associated to the given database id
 *
 * @param dbId    Database id for which calculation must be evaluated
 * @return        Number of reading tables associated to the given database id
 *
 */
int ReadingsCatalogue::getUsedTablesDbId(int dbId)
{
	int count = 0;

	for (auto &item : m_AssetReadingCatalogue) {

		if (item.second.second == dbId)
			count++;
	}

	return (count);
}

/**
 * Delete the content of all the active readings tables using the provided sql command sqlCmdBase
 *
 * @param dbHandle     Database connection to use for the operations
 * @param sqlCmdBase   Sql command to execute
 * @param zErrMsg      value returned by reference, Error message
 * @param rowsAffected value returned by reference if != 0, Number of affected rows
 * @return             returns SQLITE_OK if all the sql commands are properly executed
 *
 */
int  ReadingsCatalogue::purgeAllReadings(sqlite3 *dbHandle, const char *sqlCmdBase, char **zErrMsg, unsigned long *rowsAffected)
{
	string dbReadingsName;
	string dbName;
	string sqlCmdTmp;
	string sqlCmd;
	bool firstRow;
	int rc;

	if (m_AssetReadingCatalogue.empty())
	{
		Logger::getLogger()->debug("purgeAllReadings: no tables defined");
		rc = SQLITE_OK;
	}
	else
	{
		Logger::getLogger()->debug("purgeAllReadings tables defined");

		PurgeConfiguration *purgeConfig = PurgeConfiguration::getInstance();
		bool exclusions = purgeConfig->hasExclusions();

		firstRow = true;
		if  (rowsAffected != nullptr)
			*rowsAffected = 0;

		for (auto &item : m_AssetReadingCatalogue)
		{
			if (exclusions && purgeConfig->isExcluded(item.first))
			{
				Logger::getLogger()->info("Asset %s excluded from purge", item.first.c_str());
				continue;
			}
			sqlCmdTmp = sqlCmdBase;

			dbName = generateDbName(item.second.second);
			dbReadingsName = generateReadingsName(item.second.second, item.second.first);

			StringReplaceAll (sqlCmdTmp, "_assetcode_", item.first);
			StringReplaceAll (sqlCmdTmp, "_dbname_", dbName);
			StringReplaceAll (sqlCmdTmp, "_tablename_", dbReadingsName);
			sqlCmd += sqlCmdTmp;
			firstRow = false;

			rc = SQLExec(dbHandle, sqlCmdTmp.c_str(), zErrMsg);

			Logger::getLogger()->debug("purgeAllReadings:  rc :%d: cmd :%s:", rc ,sqlCmdTmp.c_str() );

			if (rc != SQLITE_OK)
			{
				sqlite3_free(zErrMsg);
				break;
			}
			if  (rowsAffected != nullptr) {

				*rowsAffected += (unsigned long ) sqlite3_changes(dbHandle);
			}

		}
	}

	loadEmptyAssetReadingCatalogue();
	return(rc);

}

/**
 * Constructs a sql command from the given one consisting of a set of UNION ALL commands
 * considering all the readings tables in use
 *
 * @param sqlCmdBase        Base Sql command
 * @param assetCodes        Asset codes to evaluate for the operation
 * @param considerExclusion If True the asset code in the excluded list must not be considered
 * @return                  Full sql command
 *
 */
string  ReadingsCatalogue::sqlConstructMultiDb(string &sqlCmdBase, vector<string>  &assetCodes, bool considerExclusion)
{
	string dbReadingsName;
	string dbName;
	string sqlCmdTmp;
	string sqlCmd;

	string assetCode;
	bool addTable;
	bool addedOne;

	if (m_AssetReadingCatalogue.empty())
	{
		Logger::getLogger()->debug("sqlConstructMultiDb: no tables defined");
		sqlCmd = sqlCmdBase;

		dbReadingsName = generateReadingsName(1, 1);

		StringReplaceAll (sqlCmd, "_assetcode_", "dummy_asset_code");
		StringReplaceAll (sqlCmd, ".assetcode.", "asset_code");
		StringReplaceAll (sqlCmd, "_dbname_", READINGS_DB);
		StringReplaceAll (sqlCmd, "_tablename_", dbReadingsName);
	}
	else
	{
		Logger::getLogger()->debug("sqlConstructMultiDb: tables defined");

		bool firstRow = true;
		addedOne = false;

		PurgeConfiguration *purgeConfig = PurgeConfiguration::getInstance();
		bool exclusions = purgeConfig->hasExclusions();

		for (auto &item : m_AssetReadingCatalogue)
		{
			assetCode=item.first;
			addTable = false;

			if (considerExclusion && exclusions && purgeConfig->isExcluded(item.first))
			{
				Logger::getLogger()->info("Asset %s excluded from the query on the multiple readings", item.first.c_str());
				continue;
			}

			// Evaluates which tables should be referenced
			if (assetCodes.empty())
				addTable = true;
			else
			{
				if (std::find(assetCodes.begin(), assetCodes.end(), assetCode) != assetCodes.end())
					addTable = true;
			}

			if (addTable)
			{
				addedOne = true;

				sqlCmdTmp = sqlCmdBase;

				if (!firstRow)
				{
					sqlCmd += " UNION ALL ";
				}

				dbName = generateDbName(item.second.second);
				dbReadingsName = generateReadingsName(item.second.second, item.second.first);

				StringReplaceAll(sqlCmdTmp, "_assetcode_", assetCode);
				StringReplaceAll (sqlCmdTmp, ".assetcode.", "asset_code");
				StringReplaceAll(sqlCmdTmp, "_dbname_", dbName);
				StringReplaceAll(sqlCmdTmp, "_tablename_", dbReadingsName);
				sqlCmd += sqlCmdTmp;
				firstRow = false;
			}
		}
		// Add at least one table eventually a dummy one
		if (! addedOne)
		{
			dbReadingsName = generateReadingsName(1, 1);

			sqlCmd = sqlCmdBase;
			StringReplaceAll (sqlCmd, "_assetcode_", "dummy_asset_code");
			StringReplaceAll (sqlCmd, "_dbname_", READINGS_DB);
			StringReplaceAll (sqlCmd, "_tablename_", dbReadingsName);
		}
	}

	return(sqlCmd);

}


/**
 * Generates a SQLIte db alis from the database id
 *
 * @param dbId Database id for which the alias must be generated
 * @return     Generated alias
 *
 */
string ReadingsCatalogue::generateDbAlias(int dbId)
{

	return (READINGS_DB_NAME_BASE "_" + to_string(dbId));
}

/**
 * Generates a SQLIte database name from the database id
 *
 * @param dbId Database id for which the database name must be generated
 * @return     Generated database name
 *
 */
string ReadingsCatalogue::generateDbName(int dbId)
{
	return (READINGS_DB_NAME_BASE "_" + to_string(dbId));
}

/**
 * Generates a SQLITE database file name from the database id
 *
 * @param dbId Database id for which the database file name must be generated
 * @return     Generated database file name
 *
 */
string ReadingsCatalogue::generateDbFileName(int dbId)
{
	return (READINGS_DB_NAME_BASE "_" + to_string (dbId) + ".db");
}

/**
 * Extracts the readings id from the table name
 *
 * @param tableName Table name from which the id must be extracted
 * @return          Extracted reading id
 *
 */
int ReadingsCatalogue::extractReadingsIdFromName(string tableName)
{
	int dbId;
	int tableId;
	string dbIdTableId;

	dbIdTableId = tableName.substr (tableName.find('_') + 1);

	tableId = stoi(dbIdTableId.substr (dbIdTableId.find('_') + 1));

	dbId = stoi(dbIdTableId.substr (0, dbIdTableId.find('_') ));


	return(tableId);
}

/**
 * Extract the database id from the table name
 *
 * @param tableName Table name from which the database id must be extracted
 * @return          Extracted database id
 *
 */
int ReadingsCatalogue::extractDbIdFromName(string tableName)
{
	int dbId;
	int tableId;
	string dbIdTableId;

	dbIdTableId = tableName.substr (tableName.find('_') + 1);

	tableId = stoi(dbIdTableId.substr (dbIdTableId.find('_') + 1));

	dbId = stoi(dbIdTableId.substr (0, dbIdTableId.find('_') ));

	return(dbId);
}
/**
 * Generates the name of the reading table from the given table id as:
 * Prefix + db Id + reading Id
 *
 * @param dbId    Database id to use for the generation of the table name
 * @param tableId Table id to use for the generation of the table name
 * @return        Generated reading table name
 *
 */
string ReadingsCatalogue::generateReadingsName(int  dbId, int tableId)
{
	string tableName;

	if (dbId == -1)
		dbId = retrieveDbIdFromTableId (tableId);

	tableName = READINGS_TABLE "_" + to_string(dbId) + "_" + to_string(tableId);
	Logger::getLogger()->debug("%s -  dbId :%d: tableId :%d: table name :%s: ", __FUNCTION__, dbId, tableId, tableName.c_str());

	return (tableName);
}

/**
 * Retrieves the database id from the table id
 *
 * @param tableId Table id for which the database id must be retrieved
 * @return        Retrieved database id for the requested reading id
 *
 */
int ReadingsCatalogue::retrieveDbIdFromTableId(int tableId)
{
	int dbId;

	dbId = -1;
	for (auto &item : m_AssetReadingCatalogue)
	{

		if (item.second.first == tableId)
		{
			dbId = item.second.second;
			break;
		}
	}
	return (dbId);
}

/**
 * Identifies SQLIte database name from the given table id
 *
 * @param tableId Table id for which the database name must be retrieved
 * @return        Retrieved database name for the requested reading id
 *
 */
string ReadingsCatalogue::generateDbNameFromTableId(int tableId)
{
	string dbName;

	for (auto &item : m_AssetReadingCatalogue)
	{

		if (item.second.first == tableId)
		{
			dbName = READINGS_DB_NAME_BASE "_" + to_string(item.second.second);
			break;
		}
	}
	if (dbName == "")
		dbName = READINGS_DB_NAME_BASE "_1";

	return (dbName);
}

/**
 * SQLIte wrapper to retry statements when the database is locked
 *
 * @param dbHandle  Database connection to use for the operations
 * @param sqlCmdsql The SQL to execute
 * @param errmsg	Returned by reference, error message
 * @return          SQLite constant indicating the outcome of the requested operation, like for example SQLITE_LOCKED, SQLITE_BUSY...
 *
 */
int ReadingsCatalogue::SQLExec(sqlite3 *dbHandle, const char *sqlCmd, char **errMsg)
{
	int retries = 0, rc;

	if (errMsg)
	{
		*errMsg = NULL;
	}
	Logger::getLogger()->debug("SQLExec: cmd :%s: ", sqlCmd);

	do {
		if (errMsg && *errMsg)
		{
			sqlite3_free(*errMsg);
			*errMsg = NULL;
		}
		rc = sqlite3_exec(dbHandle, sqlCmd, NULL, NULL, errMsg);
		Logger::getLogger()->debug("SQLExec: rc :%d: ", rc);

		retries++;
		if (rc == SQLITE_LOCKED || rc == SQLITE_BUSY)
		{
			int interval = (retries * RETRY_BACKOFF);
			usleep(interval);	// sleep retries milliseconds
			if (retries > 5) Logger::getLogger()->info("SQLExec - error :%s: retry %d of %d, rc=%s, DB connection @ %p, slept for %d msecs",
													   sqlite3_errmsg(dbHandle), retries, MAX_RETRIES, (rc==SQLITE_LOCKED)?"SQLITE_LOCKED":"SQLITE_BUSY", this, interval);
		}
	} while (retries < MAX_RETRIES && (rc == SQLITE_LOCKED || rc == SQLITE_BUSY));

	if (rc == SQLITE_LOCKED)
	{
		Logger::getLogger()->error("SQLExec - Database still locked after maximum retries");
	}
	if (rc == SQLITE_BUSY)
	{
		Logger::getLogger()->error("SQLExec - Database still busy after maximum retries");
	}

	return rc;
}

/**
 * SQLIte wrapper to retry statements when the database error occurs
 *
 * @param statement	SQLIte statement to execute
 * @return          SQLite constant indicating the outcome of the requested operation, like for example SQLITE_LOCKED, SQLITE_BUSY...
 *
 */
int ReadingsCatalogue::SQLStep(sqlite3_stmt *statement)
{
	int retries = 0, rc;

	do {
		rc = sqlite3_step(statement);
		retries++;
		if (rc == SQLITE_LOCKED || rc == SQLITE_BUSY)
		{
			int interval = (retries * RETRY_BACKOFF);
			usleep(interval);	// sleep retries milliseconds
			if (retries > 5) Logger::getLogger()->info("SQLStep: retry %d of %d, rc=%s, DB connection @ %p, slept for %d msecs",
													   retries, MAX_RETRIES, (rc==SQLITE_LOCKED)?"SQLITE_LOCKED":"SQLITE_BUSY", this, interval);
		}
	} while (retries < MAX_RETRIES && (rc == SQLITE_LOCKED || rc == SQLITE_BUSY));

	if (rc == SQLITE_LOCKED)
	{
		Logger::getLogger()->error("Database still locked after maximum retries");
	}
	if (rc == SQLITE_BUSY)
	{
		Logger::getLogger()->error("Database still busy after maximum retries");
	}

	return rc;
}

/**
 * Remove committed TRANSACTION for the given thread
 *
 * @param    tid	The thread id
 * 			that just committed a transaction
 */
void TransactionBoundary::ClearThreadTransaction(std::thread::id tid)
{
	// Lock m_boundaries map
	std::lock_guard<std::mutex> lck(m_boundaryLock);

	// Find thread id
	auto itr = m_boundaries.find(tid);
	if (itr != m_boundaries.end())
	{
		// Remove element
		m_boundaries.erase(itr);
#if LOG_TX_BOUNDARIES
		Logger::getLogger()->debug("ClearThreadTransaction: thread [%ld] cleared TX start %ld",
					tid, itr->second);
#endif
	}
	else
	{
		Logger::getLogger()->error("ClearThreadTransaction: thread [%ld] not found", tid);
	}
}

/**
 * Set BEGIN of a transaction for a given thread, reading id
 *
 * @param    tid	The thread id
 * 			that just started a transaction
 * @param    id		The global reading id that starts the transaction
 */
void TransactionBoundary::SetThreadTransactionStart(std::thread::id tid, unsigned long id)
{
	// Lock m_boundaries map
	std::lock_guard<std::mutex> lck(m_boundaryLock);

	// Set id per thread
	m_boundaries[tid] = id;

#if LOG_TX_BOUNDARIES
	Logger::getLogger()->debug("SetThreadTransactionStart: thread [%ld] set TX start at %ld",
				tid,
				id);
#endif
}

/**
 * Fetch the minimum safe global reading id
 * among all UNCOMMITTED per thread transactions
 *
 * @return		The safe global reading id to use in
 *			UNION ALL queries as boundary limit
 */
unsigned long TransactionBoundary::GetMinReadingId()
{
	// Lock m_boundaries map
	std::lock_guard<std::mutex> lck(m_boundaryLock);

	unsigned long id = 0;

	// Get minimum reading id
	auto it = std::min_element(std::begin(m_boundaries),
				std::end(m_boundaries),
				// Lambda compare function
				[](std::pair<std::thread::id ,unsigned long> i,
					std::pair<std::thread::id ,unsigned long> j)
					{
						return i.second < j.second;
					});

	// Found, set id
	if (it != m_boundaries.end())
	{
		id = it->second;
	}

#ifdef LOG_TX_BOUNDARIES
	std::thread::id tid = std::this_thread::get_id();
	Logger::getLogger()->debug("GetMinReadingId: thread [%ld] TX min id is %ld",
				   tid,
				   id);
#endif

	return id;
}<|MERGE_RESOLUTION|>--- conflicted
+++ resolved
@@ -1882,14 +1882,9 @@
 						m_dbNAvailable--;
 						m_nReadingsAvailable = getNReadingsAllocate();
 
-<<<<<<< HEAD
-					int dbIdExtended = m_dbIdLast;
-					for (dbId = dbIdStart; dbId <= dbIdEnd; dbId++)
-=======
 						Logger::getLogger()->debug("getReadingReference - allocate a new db, db already available - dbIdCurrent :%d: dbIdLast :%d: dbNAvailable  :%d: nReadingsAvailable :%d:  ", m_dbIdCurrent, m_dbIdLast, m_dbNAvailable, m_nReadingsAvailable);
 					}
 					else
->>>>>>> 95f4bec3
 					{
 						// Allocates new DBs
 						int dbId, dbIdStart, dbIdEnd;
@@ -1901,10 +1896,6 @@
 
 						for (dbId = dbIdStart; dbId <= dbIdEnd; dbId++)
 						{
-<<<<<<< HEAD
-							Logger::getLogger()->debug("getReadingReference - allocate a new db - create new dbs - dbId :%d: startReadingsIdOnDB :%d:", dbId, startReadingsId);
-							dbIdExtended = dbId;
-=======
 							readingsAvailable = evaluateLastReadingAvailable(dbHandle, dbId - 1);
 
 							startReadingsId = 1;
@@ -1914,22 +1905,11 @@
 							{
 								Logger::getLogger()->debug("getReadingReference - allocate a new db - create new dbs - dbId :%d: startReadingsIdOnDB :%d:", dbId, startReadingsId);
 							}
->>>>>>> 95f4bec3
 						}
 						m_dbIdLast = dbIdEnd;
 						m_dbIdCurrent++;
 						m_dbNAvailable = (m_dbIdLast - m_dbIdCurrent) - m_storageConfigCurrent.nDbLeftFreeBeforeAllocate;
 					}
-<<<<<<< HEAD
-					m_dbIdLast = dbIdExtended;
-					if (m_dbIdCurrent < m_dbIdLast)
-					{
-						m_dbIdCurrent++;
-					}
-					m_dbNAvailable = (m_dbIdLast - m_dbIdCurrent) - m_storageConfigCurrent.nDbLeftFreeBeforeAllocate;
-				}
-=======
->>>>>>> 95f4bec3
 
 					ref.tableId = -1;
 					ref.dbId = -1;
