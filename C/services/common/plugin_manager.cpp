/*
 * FogLAMP plugin manager.
 *
 * Copyright (c) 2017, 2018 OSisoft, LLC
 *
 * Released under the Apache 2.0 Licence
 *
 * Author: Mark Riddoch, Massimiliano Pinto
 */
#include <cstdio>
#include <dlfcn.h>
#include <string.h>
#include <iostream>
#include <unistd.h>
#include <plugin_manager.h>
#include <binary_plugin_handle.h>
#include <python_plugin_handle.h>
#include <dirent.h>

using namespace std;

PluginManager *PluginManager::instance = 0;

typedef PLUGIN_INFORMATION *(*func_t)();

/**
 * PluginManager Singleton implementation
*/
PluginManager *PluginManager::getInstance()
{
  if (!instance)
    instance = new PluginManager();
  return instance;
}

/**
 * Plugin Manager Constructor
 */
PluginManager::PluginManager()
{
  logger = Logger::getLogger();
}

/**
 * Load a given plugin
 */
PLUGIN_HANDLE PluginManager::loadPlugin(const string& name, const string& type)
{
PluginHandle *pluginHandle = NULL;
PLUGIN_HANDLE hndl;
char          buf[128];

  if (pluginNames.find(name) != pluginNames.end())
  {
    if (type.compare(pluginTypes.find(name)->second))
    {
      logger->error("Plugin %s is already loaded but not the expected type %s\n",
        name.c_str(), type.c_str());
      return NULL;
    }
    return pluginNames[name];
  }

  char *home = getenv("FOGLAMP_ROOT");

  /*
   * Find and try to load the dynamic library that is the plugin
   */
  snprintf(buf, sizeof(buf), "./lib%s.so", name.c_str());
  if (access(buf, F_OK) != 0 && home)
  {
	snprintf(buf,
	         sizeof(buf),
	         "%s/plugins/%s/%s/lib%s.so",
	         home,
	         type.c_str(),
	         name.c_str(),
	         name.c_str());
  }
  if (access(buf, F_OK|R_OK) == 0)
  {
	pluginHandle = new BinaryPluginHandle(name.c_str(), buf);
	hndl = pluginHandle->getHandle();
    if (hndl != NULL)
    {
      func_t infoEntry = (func_t)pluginHandle->GetInfo();
      if (infoEntry == NULL)
      {
        // Unable to find plugin_info entry point
        logger->error("C plugin %s does not support plugin_info entry point.\n", name.c_str());
        delete pluginHandle;
        return NULL;
      }
      PLUGIN_INFORMATION *info = (PLUGIN_INFORMATION *)(*infoEntry)();
<<<<<<< HEAD
=======
	  //logger->info("%s:%d: name=%s, type=%s, default config=%s", __FUNCTION__, __LINE__, info->name, info->type, info->config);
>>>>>>> 7b20b100
	  
      if (strcmp(info->type, type.c_str()) != 0)
      {
        // Log error, incorrect plugin type
        logger->error("C plugin %s is not of the expected type %s, it is of type %s.\n",
          name.c_str(), type.c_str(), info->type);
        delete pluginHandle;
        return NULL;
      }
	  
      plugins.push_back(pluginHandle);
      pluginNames[name] = hndl;
      pluginTypes[name] = type;
      pluginInfo[hndl] = info;
<<<<<<< HEAD
      pluginHandleMap[hndl] = pluginHandle;
=======
	  pluginHandleMap[hndl] = pluginHandle;
	  //logger->info("%s:%d: Added entry in pluginHandleMap={%p, %p}", __FUNCTION__, __LINE__, hndl, pluginHandle);
>>>>>>> 7b20b100
    }
    else
    {
		logger->error("PluginManager: Failed to load C plugin %s in %s: %s.",
                    name.c_str(),
                    buf,
                    dlerror());
    }
    return hndl;
  }

  // look for and load python plugin with given name
  snprintf(buf,
             sizeof(buf),
             "%s/python/foglamp/plugins/%s/%s/%s.py",
             home,
             type.c_str(),
             name.c_str(),
             name.c_str());
    
  if (access(buf, F_OK|R_OK) == 0)
  {
	pluginHandle = new PythonPluginHandle(name.c_str(), buf);
	hndl = pluginHandle->getHandle();
    if (hndl != NULL)
    {
      func_t infoEntry = (func_t)pluginHandle->GetInfo();
      if (infoEntry == NULL)
      {
        // Unable to find plugin_info entry point
        logger->error("Python plugin %s does not support plugin_info entry point.\n", name.c_str());
        delete pluginHandle;
        return NULL;
      }
      PLUGIN_INFORMATION *info = (PLUGIN_INFORMATION *)(*infoEntry)();
	  
      if (strcmp(info->type, type.c_str()) != 0)
      {
        // Log error, incorrect plugin type
        logger->error("C plugin %s is not of the expected type %s, it is of type %s.\n",
          name.c_str(), type.c_str(), info->type);
        delete pluginHandle;
        return NULL;
      }
      plugins.push_back(pluginHandle);
      pluginNames[name] = hndl;
      pluginTypes[name] = type;
      pluginInfo[hndl] = info;
      pluginHandleMap[hndl] = pluginHandle;
    }
    else
    {
      logger->error("PluginManager: Failed to load python plugin %s in %s",
                    name.c_str(),
                    buf);
    }
    return hndl;
  }
  logger->error("PluginManager: Failed to load C/python plugin '%s' ", name.c_str());
  return NULL;
}

/**
 * Find a loaded plugin by name.
 */
PLUGIN_HANDLE PluginManager::findPluginByName(const string& name)
{
  if (pluginNames.find(name) == pluginNames.end())
  {
    return NULL;
  }
  return pluginNames.find(name)->second;
}

/**
 * Find a loaded plugin by type
 */
PLUGIN_HANDLE PluginManager::findPluginByType(const string& type)
{
  if (pluginNames.find(type) == pluginNames.end())
  {
    return NULL;
  }
  return pluginNames.find(type)->second;
}

/**
 * Return the information for a named plugin
 */
PLUGIN_INFORMATION *PluginManager::getInfo(const PLUGIN_HANDLE handle)
{
  if (pluginInfo.find(handle) == pluginInfo.end())
  {
    return NULL;
  }
  return pluginInfo.find(handle)->second;
}

/**
 * Resolve a symbol within the plugin
 */
PLUGIN_HANDLE PluginManager::resolveSymbol(PLUGIN_HANDLE handle, const string& symbol)
{
  if (pluginHandleMap.find(handle) == pluginHandleMap.end())
  {
  	logger->warn("%s:%d: Cannot find PLUGIN_HANDLE in pluginHandleMap: returning NULL", __FUNCTION__, __LINE__);
    return NULL;
  }
  return pluginHandleMap.find(handle)->second->ResolveSymbol(symbol.c_str());
}

/**
 * Get the installed plugins in the given plugin type
 * subdirectory of "plugins" under FOGLAMP_ROOT
 * Plugin type is one of:
 * south, north, filter, notificationRule, notificationDelivery
 *
 * @param    type		The plugin type
 * @param    plugins		The output plugin list name to fill	
 */
void PluginManager::getInstalledPlugins(const string& type,
					list<string>& plugins)
{
	char *home = getenv("FOGLAMP_ROOT");
	if (home)
	{
		struct dirent *entry;
		DIR *dp;
		string path = home;
		path += "/plugins/" + type + "/";

		// Open the plugins dir/type
		dp = opendir(path.c_str());

		if (!dp)
		{
			// Can not open specified dir path
			char msg[128];
			char* ret = strerror_r(errno, msg, 128);
			logger->fatal("Can not access plugin directory %s: %s",
				      path.c_str(),
				      ret);
			return;
		}

		/**
		 * Get all sub directory names in path:
		 * path = plugins/filter/
		 *     delta
		 *     scale

		 * Plugin filename is libdelta.so, libscale.so
		 * Plugin name is the subdirecory name in path
		 */
		while ((entry = readdir(dp)))
		{
			if (strcmp (entry->d_name, "..") != 0 &&
			    strcmp (entry->d_name, ".") != 0)
			{
				// Load plugin, given its name: the directory name
				loadPlugin(entry->d_name, type);
				// Add name to ouput list
				plugins.push_back(entry->d_name);
			}
		}
		closedir(dp);
	}
}<|MERGE_RESOLUTION|>--- conflicted
+++ resolved
@@ -92,10 +92,8 @@
         return NULL;
       }
       PLUGIN_INFORMATION *info = (PLUGIN_INFORMATION *)(*infoEntry)();
-<<<<<<< HEAD
-=======
-	  //logger->info("%s:%d: name=%s, type=%s, default config=%s", __FUNCTION__, __LINE__, info->name, info->type, info->config);
->>>>>>> 7b20b100
+
+	    logger->debug("%s:%d: name=%s, type=%s, default config=%s", __FUNCTION__, __LINE__, info->name, info->type, info->config);
 	  
       if (strcmp(info->type, type.c_str()) != 0)
       {
@@ -110,12 +108,9 @@
       pluginNames[name] = hndl;
       pluginTypes[name] = type;
       pluginInfo[hndl] = info;
-<<<<<<< HEAD
+
       pluginHandleMap[hndl] = pluginHandle;
-=======
-	  pluginHandleMap[hndl] = pluginHandle;
-	  //logger->info("%s:%d: Added entry in pluginHandleMap={%p, %p}", __FUNCTION__, __LINE__, hndl, pluginHandle);
->>>>>>> 7b20b100
+	    logger->debug("%s:%d: Added entry in pluginHandleMap={%p, %p}", __FUNCTION__, __LINE__, hndl, pluginHandle);
     }
     else
     {
