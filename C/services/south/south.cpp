/*
 * Fledge south service.
 *
 * Copyright (c) 2018 OSisoft, LLC
 *
 * Released under the Apache 2.0 Licence
 *
 * Author: Mark Riddoch, Massimiliano Pinto
 */

#include <sys/timerfd.h>
#include <time.h>
#include <stdint.h>
#include <stdlib.h>
#include <signal.h>
#include <execinfo.h>
#include <dlfcn.h>    // for dladdr
#include <cxxabi.h>   // for __cxa_demangle
#include <unistd.h>
#include <south_service.h>
#include <south_api.h>
#include <management_api.h>
#include <storage_client.h>
#include <service_record.h>
#include <plugin_manager.h>
#include <plugin_api.h>
#include <plugin.h>
#include <logger.h>
#include <reading.h>
#include <ingest.h>
#include <iostream>
#include <defaults.h>
#include <filter_plugin.h>
#include <config_handler.h>
#include <syslog.h>

#define SERVICE_TYPE "Southbound"

extern int makeDaemon(void);
extern void handler(int sig);

using namespace std;

/**
 * South service main entry point
 */
int main(int argc, char *argv[])
{
unsigned short corePort = 8082;
string	       coreAddress = "localhost";
bool	       daemonMode = true;
string	       myName = SERVICE_NAME;
string	       logLevel = "warning";
string         token = "";

	signal(SIGSEGV, handler);
	signal(SIGILL, handler);
	signal(SIGBUS, handler);
	signal(SIGFPE, handler);
	signal(SIGABRT, handler);

	for (int i = 1; i < argc; i++)
	{
		if (!strcmp(argv[i], "-d"))
		{
			daemonMode = false;
		}
		else if (!strncmp(argv[i], "--port=", 7))
		{
			corePort = (unsigned short)strtol(&argv[i][7], NULL, 10);
		}
		else if (!strncmp(argv[i], "--name=", 7))
		{
			myName = &argv[i][7];
		}
		else if (!strncmp(argv[i], "--address=", 10))
		{
			coreAddress = &argv[i][10];
		}
		else if (!strncmp(argv[i], "--logLevel=", 11))
		{
			logLevel = &argv[i][11];
		}
		 else if (!strncmp(argv[i], "--token=", 8))
		{
			token = &argv[i][8];
		}
	}

	if (daemonMode && makeDaemon() == -1)
	{
		// Failed to run in daemon mode
		cout << "Failed to run as deamon - proceeding in interactive mode." << endl;
	}

	SouthService *service = new SouthService(myName, token);
	Logger::getLogger()->setMinLevel(logLevel);
	service->start(coreAddress, corePort);
	return 0;
}

/**
 * Detach the process from the terminal and run in the background.
 */
int makeDaemon()
{
pid_t pid;

	/* Make the child process inherit the log level */
	int logmask = setlogmask(0);
	/* create new process */
	if ((pid = fork()  ) == -1)
	{
		return -1;  
	}
	else if (pid != 0)  
	{
		exit (EXIT_SUCCESS);  
	}
	setlogmask(logmask);

	// If we got here we are a child process

	// create new session and process group 
	if (setsid() == -1)  
	{
		return -1;  
	}

	// Close stdin, stdout and stderr
	close(0);
	close(1);
	close(2);
	// redirect fd's 0,1,2 to /dev/null
	(void)open("/dev/null", O_RDWR);  	// stdin
	(void)dup(0);  			// stdout	GCC bug 66425 produces warning
	(void)dup(0);  			// stderr	GCC bug 66425 produces warning
 	return 0;
}

void handler(int sig)
{
Logger	*logger = Logger::getLogger();
void	*array[20];
char	buf[1024];
int	size;

	// get void*'s for all entries on the stack
	size = backtrace(array, 20);

	// print out all the frames to stderr
	logger->fatal("Signal %d (%s) trapped:\n", sig, strsignal(sig));
	char **messages = backtrace_symbols(array, size);
	for (int i = 0; i < size; i++)
	{
		Dl_info info;
		if (dladdr(array[i], &info) && info.dli_sname)
		{
		    char *demangled = NULL;
		    int status = -1;
		    if (info.dli_sname[0] == '_')
		        demangled = abi::__cxa_demangle(info.dli_sname, NULL, 0, &status);
		    snprintf(buf, sizeof(buf), "%-3d %*p %s + %zd---------",
		             i, int(2 + sizeof(void*) * 2), array[i],
		             status == 0 ? demangled :
		             info.dli_sname == 0 ? messages[i] : info.dli_sname,
		             (char *)array[i] - (char *)info.dli_saddr);
		    free(demangled);
		} 
		else
		{
		    snprintf(buf, sizeof(buf), "%-3d %*p %s---------",
		             i, int(2 + sizeof(void*) * 2), array[i], messages[i]);
		}
		logger->fatal("(%d) %s", i, buf);
	}
	free(messages);
	exit(1);
}
		
/**
 * Callback called by south plugin to ingest readings into Fledge
 *
 * @param ingest	The ingest class to use
 * @param reading	The Reading to ingest
 */
void doIngest(Ingest *ingest, Reading reading)
{
	ingest->ingest(reading);
}

void doIngestV2(Ingest *ingest, const vector<Reading *> *vec)
{
	ingest->ingest(vec);
}


/**
 * Constructor for the south service
 */
SouthService::SouthService(const string& myName, const string& token) :
				m_shutdown(false),
				m_readingsPerSec(1),
				m_throttle(false),
				m_throttled(false),
				m_token(token)
{
	m_name = myName;
	logger = new Logger(myName);
	logger->setMinLevel("warning");
}

/**
 * Start the south service
 */
void SouthService::start(string& coreAddress, unsigned short corePort)
{
	unsigned short managementPort = (unsigned short)0;
	ManagementApi management(SERVICE_NAME, managementPort);	// Start managemenrt API
	logger->info("Starting south service...");
	management.registerService(this);

	// Listen for incomming managment requests
	management.start();

	// Create the south API
	SouthApi *api = new SouthApi(this);
	if (!api)
	{
		logger->fatal("Unable to create API object");
		return;
	}
	// Allow time for the listeners to start before we register
	sleep(1);
	if (! m_shutdown)
	{
		unsigned short sport = api->getListenerPort();

		// Now register our service
		// TODO proper hostname lookup
		unsigned short managementListener = management.getListenerPort();
		ServiceRecord record(m_name,			// Service name
					SERVICE_TYPE,		// Service type
					"http",			// Protocol
					"localhost",		// Listening address
					sport,			// Service port
					managementListener,	// Management port
					m_token);		// Token

		// Allocate and save ManagementClient object
		this->setMgmtClient(new ManagementClient(coreAddress, corePort));

		// Create an empty South category if one doesn't exist
		DefaultConfigCategory southConfig(string("South"), string("{}"));
		southConfig.setDescription("South");
		this->getMgmtClient()->addCategory(southConfig, true);

		// Get configuration for service name
		m_config = this->getMgmtClient()->getCategory(m_name);
		if (!loadPlugin())
		{
			logger->fatal("Failed to load south plugin, exiting...");
			management.stop();
			return;
		}

		if (southPlugin->hasControl())
		{
			logger->info("South plugin has a control facility, adding south service API");
		}

		if (!this->getMgmtClient()->registerService(record))
		{
			logger->error("Failed to register service %s", m_name.c_str());
		}

		// Register for category content changes
		ConfigHandler *configHandler = ConfigHandler::getInstance(this->getMgmtClient());
		configHandler->registerCategory(this, m_name);
		configHandler->registerCategory(this, m_name+"Advanced");

		// Get a handle on the storage layer
		ServiceRecord storageRecord("Fledge Storage");
		if (!this->getMgmtClient()->getService(storageRecord))
		{
			logger->fatal("Unable to find storage service");
			return;
		}
		logger->info("Connect to storage on %s:%d",
				storageRecord.getAddress().c_str(),
				storageRecord.getPort());

		
		StorageClient storage(storageRecord.getAddress(),
						storageRecord.getPort());
		unsigned int threshold = 100;
		long timeout = 5000;
		std::string pluginName;
		try {
			if (m_configAdvanced.itemExists("bufferThreshold"))
				threshold = (unsigned int)strtol(m_configAdvanced.getValue("bufferThreshold").c_str(), NULL, 10);
			if (m_configAdvanced.itemExists("maxSendLatency"))
				timeout = strtol(m_configAdvanced.getValue("maxSendLatency").c_str(), NULL, 10);
			if (m_config.itemExists("plugin"))
				pluginName = m_config.getValue("plugin");
			if (m_configAdvanced.itemExists("logLevel"))
				logger->setMinLevel(m_configAdvanced.getValue("logLevel"));
			if (m_configAdvanced.itemExists("throttle"))
			{
				string throt = m_configAdvanced.getValue("throttle");
				if (throt[0] == 't' || throt[0] == 'T')
				{
					m_throttle = true;
					m_highWater = threshold
					       	+ (((float)threshold * SOUTH_THROTTLE_HIGH_PERCENT) / 100.0);
					m_lowWater = threshold
					       	+ (((float)threshold * SOUTH_THROTTLE_LOW_PERCENT) / 100.0);
					logger->info("Throttling is enabled, high water mark is set to %ld", m_highWater);
				}
				else
				{
					m_throttle = false;
				}
			}
		} catch (ConfigItemNotFound e) {
			logger->info("Defaulting to inline defaults for south configuration");
		}

		m_assetTracker = new AssetTracker(this->getMgmtClient(), m_name);

		{
		// Instantiate the Ingest class
		Ingest ingest(storage, timeout, threshold, m_name, pluginName, this->getMgmtClient());
		m_ingest = &ingest;

		try {
			m_readingsPerSec = 1;
			if (m_configAdvanced.itemExists("readingsPerSec"))
				m_readingsPerSec = (unsigned long)strtol(m_configAdvanced.getValue("readingsPerSec").c_str(), NULL, 10);
		} catch (ConfigItemNotFound e) {
			logger->info("Defaulting to inline default for poll interval");
		}

		// Load filter plugins and set them in the Ingest class
		if (!ingest.loadFilters(m_name))
		{
			string errMsg("'" + m_name + "' plugin: failed loading filter plugins.");
			Logger::getLogger()->fatal((errMsg + " Exiting.").c_str());
			throw runtime_error(errMsg);
		}

<<<<<<< HEAD
		// Create default security category
		this->createSecurityCategories(this->getMgmtClient());
=======
		if (southPlugin->persistData())
		{
			m_pluginData = new PluginData(new StorageClient(storageRecord.getAddress(),
                                                storageRecord.getPort()));
			m_dataKey = m_name + m_config.getValue("plugin");
		}

>>>>>>> b62669c0

		// Get and ingest data
		if (! southPlugin->isAsync())
		{
			string units = m_configAdvanced.getValue("units");
			unsigned long dividend = 1000000;
			if (units.compare("second") == 0)
				dividend = 1000000;
			else if (units.compare("minute") == 0)
				dividend = 60000000;
			else if (units.compare("hour") == 0)
				dividend = 3600000000;
			unsigned long usecs = dividend / m_readingsPerSec;
			m_desiredRate.tv_sec  = (int)(usecs / 1000000);
			m_desiredRate.tv_usec = (int)(usecs % 1000000);
			m_timerfd = createTimerFd(m_desiredRate); // interval to be passed is in usecs
			m_currentRate = m_desiredRate;
			if (m_timerfd < 0)
			{
				logger->fatal("Could not create timer FD");
				return;
			}
			
			int pollCount = 0;
			struct timespec start, end;
			if (clock_gettime(CLOCK_MONOTONIC, &start) == -1)
			   Logger::getLogger()->error("polling loop start: clock_gettime");

			const char *pluginInterfaceVer = southPlugin->getInfo()->interface;
			bool pollInterfaceV2 = (pluginInterfaceVer[0]=='2' && pluginInterfaceVer[1]=='.');
			logger->info("pollInterfaceV2=%s", pollInterfaceV2?"true":"false");

			/*
			 * Start the plugin. If it fails with an excpetion retry the start with a delay
			 * That delay starts at 500mS and will backoff to 1 minute
			 *
			 * We will continue to retry the start until the service is shutdown
			 */
			bool started = false;
			int delay = 500;
			while (started == false && m_shutdown == false)
			{
				if (southPlugin->persistData())
				{
					Logger::getLogger()->debug("Plugin persists data");
					string pluginData = m_pluginData->loadStoredData(m_dataKey);
					try {
						southPlugin->startData(pluginData);
						started = true;
					} catch (...) {
						Logger::getLogger()->debug("Plugin start raised an exception");
					}
				}
				else
				{
					Logger::getLogger()->debug("Plugin does not persist data");
					try {
						southPlugin->start();
						started = true;
					} catch (...) {
						Logger::getLogger()->debug("Plugin start raised an exception");
					}
				}
				if (!started)
				{
					std::this_thread::sleep_for(std::chrono::milliseconds(delay));
					if (delay < 60 * 1000)	// Backoff the delay to 1 minute
					{
						delay *= 2;
					}
				}
			}

			while (!m_shutdown)
			{
				uint64_t exp;
				ssize_t s;
				
				s = read(m_timerfd, &exp, sizeof(uint64_t));
				if ((unsigned int)s != sizeof(uint64_t))
					logger->error("timerfd read()");
				if (exp > 100 && exp > m_readingsPerSec/2)
					logger->error("%d expiry notifications accumulated", exp);
#if DO_CATCHUP
				for (uint64_t i=0; i<exp; i++)
#endif
				{
					if (!pollInterfaceV2) // v1 poll method
					{
					
						Reading reading = southPlugin->poll();
						if (reading.getDatapointCount())
						{
							ingest.ingest(reading);
						}
						++pollCount;
					}
					else // V2 poll method
					{
						vector<Reading *> *vec = southPlugin->pollV2();
						if (!vec) continue;
						ingest.ingest(vec);
						pollCount += (int) vec->size();
						delete vec; 	// each reading object inside vector has been allocated on heap and moved to Ingest class's internal queue
					}
					throttlePoll();
				}
			}
			if (clock_gettime(CLOCK_MONOTONIC, &end) == -1)
			   Logger::getLogger()->error("polling loop end: clock_gettime");
			
			int secs = end.tv_sec - start.tv_sec;
		   	int nsecs = end.tv_nsec - start.tv_nsec;
		   	if (nsecs < 0)
			{
				secs--;
				nsecs += 1000000000;
			}
			Logger::getLogger()->info("%d readings generated in %d.%d secs", pollCount, secs, nsecs);
			close(m_timerfd);
		}
		else
		{
			const char *pluginInterfaceVer = southPlugin->getInfo()->interface;
			bool pollInterfaceV2 = (pluginInterfaceVer[0]=='2' && pluginInterfaceVer[1]=='.');
			Logger::getLogger()->info("pluginInterfaceVer=%s, pollInterfaceV2=%s", pluginInterfaceVer, pollInterfaceV2?"true":"false");
			if (!pollInterfaceV2)
				southPlugin->registerIngest((INGEST_CB)doIngest, &ingest);
			else
				southPlugin->registerIngestV2((INGEST_CB2)doIngestV2, &ingest);
			bool started = false;
			int backoff = 1000;
			while (started == false && m_shutdown == false)
			{
				try {
					if (southPlugin->persistData())
					{
						string pluginData = m_pluginData->loadStoredData(m_dataKey);
						Logger::getLogger()->debug("Plugin persists data, %s", pluginData.c_str());
						southPlugin->startData(pluginData);
					}
					else
					{
						Logger::getLogger()->debug("Plugin does not persist data");
						southPlugin->start();
					}
					started = true;
				} catch (...) {
					Logger::getLogger()->debug("Plugin start raised an exception");
					std::this_thread::sleep_for(std::chrono::milliseconds(backoff));
					if (backoff < 60000)
					{
						backoff *= 2;
					}
				}
			}
			while (!m_shutdown)
			{
				std::this_thread::sleep_for(std::chrono::milliseconds(1000));
			}
		}

		// Shutdown the API
		delete api;

		// do plugin shutdown before destroying Ingest object on stack
		if (southPlugin)
		{
			if (southPlugin->persistData())
			{
				string data = southPlugin->shutdownSaveData();
				Logger::getLogger()->debug("Persist plugin data, '%s'", data.c_str());
				m_pluginData->persistPluginData(m_dataKey, data);
			}
			else
			{
				southPlugin->shutdown();
			}
		}
		}
		
		// Clean shutdown, unregister the storage service
		this->getMgmtClient()->unregisterService();
	}
	management.stop();
	logger->info("South service shutdown completed");
}

/**
 * Stop the storage service/
 */
void SouthService::stop()
{
	logger->info("Stopping south service...\n");
}

/**
 * Creates config categories and sub categories recursively, along with their parent-child relations
 */
void SouthService::createConfigCategories(DefaultConfigCategory configCategory, std::string parent_name, std::string current_name)
{

	// Deal with registering and fetching the configuration
	DefaultConfigCategory defConfig(configCategory);
	defConfig.setDescription(current_name);	// TODO We do not have access to the description

	DefaultConfigCategory defConfigCategoryOnly(defConfig);
	defConfigCategoryOnly.keepItemsType(ConfigCategory::ItemType::CategoryType);
	defConfig.removeItemsType(ConfigCategory::ItemType::CategoryType);

	// Create/Update category name (we pass keep_original_items=true)
	this->getMgmtClient()->addCategory(defConfig, true);

	// Add this service under 'South' parent category
	vector<string> children;
	children.push_back(current_name);
	this->getMgmtClient()->addChildCategories(parent_name, children);

	// Adds sub categories to the configuration
	bool extracted = true;
	ConfigCategory subCategory;
	while (extracted) {

		extracted = subCategory.extractSubcategory(defConfigCategoryOnly);

		if (extracted) {
			DefaultConfigCategory defSubCategory(subCategory);

			createConfigCategories(defSubCategory, current_name, subCategory.getName());

			// Cleans the category
			subCategory.removeItems();
			subCategory = ConfigCategory() ;
		}
	}

}

/**
 * Load the configured south plugin
 *
 * TODO Should search for the plugin in specified locations
 */
bool SouthService::loadPlugin()
{
	try {
		PluginManager *manager = PluginManager::getInstance();

		if (! m_config.itemExists("plugin"))
		{
			logger->error("Unable to fetch plugin name from configuration.\n");
			return false;
		}
		string plugin = m_config.getValue("plugin");
		logger->info("Loading south plugin %s.", plugin.c_str());
		PLUGIN_HANDLE handle;
		if ((handle = manager->loadPlugin(plugin, PLUGIN_TYPE_SOUTH)) != NULL)
		{
			// Adds categories and sub categories to the configuration
			DefaultConfigCategory defConfig(m_name, manager->getInfo(handle)->config);
			createConfigCategories(defConfig, string("South"), m_name);

			// Must now reload the configuration to obtain any items added from
			// the plugin
			// Removes all the m_items already present in the category
			m_config.removeItems();
			m_config = this->getMgmtClient()->getCategory(m_name);

			try {
				southPlugin = new SouthPlugin(handle, m_config);
			} catch (...) {
				return false;
			}

			// Deal with registering and fetching the advanced configuration
			string advancedCatName = m_name+string("Advanced");
			DefaultConfigCategory defConfigAdvanced(advancedCatName, string("{}"));
			addConfigDefaults(defConfigAdvanced);
			defConfigAdvanced.setDescription(m_name+string(" advanced config params"));

			// Create/Update category name (we pass keep_original_items=true)
			this->getMgmtClient()->addCategory(defConfigAdvanced, true);

			// Add this service under 'm_name' parent category
			vector<string> children1;
			children1.push_back(advancedCatName);
			this->getMgmtClient()->addChildCategories(m_name, children1);

			// Must now reload the merged configuration
			m_configAdvanced = this->getMgmtClient()->getCategory(advancedCatName);

			return true;
		}
	} catch (exception e) {
		logger->fatal("Failed to load south plugin: %s\n", e.what());
	}
	return false;
}

/**
 * Shutdown request
 */
void SouthService::shutdown()
{
	/* Stop recieving new requests and allow existing
	 * requests to drain.
	 */
	m_shutdown = true;
	logger->info("South service shutdown in progress.");
}

/**
 * Configuration change notification
 */
void SouthService::configChange(const string& categoryName, const string& category)
{
	logger->info("Configuration change in category %s: %s", categoryName.c_str(),
			category.c_str());
	if (categoryName.compare(m_name) == 0)
	{
		m_config = ConfigCategory(m_name, category);
		try {
			southPlugin->reconfigure(category);
		}
		catch (...) {
			logger->fatal("Unrecoverable failure during South plugin reconfigure, south service exiting...");
			shutdown();
		}
		// Let ingest class check for changes to filter pipeline
		m_ingest->configChange(categoryName, category);
	}
	if (categoryName.compare(m_name+"Advanced") == 0)
	{
		m_configAdvanced = ConfigCategory(m_name+"Advanced", category);
		if (! southPlugin->isAsync())
		{
			try {
				unsigned long newval = (unsigned long)strtol(m_configAdvanced.getValue("readingsPerSec").c_str(), NULL, 10);
				string units = m_configAdvanced.getValue("units");
				unsigned long dividend = 1000000;
				if (units.compare("second") == 0)
					dividend = 1000000;
				else if (units.compare("minute") == 0)
					dividend = 60000000;
				else if (units.compare("hour") == 0)
					dividend = 3600000000;
				if (newval != m_readingsPerSec)
				{
					m_readingsPerSec = newval;
					close(m_timerfd);
					unsigned long usecs = dividend / m_readingsPerSec;
					m_desiredRate.tv_sec  = (int)(usecs / 1000000);
					m_desiredRate.tv_usec = (int)(usecs % 1000000);
					m_currentRate = m_desiredRate;
					m_timerfd = createTimerFd(m_desiredRate); // interval to be passed is in usecs
				}
			} catch (ConfigItemNotFound e) {
				logger->error("Failed to update poll interval following configuration change");
			}
		}
		unsigned long threshold = 5000;	// This should never be used
		if (m_configAdvanced.itemExists("bufferThreshold"))
		{
			threshold = (unsigned int)strtol(m_configAdvanced.getValue("bufferThreshold").c_str(), NULL, 10);
			m_ingest->setThreshold(threshold);
		}
		if (m_configAdvanced.itemExists("maxSendLatency"))
		{
			m_ingest->setTimeout(strtol(m_configAdvanced.getValue("maxSendLatency").c_str(), NULL, 10));
		}
		if (m_configAdvanced.itemExists("logLevel"))
		{
			logger->setMinLevel(m_configAdvanced.getValue("logLevel"));
		}
		if (m_configAdvanced.itemExists("throttle"))
		{
			string throt = m_configAdvanced.getValue("throttle");
			if (throt[0] == 't' || throt[0] == 'T')
			{
				m_throttle = true;
				m_highWater = threshold
				       	+ (((float)threshold * SOUTH_THROTTLE_HIGH_PERCENT) / 100.0);
				m_lowWater = threshold
				       	+ (((float)threshold * SOUTH_THROTTLE_LOW_PERCENT) / 100.0);
				logger->info("Throttling is enabled, high water mark is set to %ld", m_highWater);
			}
			else
			{
				m_throttle = false;
			}
		}
	}

	// Update the  Security category
	if (categoryName.compare(m_name+"Security") == 0)
	{
		this->updateSecurityCategory(category);
	}
}

/**
 * Add the generic south service configuration options to the advanced
 * category
 *
 * @param defaultConfiguration	The default configuration from the plugin
 */
void SouthService::addConfigDefaults(DefaultConfigCategory& defaultConfig)
{
	bool isAsync = southPlugin->isAsync();
	for (int i = 0; defaults[i].name; i++)
	{
		if (strcmp(defaults[i].name, "readingsPerSec") == 0 && isAsync)
		{
			continue;
		}
		defaultConfig.addItem(defaults[i].name, defaults[i].description,
			defaults[i].type, defaults[i].value, defaults[i].value);
		defaultConfig.setItemDisplayName(defaults[i].name, defaults[i].displayName);
	}

	if (!isAsync)
	{
		/* Add the reading rate units */
		vector<string>	rateUnits = { "second", "minute", "hour" };
		defaultConfig.addItem("units", "Reading Rate Per",
				"second", "second", rateUnits);
		defaultConfig.setItemDisplayName("units", "Reading Rate Per");
	}

	if (southPlugin->hasControl())
	{
		defaultConfig.addItem("control", "Allow write and control operations on the device",
			       "boolean", "true", "true");
		defaultConfig.setItemDisplayName("control", "Allow Control");
	}

	/* Add the set of logging levels to the service */
	vector<string>	logLevels = { "error", "warning", "info", "debug" };
	defaultConfig.addItem("logLevel", "Minimum logging level reported",
			"warning", "warning", logLevels);
	defaultConfig.setItemDisplayName("logLevel", "Minimum Log Level");
}

/**
 * Create a timer FD on which a read would return data every time the given 
 * interval elapses
 *
 * @param usecs	 Time in micro-secs after which data would be available on the timer FD
 */
int SouthService::createTimerFd(struct timeval rate)
{
	int fd = -1;
	struct itimerspec new_value;
	struct timespec now;

	if (clock_gettime(CLOCK_REALTIME, &now) == -1)
	   Logger::getLogger()->error("clock_gettime");

	new_value.it_value.tv_sec = now.tv_sec + rate.tv_sec;
	new_value.it_value.tv_nsec = now.tv_nsec + rate.tv_usec*1000;
	if (new_value.it_value.tv_nsec >= 1000000000)
	{
		new_value.it_value.tv_sec += new_value.it_value.tv_nsec/1000000000;
		new_value.it_value.tv_nsec %= 1000000000;
	}
	
	new_value.it_interval.tv_sec = rate.tv_sec;
	new_value.it_interval.tv_nsec = rate.tv_usec*1000;
	if (new_value.it_interval.tv_nsec >= 1000000000)
	{
		new_value.it_interval.tv_sec += new_value.it_interval.tv_nsec/1000000000;
		new_value.it_interval.tv_nsec %= 1000000000;
	}
	
	errno=0;
	fd = timerfd_create(CLOCK_REALTIME, 0);
	if (fd == -1)
	{
		Logger::getLogger()->error("timerfd_create failed, errno=%d (%s)", errno, strerror(errno));
		return fd;
	}

	if (timerfd_settime(fd, TFD_TIMER_ABSTIME, &new_value, NULL) == -1)
	{
	    Logger::getLogger()->error("timerfd_settime failed, errno=%d (%s)", errno, strerror(errno));
	    close (fd);
		return -1;
	}

	return fd;
}

/**
 * If enabled, control the throttling of the poll rate in order to keep
 * the buffer usage of the service within check.
 *
 * Although this is written as if rate is being control, which it
 * logically is, the actual values are poll intervals. Hence reducing
 * the poll rate increases the value of m_currentRate.
 */
void SouthService::throttlePoll()
{
struct timeval now, res;

	if (!m_throttle)
	{
		return;
	}
	double desired = m_desiredRate.tv_sec + ((double)m_desiredRate.tv_usec / 1000000);
	gettimeofday(&now, NULL);
	timersub(&now, &m_lastThrottle, &res);
	if (m_ingest->queueLength() > m_highWater && res.tv_sec > SOUTH_THROTTLE_DOWN_INTERVAL)
	{
		double rate = m_currentRate.tv_sec + ((double)m_currentRate.tv_usec / 1000000);
		rate *= (1.0 + ((double)SOUTH_THROTTLE_PERCENT / 100.0));
		m_currentRate.tv_sec = (long)rate;
		m_currentRate.tv_usec = (rate - m_currentRate.tv_sec) * 1000000;
		close(m_timerfd);
		m_timerfd = createTimerFd(m_currentRate); // interval to be passed is in usecs
		m_lastThrottle = now;
		m_throttled = true;
		logger->warn("%s Throttled down poll, rate is now %.1f%% of desired rate", m_name.c_str(), (desired * 100) / rate);
	}
	else if (m_throttled && m_ingest->queueLength() < m_lowWater && res.tv_sec > SOUTH_THROTTLE_UP_INTERVAL)
	{
		// We are current throttle back but the queue is below the low water mark
		timersub(&m_desiredRate, &m_currentRate, &res);
		if (res.tv_sec != 0 || res.tv_usec != 0)
		{
			double rate = m_currentRate.tv_sec + ((double)m_currentRate.tv_usec / 1000000);
			rate *= (1.0 - ((double)SOUTH_THROTTLE_PERCENT / 100.0));
			m_currentRate.tv_sec = (long)rate;
			m_currentRate.tv_usec = (rate - m_currentRate.tv_sec) * 1000000;
			if (m_currentRate.tv_sec <= m_desiredRate.tv_sec
					&& m_currentRate.tv_usec < m_desiredRate.tv_usec)
			{
				m_currentRate = m_desiredRate;
				m_throttled = false;
				logger->warn("%s Poll rate returned to configured value", m_name.c_str());
			}
			else
			{
				logger->warn("%s Throttled up poll, rate is now %.1f%% of desired rate", m_name.c_str(), (desired * 100) / rate);
			}
			close(m_timerfd);
			m_timerfd = createTimerFd(m_currentRate); // interval to be passed is in usecs
			m_lastThrottle = now;
		}
	}
}

/**
 * Perform a setPoint operation on the south plugin
 *
 * @param name	Name of the point to set
 * @param value	The value to set
 * @return	Success or failure of the SetPoint operation
 */
bool SouthService::setPoint(const string& name, const string& value)
{
	if (southPlugin->hasControl())
	{
		return southPlugin->write(name, value);
	}
	else
	{
		logger->warn("SetPoint operation %s = %s attempted on plugin that does not support control", name.c_str(), value.c_str());
		return false;
	}
}

/**
 * Perform an operation on the south plugin
 *
 * @param name	Name of the operation
 * @param params The parameters for the operaiton, if any
 * @return	Success or failure of the operation
 */
bool SouthService::operation(const string& operation, vector<PLUGIN_PARAMETER *>& params)
{
	if (southPlugin->hasControl())
	{
		return southPlugin->operation(operation, params);
	}
	else
	{
		logger->warn("Operation %s attempted on plugin that does not support control", operation.c_str());
		return false;
	}
}<|MERGE_RESOLUTION|>--- conflicted
+++ resolved
@@ -349,10 +349,6 @@
 			throw runtime_error(errMsg);
 		}
 
-<<<<<<< HEAD
-		// Create default security category
-		this->createSecurityCategories(this->getMgmtClient());
-=======
 		if (southPlugin->persistData())
 		{
 			m_pluginData = new PluginData(new StorageClient(storageRecord.getAddress(),
@@ -360,7 +356,8 @@
 			m_dataKey = m_name + m_config.getValue("plugin");
 		}
 
->>>>>>> b62669c0
+		// Create default security category
+		this->createSecurityCategories(this->getMgmtClient());
 
 		// Get and ingest data
 		if (! southPlugin->isAsync())
