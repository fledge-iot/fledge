/*
 * FogLAMP process class
 *
 * Copyright (c) 2018 Dianomic Systems
 *
 * Released under the Apache 2.0 Licence
 *
 * Author: Massimiliano Pinto
 */

/**
 * FogLAMP process base class
 */
#include <iostream>
#include <logger.h>
#include <process.h>
#include <service_record.h>
#include <signal.h>
#include <dlfcn.h>
#include <execinfo.h>
#include <cxxabi.h>


#define LOG_SERVICE_NAME  "FogLAMP Process"

using namespace std;

/**
 * Signal handler to log stack traces on fatal signals
 */
static void handler(int sig)
{
Logger	*logger = Logger::getLogger();
void	*array[20];
char	buf[1024];
int	size;

	// get void*'s for all entries on the stack
	size = backtrace(array, 20);

	// print out all the frames to stderr
	logger->fatal("Signal %d (%s) trapped:\n", sig, strsignal(sig));
	char **messages = backtrace_symbols(array, size);
	for (int i = 0; i < size; i++)
	{
		Dl_info info;
		if (dladdr(array[i], &info) && info.dli_sname)
		{
		    char *demangled = NULL;
		    int status = -1;
		    if (info.dli_sname[0] == '_')
		        demangled = abi::__cxa_demangle(info.dli_sname, NULL, 0, &status);
		    snprintf(buf, sizeof(buf), "%-3d %*p %s + %zd---------",
		             i, int(2 + sizeof(void*) * 2), array[i],
		             status == 0 ? demangled :
		             info.dli_sname == 0 ? messages[i] : info.dli_sname,
		             (char *)array[i] - (char *)info.dli_saddr);
		    free(demangled);
		} 
		else
		{
		    snprintf(buf, sizeof(buf), "%-3d %*p %s---------",
		             i, int(2 + sizeof(void*) * 2), array[i], messages[i]);
		}
		logger->fatal("(%d) %s", i, buf);
	}
	free(messages);
	exit(1);
}

// Destructor
FogLampProcess::~FogLampProcess()
{
	delete m_client;
	delete m_storage;
	delete m_logger;
}

// Constructor
FogLampProcess::FogLampProcess(int argc, char** argv) :
				m_stime(time(NULL)),
				m_argc(argc),
				m_arg_vals((const char**) argv)
{
	signal(SIGSEGV, handler);
	signal(SIGILL, handler);
	signal(SIGBUS, handler);
	signal(SIGFPE, handler);
	signal(SIGABRT, handler);

	string myName = LOG_SERVICE_NAME;
	m_logger = new Logger(myName);

	try
	{
		m_core_mngt_host = getArgValue("--address=");
		m_core_mngt_port = atoi(getArgValue("--port=").c_str());
		m_name = getArgValue("--name=");
	}
	catch (exception e)
	{
		throw runtime_error(string("Error while parsing required options: ") + e.what());
	}

	if (m_core_mngt_host.empty())
	{
		throw runtime_error("Error: --address is not specified");
	}
	else if (m_core_mngt_port == 0)
	{
		throw runtime_error("Error: --port is not specified");
	}
	else if (m_name.empty())
	{
		throw runtime_error("Error: --name is not specified");
	}

	m_logger->setMinLevel("warning");	// Default to warnings, errors and fatal for log messages
	try
	{
		string minLogLevel = getArgValue("--loglevel=");
		if (!minLogLevel.empty())
		{
			m_logger->setMinLevel(minLogLevel);
		}
	}
	catch (exception e)
	{
		throw runtime_error(string("Error while parsing optional options: ") + e.what());
	}

<<<<<<< HEAD
=======

>>>>>>> 7d244727
	// Connection to FogLamp core microservice
	m_client = new ManagementClient(m_core_mngt_host, m_core_mngt_port);

	// Storage layer handle
	ServiceRecord storageInfo("FogLAMP Storage");

	if (!m_client->getService(storageInfo))
	{
		string errMsg("Unable to find storage service at ");
		errMsg += m_core_mngt_host;
		errMsg += ':';
		errMsg += to_string(m_core_mngt_port);

		throw runtime_error(errMsg);
	}

	if (!(m_storage = new StorageClient(storageInfo.getAddress(),
					    storageInfo.getPort())))
	{
		string errMsg("Unable to connect to storage service at ");
		errMsg.append(storageInfo.getAddress());
		errMsg += ':';
		errMsg += to_string(storageInfo.getPort());

		throw runtime_error(errMsg);
	}
}

/**
 * Get command line argument value like "--xyx=ABC"
 * Argument name to pass is "--xyz="
 *
 * @param name    The argument name (--xyz=)
 * @return        The argument value if found or an emopty string
 */
string FogLampProcess::getArgValue(const string& name) const
{
	for (int i=1; i < m_argc; i++)
	{
		if (strncmp(m_arg_vals[i], name.c_str(), name.length()) == 0)
		{
			// Return the option value (after "--xyx=ABC"
			return string(m_arg_vals[i] + name.length());
		}
	}
	// Return empty string
	return string("");
}

/**
 * Return storage client
 */
StorageClient* FogLampProcess::getStorageClient() const
{
        return m_storage;
}

/**
 * Return management client
 */
ManagementClient* FogLampProcess::getManagementClient() const
{
	return m_client;
}

/**
 * Return Logger
 */
Logger *FogLampProcess::getLogger() const
{
	return m_logger;
}<|MERGE_RESOLUTION|>--- conflicted
+++ resolved
@@ -129,10 +129,6 @@
 		throw runtime_error(string("Error while parsing optional options: ") + e.what());
 	}
 
-<<<<<<< HEAD
-=======
-
->>>>>>> 7d244727
 	// Connection to FogLamp core microservice
 	m_client = new ManagementClient(m_core_mngt_host, m_core_mngt_port);
 
