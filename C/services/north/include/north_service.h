#ifndef _NORTH_SERVICE_H
#define _NORTH_SERVICE_H
/*
 * Fledge north service.
 *
 * Copyright (c) 2020 Dianomic Systems
 *
 * Released under the Apache 2.0 Licence
 *
 * Author: Mark Riddoch
 */

#include <logger.h>
#include <north_plugin.h>
#include <service_handler.h>
#include <storage_client.h>
#include <config_category.h>
#include <filter_plugin.h>
#include <mutex>
#include <condition_variable>

#define SERVICE_NAME  "Fledge North"

class DataLoad;
class DataSender;

/**
 * The NorthService class. This class is the core
 * of the service that provides north side services
 * to Fledge.
 */
class NorthService : public ServiceAuthHandler {
	public:
		NorthService(const std::string& name,
				const std::string& token = "");
		~NorthService();
		void 				start(std::string& coreAddress,
						      unsigned short corePort);
		void 				stop();
		void				shutdown();
		void				configChange(const std::string&,
						const std::string&);
		const std::string&		getName() { return m_name; };
		const std::string&		getPluginName() { return m_pluginName; };
		void				pause();
		void				release();
		bool				write(const std::string& name, const std::string& value, const ControlDestination);
		bool				write(const std::string& name, const std::string& value, const ControlDestination, const std::string& arg);
		int				operation(const std::string& name, int paramCount, char *names[], char *parameters[], const ControlDestination);
		int				operation(const std::string& name, int paramCount, char *names[], char *parameters[], const ControlDestination, const std::string& arg);
	private:
		void				addConfigDefaults(DefaultConfigCategory& defaults);
		bool 				loadPlugin();
		void 				createConfigCategories(DefaultConfigCategory configCategory, std::string parent_name,std::string current_name);
		void				restartPlugin();
	private:
		bool				sendToService(const std::string& southService, const std::string& name, const std::string& value);
		bool				sendToDispatcher(const std::string& path, const std::string& payload);
		DataLoad			*m_dataLoad;
		DataSender			*m_dataSender;
		NorthPlugin			*northPlugin;
		std::string			m_pluginName;
		Logger        			*logger;
		AssetTracker			*m_assetTracker;
		volatile bool			m_shutdown;
		ConfigCategory			m_config;
		ConfigCategory			m_configAdvanced;
		StorageClient			*m_storage;
		std::mutex			m_mutex;
                std::condition_variable		m_cv;
		PluginData			*m_pluginData;
		bool				m_restartPlugin;
<<<<<<< HEAD
		const std::string		m_token;
=======
		bool				m_allowControl;
>>>>>>> 8fb29bb3
};
#endif<|MERGE_RESOLUTION|>--- conflicted
+++ resolved
@@ -70,10 +70,7 @@
                 std::condition_variable		m_cv;
 		PluginData			*m_pluginData;
 		bool				m_restartPlugin;
-<<<<<<< HEAD
 		const std::string		m_token;
-=======
 		bool				m_allowControl;
->>>>>>> 8fb29bb3
 };
 #endif