--- conflicted
+++ resolved
@@ -115,14 +115,6 @@
         new_handle: new handle to be used in the future calls
     Raises:
     """
-<<<<<<< HEAD
-    _LOGGER.info("Old config for Coap plugin {} \n new config {}".format(handle, new_config))
-    new_handle = plugin_init(new_config)
-    return new_handle
-
-def plugin_shutdown(handle):
-    """ Shutdowns the plugin doing required cleanup, to be called prior to the South device service being shut down.
-=======
     _LOGGER.info("Old config for COAP plugin {} \n new config {}".format(handle, new_config))
 
     # Find diff between old config and new config
@@ -141,7 +133,6 @@
 
 def _plugin_stop(handle):
     """ Stops the plugin doing required cleanup, to be called prior to the South device service being shut down.
->>>>>>> 88dfa879
 
     Args:
         handle: handle returned by the plugin initialisation call
