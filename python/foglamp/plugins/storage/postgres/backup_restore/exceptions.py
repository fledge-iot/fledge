--- conflicted
+++ resolved
@@ -68,7 +68,6 @@
     pass
 
 
-<<<<<<< HEAD
 class ArgumentParserError(Exception):
     """ Invalid command line arguments """
     pass
@@ -81,7 +80,7 @@
 
 class FogLAMPStopError(RuntimeError):
     """ Unable to stop FogLAMP """
-=======
+
 class PgCommandUnAvailable(Exception):
     """ Postgres command is not available neither using the managed nor the unmanaged approach """
     pass
@@ -94,5 +93,4 @@
 
 class CannotReadPostgres(Exception):
     """ It is not possible to read data from Postgres """
->>>>>>> 5f82a9a3
     pass