.. Fledge documentation master file, created by
   sphinx-quickstart on Fri Sep 22 02:34:49 2017.
   You can adapt this file completely to your liking, but it should at least
   contain the root `toctree` directive.

***********************************
Welcome to Fledge's documentation!
***********************************

.. toctree::

    quick_start
    processing_data
    fledge_architecture
    fledge_plugins
    securing_fledge
    notifications
    plugin_developers_guide/index
    rest_api_guide/index
    build_index
    91_version_history
    92_downloads
<<<<<<< HEAD
    KERBEROS
    plugin_index
=======
    RASPBIAN
    REDHAT
    KERBEROS
    plugins/south
    plugins/north
    plugins/filter
    plugins/rule
    plugins/notify
>>>>>>> 80f2a427
<|MERGE_RESOLUTION|>--- conflicted
+++ resolved
@@ -20,16 +20,5 @@
     build_index
     91_version_history
     92_downloads
-<<<<<<< HEAD
     KERBEROS
     plugin_index
-=======
-    RASPBIAN
-    REDHAT
-    KERBEROS
-    plugins/south
-    plugins/north
-    plugins/filter
-    plugins/rule
-    plugins/notify
->>>>>>> 80f2a427
