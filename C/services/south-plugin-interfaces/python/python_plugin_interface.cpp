/*
 * Fledge south plugin interface related
 *
 * Copyright (c) 2018 Dianomic Systems
 *
 * Released under the Apache 2.0 Licence
 *
 * Author: Amandeep Singh Arora
 */

#include <logger.h>
#include <config_category.h>
#include <reading.h>
#include <mutex>
#include <south_plugin.h>
#include <Python.h>
#include <python_plugin_common_interface.h>

<<<<<<< HEAD
#define SHIM_SCRIPT_REL_PATH  "/python/fledge/plugins/common/shim/shim.py"
#define SHIM_SCRIPT_NAME "shim"
=======
#define SHIM_SCRIPT_NAME "south_shim"
>>>>>>> 4deb754a

using namespace std;

extern "C" {

extern PLUGIN_INFORMATION *plugin_info_fn();
extern PLUGIN_HANDLE plugin_init_fn(ConfigCategory *);
extern void plugin_reconfigure_fn(PLUGIN_HANDLE*, const std::string&);
extern void plugin_shutdown_fn(PLUGIN_HANDLE);
extern void logErrorMessage();
extern PLUGIN_INFORMATION *Py2C_PluginInfo(PyObject *);

// South plugin entry points
vector<Reading *> * plugin_poll_fn(PLUGIN_HANDLE);
void plugin_start_fn(PLUGIN_HANDLE handle);
void plugin_register_ingest_fn(PLUGIN_HANDLE handle,INGEST_CB2 cb,void * data);

Reading* Py2C_parseReadingObject(PyObject *);
vector<Reading *>* Py2C_getReadings(PyObject *);
DatapointValue* Py2C_createDictDPV(PyObject *data);
DatapointValue* Py2C_createListDPV(PyObject *data);
DatapointValue *Py2C_createBasicDPV(PyObject *dValue);

/**
 * Constructor for PythonPluginHandle
 *    - Load python 3.5 interpreter
 *    - Set sys.path and sys.argv
 *    - Import shim layer script and pass plugin name in argv[1]
 */
void *PluginInterfaceInit(const char *pluginName, const char * pluginPathName)
{
	bool initialisePython = false;

	// Set plugin name, also for methods in common-plugin-interfaces/python
	gPluginName = pluginName;
<<<<<<< HEAD
	// Get FLEDGE_ROOT dir
	string fledgeRootDir(getenv("FLEDGE_ROOT"));

	string path = fledgeRootDir + SHIM_SCRIPT_REL_PATH;
	string name(SHIM_SCRIPT_NAME);
=======

	// Get FOGLAMP_ROOT dir
	string foglampRootDir(getenv("FOGLAMP_ROOT"));

	string path = foglampRootDir + SHIM_SCRIPT_REL_PATH;
	string name(string(PLUGIN_TYPE_SOUTH) + string(SHIM_SCRIPT_POSTFIX));
>>>>>>> 4deb754a
	
	// Python 3.5  script name
	std::size_t found = path.find_last_of("/");
	string pythonScript = path.substr(found + 1);
	string shimLayerPath = path.substr(0, found);
	
	// Embedded Python 3.5 program name
	wchar_t *programName = Py_DecodeLocale(name.c_str(), NULL);
	Py_SetProgramName(programName);
	PyMem_RawFree(programName);

	string fledgePythonDir = fledgeRootDir + "/python";
	
	// Embedded Python 3.5 initialisation
	if (!Py_IsInitialized())
	{
		Py_Initialize();
		PyEval_InitThreads();
		PyThreadState* save = PyEval_SaveThread(); // release Python GIT
		// Set init flag
		initialisePython = true;
		Logger::getLogger()->debug("Python interpreter started by plugin '%s'",
					   pluginName);
	}

	PyGILState_STATE state = PyGILState_Ensure();

	// Note: for South service plugin we don't set a new Python interpreter

	Logger::getLogger()->debug("SouthPlugin PythonInterface %s:%d: "
				   "shimLayerPath=%s, fledgePythonDir=%s, plugin '%s'",
				   __FUNCTION__,
				   __LINE__,
				   shimLayerPath.c_str(),
<<<<<<< HEAD
				   fledgePythonDir.c_str(),
				   gPluginName.c_str());
=======
				   foglampPythonDir.c_str(),
				   pluginName);
>>>>>>> 4deb754a
	
	// Set Python path for embedded Python 3.5
	// Get current sys.path - borrowed reference
	PyObject* sysPath = PySys_GetObject((char *)"path");
	PyList_Append(sysPath, PyUnicode_FromString((char *) shimLayerPath.c_str()));
	PyList_Append(sysPath, PyUnicode_FromString((char *) fledgePythonDir.c_str()));

	// Set sys.argv for embedded Python 3.5
	int argc = 2;
	wchar_t* argv[2];
	argv[0] = Py_DecodeLocale("", NULL);
	argv[1] = Py_DecodeLocale(pluginName, NULL);
	PySys_SetArgv(argc, argv);

	// 2) Import Python script
	PyObject *pModule = PyImport_ImportModule(name.c_str());

	// Check whether the Python module has been imported
	if (!pModule)
	{
		// Failure
		if (PyErr_Occurred())
		{
			logErrorMessage();
		}
		Logger::getLogger()->fatal("PluginInterfaceInit: cannot import Python 3.5 script "
					   "'%s' from '%s' : pythonScript=%s, shimLayerPath=%s, plugin '%s'",
					   name.c_str(), path.c_str(),
					   pythonScript.c_str(),
					   shimLayerPath.c_str(),
					   pluginName);
	}
	else
	{
		std::pair<std::map<string, PythonModule*>::iterator, bool> ret;
		if (pythonModules)
		{
			// Add element
			ret = pythonModules->insert(pair<string, PythonModule*>
				(string(pluginName), new PythonModule(pModule,
								      initialisePython,
								      string(pluginName),
								      PLUGIN_TYPE_SOUTH,
								      // New Python interpteter not set
								      NULL)));
		}
		// Check result
		if (!pythonModules ||
		    ret.second == false)
		{
			Logger::getLogger()->fatal("%s:%d: python module not added to the map "
						   "of loaded plugins, pModule=%p, plugin '%s'i, aborting.",
						   __FUNCTION__,
						   __LINE__,
						   pModule,
						   pluginName);
			Py_CLEAR(pModule);
			return NULL;
		}
		else
		{
			Logger::getLogger()->debug("%s:%d: python module loaded successfully, pModule=%p, plugin '%s'",
						   __FUNCTION__,
						   __LINE__,
						   pModule,
					 	   pluginName);
		}
	}

	PyGILState_Release(state);

	return pModule;
}

/**
 * Returns function pointer that can be invoked to call '_sym' function
 * in python plugin
 */
void* PluginInterfaceResolveSymbol(const char *_sym, const string& name)
{
	string sym(_sym);
	if (!sym.compare("plugin_info"))
		return (void *) plugin_info_fn;
	else if (!sym.compare("plugin_init"))
		return (void *) plugin_init_fn;
	else if (!sym.compare("plugin_poll"))
		return (void *) plugin_poll_fn;
	else if (!sym.compare("plugin_shutdown"))
		return (void *) plugin_shutdown_fn;
	else if (!sym.compare("plugin_reconfigure"))
		return (void *) plugin_reconfigure_fn;
	else if (!sym.compare("plugin_start"))
		return (void *) plugin_start_fn;
	else if (!sym.compare("plugin_register_ingest"))
		return (void *) plugin_register_ingest_fn;
	else
	{
		Logger::getLogger()->fatal("PluginInterfaceResolveSymbol can not find symbol '%s' "
					   "in the South Python plugin interface library, loaded plugin '%s'",
					   _sym,
					   name.c_str());
		return NULL;
	}
}

/**
 * Function to invoke 'plugin_poll' function in python plugin
 *
 * @param    handle	Plugin handle from plugin_init_fn
 * @return		Vector of Reading data
 */
vector<Reading *> * plugin_poll_fn(PLUGIN_HANDLE handle)
{
	if (!handle)
	{
		Logger::getLogger()->fatal("plugin_handle: plugin_poll_fn: "
					   "handle is NULL");
		return NULL;
	}

	if (!pythonHandles)
	{
		Logger::getLogger()->error("pythonModules map is NULL "
					   "in plugin_poll_fn, handle '%p'",
					   handle);
		 return NULL;
	}

        // Look for Python module for handle key
        auto it = pythonHandles->find(handle);
        if (it == pythonHandles->end() ||
            !it->second ||
            !it->second->m_module)
        {
                Logger::getLogger()->fatal("plugin_handle: plugin_poll(): "
                                           "pModule is NULL, plugin handle '%p'",
                                           handle);
                return NULL;
        }

	std::mutex mtx;
	PyObject* pFunc;
	lock_guard<mutex> guard(mtx);
	PyGILState_STATE state = PyGILState_Ensure();
	
	// Fetch required method in loaded object
	pFunc = PyObject_GetAttrString(it->second->m_module, "plugin_poll");
	if (!pFunc)
	{
		Logger::getLogger()->fatal("Cannot find 'plugin_poll' method "
					   "in loaded python module '%s'",
					   it->second->m_name.c_str());
	}

	if (!pFunc || !PyCallable_Check(pFunc))
	{
		// Failure
		if (PyErr_Occurred())
		{
			logErrorMessage();
		}

		Logger::getLogger()->fatal("Cannot call method 'plugin_poll' "
					   "in loaded python module '%s'",
					    it->second->m_name.c_str());
		Py_CLEAR(pFunc);

		PyGILState_Release(state);
		return NULL;
	}

	// Call Python method passing an object
	PyObject* pReturn = PyObject_CallFunction(pFunc,
						  "O",
						  handle);

	Py_CLEAR(pFunc);

	// Handle returned data
	if (!pReturn)
	{
		// Errors while getting result object
		Logger::getLogger()->error("Called python script method 'plugin_poll' : "
					   "error while getting result object, plugin '%s'",
					    it->second->m_name.c_str());
		logErrorMessage();

		PyGILState_Release(state);
		return NULL;
	}
	else
	{
		// Get reading data
		vector<Reading *> *vec = Py2C_getReadings(pReturn);
		
		// Remove pReturn object
		Py_CLEAR(pReturn);

		PyGILState_Release(state);
		return vec;
	}
}
	
/**
 * Function to invoke 'plugin_start' function in python plugin
 *
 * @param    handle     Plugin handle from plugin_init_fn
 */
void plugin_start_fn(PLUGIN_HANDLE handle)
{
	if (!handle)
	{
		Logger::getLogger()->fatal("plugin_handle: plugin_start_fn: "
					   "handle is NULL");
		return;
	}

	if (!pythonHandles)
	{
		Logger::getLogger()->error("pythonModules map is NULL "
					   "in plugin_start_fn, handle '%p'",
					   handle);
		 return;
	}

        // Look for Python module for handle key
        auto it = pythonHandles->find(handle);
        if (it == pythonHandles->end() ||
            !it->second ||
            !it->second->m_module)
        {
                Logger::getLogger()->fatal("plugin_handle: plugin_start(): "
                                           "pModule is NULL, plugin handle '%p'",
                                           handle);
                return;
        }

	PyObject* pFunc;
	PyGILState_STATE state = PyGILState_Ensure();
	
	// Fetch required method in loaded object
	pFunc = PyObject_GetAttrString(it->second->m_module, "plugin_start");
	if (!pFunc)
	{
		Logger::getLogger()->fatal("Cannot find 'plugin_start' method "
					   "in loaded python module '%s'",
					   it->second->m_name.c_str());
	}

	if (!pFunc || !PyCallable_Check(pFunc))
	{
		// Failure
		if (PyErr_Occurred())
		{
			logErrorMessage();
		}

		Logger::getLogger()->fatal("Cannot call method 'plugin_start' "
					   "in loaded python module '%s'",
					   it->second->m_name.c_str());
		Py_CLEAR(pFunc);

		PyGILState_Release(state);
		return;
	}

	// Call Python method passing an object
	PyObject* pReturn = PyObject_CallFunction(pFunc,
						  "O",
						  handle);

	Py_CLEAR(pFunc);

	// Handle return
	if (!pReturn)
	{
		Logger::getLogger()->error("Called python script method plugin_start : "
					   "error while getting result object, plugin '%s'",
					   it->second->m_name.c_str());
		logErrorMessage();
	}
	PyGILState_Release(state);
}


/**
 * Function to invoke 'plugin_register_ingest' function in python plugin
 *
 * @param    handle     Plugin handle from plugin_init_fn
 * @param    cb		Ingest routine to call
 * @param    data	Data to pass to Ingest routine
 */
void plugin_register_ingest_fn(PLUGIN_HANDLE handle,
				INGEST_CB2 cb,
				void *data)
{
	if (!handle)
	{
		Logger::getLogger()->fatal("plugin_handle: plugin_register_ingest_fn: "
					   "handle is NULL");
		return;
	}

	if (!pythonHandles)
	{
		Logger::getLogger()->error("pythonModules map is NULL "
					   "in plugin_register_ingest_fn, handle '%p'",
					   handle);
		 return;
	}

        // Look for Python module for handle key
        auto it = pythonHandles->find(handle);
        if (it == pythonHandles->end() ||
            !it->second ||
            !it->second->m_module)
        {
                Logger::getLogger()->fatal("plugin_handle: plugin_register_ingest(): "
                                           "pModule is NULL, plugin handle '%p'",
                                           handle);
                return;
        }

	PyObject* pFunc;
	PyGILState_STATE state = PyGILState_Ensure();
	
	// Fetch required method in loaded object
	pFunc = PyObject_GetAttrString(it->second->m_module, "plugin_register_ingest");
	if (!pFunc)
	{
		Logger::getLogger()->fatal("Cannot find 'plugin_register_ingest' "
					   "method in loaded python module '%s'",
					   it->second->m_name.c_str());
	}

	if (!pFunc || !PyCallable_Check(pFunc))
	{
		// Failure
		if (PyErr_Occurred())
		{
			logErrorMessage();
		}

		Logger::getLogger()->fatal("Cannot call method plugin_register_ingest "
					   "in loaded python module '%s'",
					   it->second->m_name.c_str());
		Py_CLEAR(pFunc);

		PyGILState_Release(state);
		return;
	}
	
	// Call Python method passing an object
	PyObject* ingest_fn = PyCapsule_New((void *)cb, NULL, NULL);
	PyObject* ingest_ref = PyCapsule_New((void *)data, NULL, NULL);
	PyObject* pReturn = PyObject_CallFunction(pFunc, "OOO", handle, ingest_fn, ingest_ref);

	Py_CLEAR(pFunc);
	Py_CLEAR(ingest_fn);

	// Handle returned data
	if (!pReturn)
	{
		Logger::getLogger()->error("Called python script method plugin_register_ingest "
					   ": error while getting result object, plugin '%s'",
					   it->second->m_name.c_str());
		logErrorMessage();
	}
	else
	{
		Logger::getLogger()->info("plugin_handle: plugin_register_ingest(): "
					  "got result object '%p', plugin '%s'",
					  pReturn,
					  it->second->m_name.c_str());
	}
	PyGILState_Release(state);
}

};
<|MERGE_RESOLUTION|>--- conflicted
+++ resolved
@@ -16,12 +16,7 @@
 #include <Python.h>
 #include <python_plugin_common_interface.h>
 
-<<<<<<< HEAD
-#define SHIM_SCRIPT_REL_PATH  "/python/fledge/plugins/common/shim/shim.py"
-#define SHIM_SCRIPT_NAME "shim"
-=======
 #define SHIM_SCRIPT_NAME "south_shim"
->>>>>>> 4deb754a
 
 using namespace std;
 
@@ -57,20 +52,11 @@
 
 	// Set plugin name, also for methods in common-plugin-interfaces/python
 	gPluginName = pluginName;
-<<<<<<< HEAD
 	// Get FLEDGE_ROOT dir
 	string fledgeRootDir(getenv("FLEDGE_ROOT"));
 
 	string path = fledgeRootDir + SHIM_SCRIPT_REL_PATH;
-	string name(SHIM_SCRIPT_NAME);
-=======
-
-	// Get FOGLAMP_ROOT dir
-	string foglampRootDir(getenv("FOGLAMP_ROOT"));
-
-	string path = foglampRootDir + SHIM_SCRIPT_REL_PATH;
 	string name(string(PLUGIN_TYPE_SOUTH) + string(SHIM_SCRIPT_POSTFIX));
->>>>>>> 4deb754a
 	
 	// Python 3.5  script name
 	std::size_t found = path.find_last_of("/");
@@ -105,13 +91,8 @@
 				   __FUNCTION__,
 				   __LINE__,
 				   shimLayerPath.c_str(),
-<<<<<<< HEAD
 				   fledgePythonDir.c_str(),
-				   gPluginName.c_str());
-=======
-				   foglampPythonDir.c_str(),
 				   pluginName);
->>>>>>> 4deb754a
 	
 	// Set Python path for embedded Python 3.5
 	// Get current sys.path - borrowed reference
