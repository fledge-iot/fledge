import asyncio
import json
import sys
import uuid

from unittest.mock import MagicMock, patch
import pytest
from aiohttp import web

from fledge.common.configuration_manager import ConfigurationManager
from fledge.common.storage_client.storage_client import StorageClientAsync
from fledge.common.web import middleware
from fledge.services.core import connect
from fledge.services.core import routes
from fledge.services.core import server
from fledge.services.core.scheduler.entities import ManualSchedule
from fledge.services.core.scheduler.scheduler import Scheduler

__author__ = "Ashish Jabble"
__copyright__ = "Copyright (c) 2022 Dianomic Systems Inc."
__license__ = "Apache 2.0"
__version__ = "${VERSION}"


async def mock_coro(*args, **kwargs):
    return None if len(args) == 0 else args[0]


@pytest.allure.feature("unit")
@pytest.allure.story("api", "script-management")
class TestScriptManagement:
    """ Automation script API tests
    """

    @pytest.fixture
    def client(self, loop, test_client):
        app = web.Application(loop=loop, middlewares=[middleware.optional_auth_middleware])
        routes.setup(app)
        return loop.run_until_complete(test_client(app))

    async def test_get_all_scripts(self, client):
        storage_client_mock = MagicMock(StorageClientAsync)
        result = {"count": 2, "rows": [
            {"name": "demoScript", "steps": [{"delay": {"order": 0, "duration": 9003}}], "acl": ""},
            {"name": "testScript", "steps": [{"write": {"order": 0, "speed": 420}}], "acl": "testACL"}]}
        payload = {"return": ["name", "steps", "acl"]}
        value = await mock_coro(result) if sys.version_info >= (3, 8) else asyncio.ensure_future(mock_coro(result))
        with patch.object(connect, 'get_storage_async', return_value=storage_client_mock):
            with patch.object(storage_client_mock, 'query_tbl_with_payload', return_value=value) as patch_query_tbl:
                resp = await client.get('/fledge/control/script')
                assert 200 == resp.status
                result = await resp.text()
                assert 'scripts' in result
            args, _ = patch_query_tbl.call_args
            assert 'control_script' == args[0]
            assert payload == json.loads(args[1])

    async def test_bad_get_script_by_name(self, client):
        script_name = 'blah'
        storage_client_mock = MagicMock(StorageClientAsync)
        result = {"count": 0, "rows": []}
        payload = {"return": ["name", "steps", "acl"], "where": {"column": "name", "condition": "=", "value": "blah"}}
        value = await mock_coro(result) if sys.version_info >= (3, 8) else asyncio.ensure_future(mock_coro(result))
        message = "Script with name {} is not found.".format(script_name)
        with patch.object(connect, 'get_storage_async', return_value=storage_client_mock):
            with patch.object(storage_client_mock, 'query_tbl_with_payload', return_value=value) as patch_query_tbl:
                resp = await client.get('/fledge/control/script/{}'.format(script_name))
                assert 404 == resp.status
                assert message == resp.reason
                result = await resp.text()
                json_response = json.loads(result)
                assert {"message": message} == json_response
            args, _ = patch_query_tbl.call_args
            assert 'control_script' == args[0]
            assert payload == json.loads(args[1])

    async def test_good_get_script_by_name(self, client):
        script_name = 'demoScript'
        storage_client_mock = MagicMock(StorageClientAsync)
        result = {"count": 1, "rows": [
            {"name": script_name, "steps": [{"delay": {"order": 0, "duration": 9003}}], "acl": ""}]}
        payload = {"return": ["name", "steps", "acl"], "where": {"column": "name", "condition": "=",
                                                                 "value": script_name}}
        value = await mock_coro(result) if sys.version_info >= (3, 8) else asyncio.ensure_future(mock_coro(result))
        with patch.object(connect, 'get_storage_async', return_value=storage_client_mock):
            with patch.object(storage_client_mock, 'query_tbl_with_payload', return_value=value) as patch_query_tbl:
                resp = await client.get('/fledge/control/script/{}'.format(script_name))
                assert 200 == resp.status
                result = await resp.text()
                json_response = json.loads(result)
                assert script_name == json_response['name']
            args, _ = patch_query_tbl.call_args
            assert 'control_script' == args[0]
            assert payload == json.loads(args[1])

    @pytest.mark.parametrize("payload, message", [
        ({}, "Script name is required."),
        ({"name": 1}, "Script name must be a string."),
        ({"name": ""}, "Script name cannot be empty."),
        ({"name": "test"}, "steps parameter is required."),
        ({"name": "test", "steps": 1}, "steps must be a list."),
        ({"name": "test", "steps": [], "acl": 1}, "ACL name must be a string."),
        ({"name": "test", "steps": [{"a": 1}]}, "a is an invalid step. Supported step types are ['configure', 'delay', "
                                                "'operation', 'script', 'write'] with case-sensitive."),
        ({"name": "test", "steps": [1, 2]}, "Steps should be in list of dictionaries."),
        ({"name": "test", "steps": [{"delay": 1}]}, "For delay step nested elements should be in dictionary."),
        ({"name": "test", "steps": [{"delay": {}}]}, "order key is missing for delay step."),
        ({"name": "test", "steps": [{"delay": {"order": "1"}}]}, "order should be an integer for delay step."),
        ({"name": "test", "steps": [{"delay": {"order": 1}, "write": {}}]}, "order key is missing for write step."),
        ({"name": "test", "steps": [{"delay": {"order": 1}, "write": {"order": "1"}}]},
         "order should be an integer for write step."),
        ({"name": "test", "steps": [{"delay": {"order": 1}, "write": {"order": 1}}]},
         "order with value 1 is also found in write. It should be unique for each step item.")
    ])
    async def test_bad_add_script(self, client, payload, message):
        resp = await client.post('/fledge/control/script', data=json.dumps(payload))
        assert 400 == resp.status
        assert message == resp.reason
        result = await resp.text()
        json_response = json.loads(result)
        assert {"message": message} == json_response

    async def test_duplicate_add_script(self, client):
        script_name = "test"
        request_payload = {"name": script_name, "steps": []}
        result = {"count": 1, "rows": [{"name": script_name, "steps": [{"write": {"order": 1, "speed": 420}}]}]}
        value = await mock_coro(result) if sys.version_info >= (3, 8) else asyncio.ensure_future(mock_coro(result))
        query_payload = {"return": ["name"], "where": {"column": "name", "condition": "=", "value": script_name}}
        message = "Script with name {} already exists.".format(script_name)
        storage_client_mock = MagicMock(StorageClientAsync)
        with patch.object(connect, 'get_storage_async', return_value=storage_client_mock):
            with patch.object(storage_client_mock, 'query_tbl_with_payload', return_value=value) as patch_query_tbl:
                resp = await client.post('/fledge/control/script', data=json.dumps(request_payload))
                assert 409 == resp.status
                assert message == resp.reason
                result = await resp.text()
                json_response = json.loads(result)
                assert {"message": message} == json_response
            args, _ = patch_query_tbl.call_args
            assert 'control_script' == args[0]
            assert query_payload == json.loads(args[1])

    async def test_bad_add_script_with_acl(self, client):
        script_name = "test"
        acl_name = "blah"
        request_payload = {"name": script_name, "steps": [], "acl": acl_name}
        script_result = {"count": 0, "rows": []}
        acl_result = {"count": 0, "rows": []}
        script_query_payload = {"return": ["name"], "where": {"column": "name", "condition": "=", "value": script_name}}
        acl_query_payload = {"return": ["name"], "where": {"column": "name", "condition": "=", "value": acl_name}}

        @asyncio.coroutine
        def q_result(*args):
            table = args[0]
            payload = args[1]
            if table == 'control_acl':
                assert acl_query_payload == json.loads(payload)
                return script_result
            elif table == 'control_script':
                assert script_query_payload == json.loads(payload)
                return acl_result
            else:
                return {}

        message = "ACL with name {} is not found.".format(acl_name)
        storage_client_mock = MagicMock(StorageClientAsync)
        with patch.object(connect, 'get_storage_async', return_value=storage_client_mock):
            with patch.object(storage_client_mock, 'query_tbl_with_payload', side_effect=q_result):
                resp = await client.post('/fledge/control/script', data=json.dumps(request_payload))
                assert 404 == resp.status
                assert message == resp.reason
                result = await resp.text()
                json_response = json.loads(result)
                assert {"message": message} == json_response

    async def test_good_add_script(self, client):
        script_name = "test"
        request_payload = {"name": script_name, "steps": []}
        result = {"count": 0, "rows": []}
        insert_result = {"response": "inserted", "rows_affected": 1}
        script_query_payload = {"return": ["name"], "where": {"column": "name", "condition": "=", "value": script_name}}
        if sys.version_info >= (3, 8):
            value = await mock_coro(result)
            insert_value = await mock_coro(insert_result)
        else:
            value = asyncio.ensure_future(mock_coro(result))
            insert_value = asyncio.ensure_future(mock_coro(insert_result))
        storage_client_mock = MagicMock(StorageClientAsync)
        with patch.object(connect, 'get_storage_async', return_value=storage_client_mock):
            with patch.object(storage_client_mock, 'query_tbl_with_payload', return_value=value) as query_tbl_patch:
                with patch.object(storage_client_mock, 'insert_into_tbl', return_value=insert_value
                                  ) as insert_tbl_patch:
                    resp = await client.post('/fledge/control/script', data=json.dumps(request_payload))
                    assert 200 == resp.status
                    result = await resp.text()
                    json_response = json.loads(result)
                    assert {'name': script_name, 'steps': []} == json_response
                args, _ = insert_tbl_patch.call_args_list[0]
                assert 'control_script' == args[0]
                expected = json.loads(args[1])
                assert {'name': script_name, 'steps': '[]'} == expected
            args, _ = query_tbl_patch.call_args_list[0]
            assert 'control_script' == args[0]
            expected = json.loads(args[1])
            assert script_query_payload == expected

    async def test_good_add_script_with_acl(self, client):
        script_name = "test"
        acl_name = "blah"
        request_payload = {"name": script_name, "steps": [], "acl": acl_name}
        script_result = {"count": 0, "rows": []}
        acl_result = {"count": 1, "rows": [{"name": acl_name, "service": [], "url": []}]}
        insert_result = {"response": "inserted", "rows_affected": 1}
        script_query_payload = {"return": ["name"], "where": {"column": "name", "condition": "=", "value": script_name}}
        acl_query_payload = {"return": ["name"], "where": {"column": "name", "condition": "=", "value": acl_name}}
        insert_value = await mock_coro(insert_result) if sys.version_info >= (3, 8) else \
            asyncio.ensure_future(mock_coro(insert_result))

        @asyncio.coroutine
        def q_result(*args):
            table = args[0]
            payload = args[1]
            if table == 'control_acl':
                assert acl_query_payload == json.loads(payload)
                return acl_result
            elif table == 'control_script':
                assert script_query_payload == json.loads(payload)
                return script_result
            else:
                return {}

        storage_client_mock = MagicMock(StorageClientAsync)
        with patch.object(connect, 'get_storage_async', return_value=storage_client_mock):
            with patch.object(storage_client_mock, 'query_tbl_with_payload', side_effect=q_result):
                with patch.object(storage_client_mock, 'insert_into_tbl', return_value=insert_value
                                  ) as insert_tbl_patch:
                    resp = await client.post('/fledge/control/script', data=json.dumps(request_payload))
                    assert 200 == resp.status
                    result = await resp.text()
                    json_response = json.loads(result)
                    assert {'acl': acl_name, 'name': script_name, 'steps': []} == json_response
                insert_args, _ = insert_tbl_patch.call_args_list[0]
                assert 'control_script' == insert_args[0]
                expected = json.loads(insert_args[1])
                assert {'name': script_name, 'steps': '[]', 'acl': acl_name} == expected

    @pytest.mark.parametrize("payload, message", [
        ({}, "Nothing to update for the given payload."),
        ({"steps": 1}, "steps must be a list."),
        ({"acl": 1}, "ACL must be a string."),
        ({"steps": [{"a": 1}]}, "a is an invalid step. Supported step types are "
                                "['configure', 'delay', 'operation', 'script', 'write'] with case-sensitive."),
        ({"steps": [1, 2]}, "Steps should be in list of dictionaries."),
        ({"steps": [{"delay": 1}]}, "For delay step nested elements should be in dictionary."),
        ({"steps": [{"delay": {}}]}, "order key is missing for delay step."),
        ({"steps": [{"delay": {"order": "1"}}]}, "order should be an integer for delay step."),
        ({"steps": [{"delay": {"order": 1}, "write": {}}]}, "order key is missing for write step."),
        ({"steps": [{"delay": {"order": 1}, "write": {"order": "1"}}]},
         "order should be an integer for write step."),
        ({"steps": [{"delay": {"order": 1}, "write": {"order": 1}}]},
         "order with value 1 is also found in write. It should be unique for each step item.")
    ])
    async def test_bad_update_script(self, client, payload, message):
        script_name = "testScript"
        resp = await client.put('/fledge/control/script/{}'.format(script_name), data=json.dumps(payload))
        assert 400 == resp.status
        assert message == resp.reason
        result = await resp.text()
        json_response = json.loads(result)
        assert {"message": message} == json_response

    async def test_update_script_not_found(self, client):
        script_name = "test"
        req_payload = {"steps": []}
        result = {"count": 0, "rows": []}
        value = await mock_coro(result) if sys.version_info >= (3, 8) else asyncio.ensure_future(mock_coro(result))
        query_payload = {"return": ["name"], "where": {"column": "name", "condition": "=", "value": script_name}}
        message = "No such {} script found.".format(script_name)
        storage_client_mock = MagicMock(StorageClientAsync)
        with patch.object(connect, 'get_storage_async', return_value=storage_client_mock):
            with patch.object(storage_client_mock, 'query_tbl_with_payload', return_value=value) as query_tbl_patch:
                resp = await client.put('/fledge/control/script/{}'.format(script_name), data=json.dumps(req_payload))
                assert 404 == resp.status
                assert message == resp.reason
                result = await resp.text()
                json_response = json.loads(result)
                assert {"message": message} == json_response
            args, _ = query_tbl_patch.call_args
            assert 'control_script' == args[0]
            assert query_payload == json.loads(args[1])

    async def test_update_script_when_acl_not_found(self, client):
        script_name = "test"
        acl_name = "blah"
        payload = {"steps": [{"write": {"order": 1, "speed": 420}}], "acl": acl_name}
        script_result = {"count": 1, "rows": [{"name": script_name, "steps": [{"write": {"order": 1, "speed": 420}}]}]}
        script_query_payload = {"return": ["name"], "where": {"column": "name", "condition": "=", "value": script_name}}
        acl_query_payload = {"return": ["name"], "where": {"column": "name", "condition": "=", "value": acl_name}}
        acl_result = {"count": 0, "rows": []}

        @asyncio.coroutine
        def q_result(*args):
            table = args[0]
            if table == 'control_acl':
                assert acl_query_payload == json.loads(args[1])
                return acl_result
            elif table == 'control_script':
                assert script_query_payload == json.loads(args[1])
                return script_result
            else:
                return {}

        storage_client_mock = MagicMock(StorageClientAsync)
        with patch.object(connect, 'get_storage_async', return_value=storage_client_mock):
            with patch.object(storage_client_mock, 'query_tbl_with_payload', side_effect=q_result):
                resp = await client.put('/fledge/control/script/{}'.format(script_name), data=json.dumps(payload))
                assert 404 == resp.status
                result = await resp.text()
                json_response = json.loads(result)
                assert {"message": "ACL with name {} is not found.".format(acl_name)} == json_response

    @pytest.mark.parametrize("payload", [
        {"steps": []},
        {"steps": [], "acl": ""},
        {"steps": [], "acl": "testACL"}
    ])
    async def test_update_script(self, client, payload):
        script_name = "test"
        acl_name = "testACL"
        script_result = {"count": 1, "rows": [{"name": script_name, "steps": [{"write": {"order": 1, "speed": 420}}]}]}
        update_result = {"response": "updated", "rows_affected": 1}
        steps_payload = payload["steps"]
        update_value = await mock_coro(update_result) if sys.version_info >= (3, 8) else \
            asyncio.ensure_future(mock_coro(update_result))
        script_query_payload = {"return": ["name"], "where": {"column": "name", "condition": "=", "value": script_name}}
        acl_query_payload = {"return": ["name"], "where": {"column": "name", "condition": "=", "value": acl_name}}
        acl_result = {"count": 1, "rows": [{"name": acl_name, "service": [], "url": []}]}

        @asyncio.coroutine
        def q_result(*args):
            table = args[0]
            if table == 'control_acl':
                assert acl_query_payload == json.loads(args[1])
                return acl_result
            elif table == 'control_script':
                assert script_query_payload == json.loads(args[1])
                return script_result
            else:
                return {}

        storage_client_mock = MagicMock(StorageClientAsync)
        with patch.object(connect, 'get_storage_async', return_value=storage_client_mock):
            with patch.object(storage_client_mock, 'query_tbl_with_payload', side_effect=q_result):
                with patch.object(storage_client_mock, 'update_tbl', return_value=update_value) as patch_update_tbl:
                    resp = await client.put('/fledge/control/script/{}'.format(script_name), data=json.dumps(payload))
                    assert 200 == resp.status
                    result = await resp.text()
                    json_response = json.loads(result)
                    assert {"message": "Control script {} updated successfully.".format(script_name)} == json_response
                update_args, _ = patch_update_tbl.call_args
                assert 'control_script' == update_args[0]
                update_payload = {"values": payload, "where": {"column": "name", "condition": "=",
                                                               "value": script_name}}
                update_payload["values"]["steps"] = str(steps_payload)
                assert update_payload == json.loads(update_args[1])

    async def test_delete_script_not_found(self, client):
        script_name = "test"
        req_payload = {"steps": []}
        result = {"count": 0, "rows": []}
        value = await mock_coro(result) if sys.version_info >= (3, 8) else asyncio.ensure_future(mock_coro(result))
        query_payload = {"return": ["name"], "where": {"column": "name", "condition": "=", "value": script_name}}
        message = "No such {} script found.".format(script_name)
        storage_client_mock = MagicMock(StorageClientAsync)
        with patch.object(connect, 'get_storage_async', return_value=storage_client_mock):
            with patch.object(storage_client_mock, 'query_tbl_with_payload', return_value=value) as query_tbl_patch:
                resp = await client.delete('/fledge/control/script/{}'.format(script_name),
                                           data=json.dumps(req_payload))
                assert 404 == resp.status
                assert message == resp.reason
                result = await resp.text()
                json_response = json.loads(result)
                assert {"message": message} == json_response
            args, _ = query_tbl_patch.call_args
            assert 'control_script' == args[0]
            assert query_payload == json.loads(args[1])

    async def test_delete_script_along_with_category_and_schedule(self, client):

        async def mock_schedule():
            schedule = ManualSchedule()
            schedule.repeat = None
            schedule.time = None
            schedule.day = None
            schedule.schedule_id = schedule_id
            schedule.exclusive = True
            schedule.enabled = True
            schedule.name = script_name
            schedule.process_name = "automation_script"
            return [schedule]

        script_name = 'demoScript'
        schedule_id = "0c6fbbfd-8b36-4d6d-8fcb-5389436aa0fe"
        server.Server.scheduler = Scheduler(None, None)
        storage_client_mock = MagicMock(StorageClientAsync)
        c_mgr = ConfigurationManager(storage_client_mock)
        result = {"count": 0, "rows": [
            {"name": script_name, "steps": [{"delay": {"order": 0, "duration": 9003}}], "acl": ""}]}
        payload = {"return": ["name"], "where": {"column": "name", "condition": "=", "value": script_name}}
        delete_payload = {"where": {"column": "name", "condition": "=", "value": script_name}}
        delete_result = {"response": "deleted", "rows_affected": 1}
        disable_sch_result = (True, "Schedule successfully disabled")
        delete_sch_result = (True, 'Schedule deleted successfully.')
        message = '{} script deleted successfully.'.format(script_name)
        if sys.version_info >= (3, 8):
            value = await mock_coro(result)
            del_value = await mock_coro(delete_result)
            del_cat_and_child = await mock_coro(delete_result)
            get_sch = await mock_schedule()
            disable_sch = await mock_coro(disable_sch_result)
            delete_sch = await mock_coro(delete_sch_result)
        else:
            value = asyncio.ensure_future(mock_coro(result))
            del_value = asyncio.ensure_future(mock_coro(delete_result))
            del_cat_and_child = asyncio.ensure_future(mock_coro(delete_result))
            get_sch = asyncio.ensure_future(mock_schedule())
            disable_sch = asyncio.ensure_future(mock_coro(disable_sch_result))
            delete_sch = asyncio.ensure_future(mock_coro(delete_sch_result))
        with patch.object(connect, 'get_storage_async', return_value=storage_client_mock):
            with patch.object(c_mgr, 'delete_category_and_children_recursively',
                              return_value=del_cat_and_child) as patch_delete_cat_and_child:
                with patch.object(server.Server.scheduler, 'get_schedules',
                                  return_value=get_sch) as patch_get_schedules:
                    with patch.object(server.Server.scheduler, 'disable_schedule',
                                      return_value=disable_sch) as patch_disable_sch:
                        with patch.object(server.Server.scheduler, 'delete_schedule',
                                          return_value=delete_sch) as patch_delete_sch:
                            with patch.object(storage_client_mock, 'query_tbl_with_payload',
                                              return_value=value) as patch_query_tbl:
                                with patch.object(storage_client_mock, 'delete_from_tbl',
                                                  return_value=del_value) as patch_delete_tbl:
                                    resp = await client.delete('/fledge/control/script/{}'.format(script_name))
                                    assert 200 == resp.status
                                    result = await resp.text()
                                    json_response = json.loads(result)
                                    assert {'message': message} == json_response
                                delete_args, _ = patch_delete_tbl.call_args
                                assert 'control_script' == delete_args[0]
                                assert delete_payload == json.loads(delete_args[1])
                            args, _ = patch_query_tbl.call_args
                            assert 'control_script' == args[0]
                            assert payload == json.loads(args[1])
                        patch_delete_sch.assert_called_once_with(uuid.UUID(schedule_id))
                    patch_disable_sch.assert_called_once_with(uuid.UUID(schedule_id))
                patch_get_schedules.assert_called_once_with()
            patch_delete_cat_and_child.assert_called_once_with(script_name)

    async def test_delete_script(self, client):
        script_name = 'demoScript'
        storage_client_mock = MagicMock(StorageClientAsync)
<<<<<<< HEAD
        c_mgr = ConfigurationManager(storage_client_mock)
        result = {"count": 0, "rows": [
=======
        result = {"count": 1, "rows": [
>>>>>>> c3fb0c31
            {"name": script_name, "steps": [{"delay": {"order": 0, "duration": 9003}}], "acl": ""}]}
        payload = {"return": ["name"], "where": {"column": "name", "condition": "=", "value": script_name}}
        delete_payload = {"where": {"column": "name", "condition": "=", "value": script_name}}
        delete_result = {"response": "deleted", "rows_affected": 1}
        if sys.version_info >= (3, 8):
            value = await mock_coro(result)
            del_value = await mock_coro(delete_result)
        else:
            value = asyncio.ensure_future(mock_coro(result))
            del_value = asyncio.ensure_future(mock_coro(delete_result))
        with patch.object(connect, 'get_storage_async', return_value=storage_client_mock):
            with patch.object(c_mgr, 'delete_category_and_children_recursively', side_effect=Exception):
                with patch.object(storage_client_mock, 'query_tbl_with_payload',
                                  return_value=value) as patch_query_tbl:
                    with patch.object(storage_client_mock, 'delete_from_tbl',
                                      return_value=del_value) as patch_delete_tbl:
                        resp = await client.delete('/fledge/control/script/{}'.format(script_name))
                        assert 200 == resp.status
                        result = await resp.text()
                        json_response = json.loads(result)
                        assert {'message': '{} script deleted successfully.'.format(script_name)} == json_response
                    delete_args, _ = patch_delete_tbl.call_args
                    assert 'control_script' == delete_args[0]
                    assert delete_payload == json.loads(delete_args[1])
                args, _ = patch_query_tbl.call_args
                assert 'control_script' == args[0]
                assert payload == json.loads(args[1])

    @pytest.mark.parametrize("payload, message", [
        ({}, "parameters field is required."),
        ({"parameters": 1}, "parameters must be a dictionary."),
        ({"parameters": {}}, "parameters cannot be an empty."),
    ])
    async def test_bad_schedule_script_with_parameters(self, client, payload, message):
        resp = await client.post('/fledge/control/script/{}/schedule', data=json.dumps(payload))
        assert 400 == resp.status
        assert message == resp.reason
        result = await resp.text()
        json_response = json.loads(result)
        assert {"message": message} == json_response

    @pytest.mark.parametrize("code, message, get_script_result, payload", [
        (404, "Script with name test is not found.", {"count": 0, "rows": []}, None),
        (400, "write steps KV pair is missing for test script.", {"count": 1, "rows": [
            {"name": "test", "steps": [{"delay": {"order": 0, "duration": 9003}}]}]}, {"parameters": {"foobar": 1}}),
        (404, "foo param is not found in write steps for test script.", {"count": 1, "rows": [
            {"name": "test", "steps": [{"write": {"order": 0, "service": "rand",
                                                  "values": {"random": "49", "sine": "$foobar$"}}}]}]},
         {"parameters": {"foo": 1}}),
        (404, "foo param is not found in write steps for test script.", {"count": 1, "rows": [
            {"name": "test", "steps": [{"delay": {"order": 0, "duration": 9003}},
                                       {"write": {"order": 0, "service": "rand", "values": {
                                           "random": "49", "sine": "$foobar$"}}}]}]},
         {"parameters": {"foo": 1}}),
        (404, "bar param is not found in write steps for test script.", {"count": 1, "rows": [
            {"name": "test", "steps": [{"delay": {"order": 0, "duration": 9003}},
                                       {"write": {"order": 0, "service": "rand", "values": {
                                           "random": "$foo$", "sine": "$foobar$"}}}]}]},
         {"parameters": {"foo": 1, "bar": "blah"}})
    ])
    async def test_schedule_script_not_found(self, client, code, message, get_script_result, payload):
        script_name = "test"
        value = await mock_coro(get_script_result) if sys.version_info >= (3, 8) else \
            asyncio.ensure_future(mock_coro(get_script_result))
        query_payload = {"return": ["name", "steps", "acl"], "where": {"column": "name", "condition": "=",
                                                                       "value": script_name}}
        storage_client_mock = MagicMock(StorageClientAsync)
        with patch.object(connect, 'get_storage_async', return_value=storage_client_mock):
            with patch.object(storage_client_mock, 'query_tbl_with_payload', return_value=value) as query_tbl_patch:
                resp = await client.post('/fledge/control/script/{}/schedule'.format(script_name),
                                         data=json.dumps(payload))
                assert code == resp.status
                assert message == resp.reason
                result = await resp.text()
                json_response = json.loads(result)
                assert {"message": message} == json_response
            args, _ = query_tbl_patch.call_args
            assert 'control_script' == args[0]
            assert query_payload == json.loads(args[1])

    async def test_schedule_found_for_configuration_script(self, client):
        script_name = 'demoScript'
        result = {"count": 1, "rows": [{"name": script_name, "steps": [
            {"write": {"order": 0, "service": "sine", "values": {"sinusoid": "1.2"}}}], "acl": ""}]}
        server.Server.scheduler = Scheduler(None, None)

        async def mock_schedule():
            schedules = []
            schedule = ManualSchedule()
            schedule.repeat = None
            schedule.time = None
            schedule.day = None
            schedule.schedule_id = "0c6fbbfd-8b36-4d6d-8fcb-5389436aa0fe"
            schedule.exclusive = True
            schedule.enabled = True
            schedule.name = script_name
            schedule.process_name = "automation_script"
            schedules.append(schedule)
            return schedules

        if sys.version_info >= (3, 8):
            value = await mock_coro(result)
            get_sch = await mock_schedule()
        else:
            value = asyncio.ensure_future(mock_coro(result))
            get_sch = asyncio.ensure_future(mock_schedule())

        query_payload = {"return": ["name", "steps", "acl"], "where": {"column": "name", "condition": "=",
                                                                       "value": script_name}}
        message = "{} schedule already exists.".format(script_name)
        storage_client_mock = MagicMock(StorageClientAsync)
        with patch.object(connect, 'get_storage_async', return_value=storage_client_mock):
            with patch.object(storage_client_mock, 'query_tbl_with_payload', return_value=value) as patch_query_tbl:
                with patch.object(server.Server.scheduler, 'get_schedules',
                                  return_value=get_sch) as patch_get_schedules:
                    resp = await client.post('/fledge/control/script/{}/schedule'.format(script_name))
                    assert 400 == resp.status
                    result = await resp.text()
                    json_response = json.loads(result)
                    assert {"message": message} == json_response
                patch_get_schedules.assert_called_once_with()
            args, _ = patch_query_tbl.call_args
            assert 'control_script' == args[0]
            assert query_payload == json.loads(args[1])

    async def test_schedule_configuration_for_script(self, client):
        script_name = 'demoScript'
        result = {"count": 1, "rows": [{"name": script_name, "steps": [
            {"write": {"order": 0, "service": "sine", "values": {"sinusoid": "1.2"}}}], "acl": ""}]}
        cat_child_result = {'children': ['dispatcherAdvanced', script_name]}
        server.Server.scheduler = Scheduler(None, None)

        async def mock_schedule():
            schedules = []
            schedule = ManualSchedule()
            schedule.repeat = None
            schedule.time = None
            schedule.day = None
            schedule.schedule_id = "0c6fbbfd-8b36-4d6d-8fcb-5389436aa0fe"
            schedule.exclusive = True
            schedule.enabled = True
            schedule.name = "foo"
            schedule.process_name = "automation_script"
            schedules.append(schedule)
            return schedules

        if sys.version_info >= (3, 8):
            value = await mock_coro(result)
            sch = await mock_coro("")
            queue = await mock_coro(True)
            cat = await mock_coro(None)
            child = await mock_coro(cat_child_result)
            get_sch = await mock_schedule()
        else:
            value = asyncio.ensure_future(mock_coro(result))
            sch = asyncio.ensure_future(mock_coro(""))
            queue = asyncio.ensure_future(mock_coro(True))
            cat = asyncio.ensure_future(mock_coro(None))
            child = asyncio.ensure_future(mock_coro(cat_child_result))
            get_sch = asyncio.ensure_future(mock_schedule())

        query_payload = {"return": ["name", "steps", "acl"], "where": {"column": "name", "condition": "=",
                                                                       "value": script_name}}
        message = "Schedule and configuration is created for an automation script with name {}".format(script_name)
        storage_client_mock = MagicMock(StorageClientAsync)
        c_mgr = ConfigurationManager(storage_client_mock)
        with patch.object(connect, 'get_storage_async', return_value=storage_client_mock):
            with patch.object(storage_client_mock, 'query_tbl_with_payload', return_value=value) as patch_query_tbl:
                with patch.object(server.Server.scheduler, 'get_schedules',
                                  return_value=get_sch) as patch_get_schedules:
                    with patch.object(server.Server.scheduler, 'save_schedule',
                                      return_value=sch) as patch_save_schedule:
                        with patch.object(server.Server.scheduler, 'queue_task',
                                          return_value=queue) as patch_queue_task:
                            with patch.object(c_mgr, 'create_category', return_value=cat) as patch_create_cat:
                                with patch.object(c_mgr, 'create_child_category',
                                                  return_value=child) as patch_create_child_cat:
                                    resp = await client.post('/fledge/control/script/{}/schedule'.format(script_name))
                                    assert 200 == resp.status
                                    result = await resp.text()
                                    json_response = json.loads(result)
                                    assert {"message": message} == json_response
                                patch_create_child_cat.assert_called_once_with('dispatcher', [script_name])
                            assert 1 == patch_create_cat.call_count
                        patch_queue_task.assert_called_once_with(None)
                    patch_save_schedule.assert_called_once()
                patch_get_schedules.assert_called_once_with()
            args, _ = patch_query_tbl.call_args
            assert 'control_script' == args[0]
            assert query_payload == json.loads(args[1])<|MERGE_RESOLUTION|>--- conflicted
+++ resolved
@@ -458,12 +458,8 @@
     async def test_delete_script(self, client):
         script_name = 'demoScript'
         storage_client_mock = MagicMock(StorageClientAsync)
-<<<<<<< HEAD
         c_mgr = ConfigurationManager(storage_client_mock)
         result = {"count": 0, "rows": [
-=======
-        result = {"count": 1, "rows": [
->>>>>>> c3fb0c31
             {"name": script_name, "steps": [{"delay": {"order": 0, "duration": 9003}}], "acl": ""}]}
         payload = {"return": ["name"], "where": {"column": "name", "condition": "=", "value": script_name}}
         delete_payload = {"where": {"column": "name", "condition": "=", "value": script_name}}
