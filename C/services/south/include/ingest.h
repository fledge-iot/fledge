--- conflicted
+++ resolved
@@ -241,18 +241,15 @@
 	PerformanceMonitor		*m_performance;
 	std::mutex			m_useDataMutex;
 	IngestRate			*m_ingestRate;
-<<<<<<< HEAD
+	std::mutex			m_isolateMutex;
+	bool				m_isolate;
+	bool				m_debuggerAttached;
+	unsigned int 			m_debuggerBufferSize;
 	std::atomic<ServiceBufferingType>			m_serviceBufferingType;
 	std::atomic<unsigned int>			m_serviceBufferSize;
 	std::atomic<DiscardPolicy>			m_discardPolicy;
 	bool m_resourceGovernorActive{false}; // Tracks if the resource governor is active
 	time_t m_lastFidelityReductionTimestamp{0}; // Used for "Reduce Fidelity"
-=======
-	std::mutex			m_isolateMutex;
-	bool				m_isolate;
-	bool				m_debuggerAttached;
-	unsigned int 			m_debuggerBufferSize;
->>>>>>> 4a7b44c2
 };
 
 #endif