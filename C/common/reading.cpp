--- conflicted
+++ resolved
@@ -419,7 +419,7 @@
 		sscanf(ptr, "%02d:%02d", &h, &m);
 		ts->tv_sec += sign * ((3600 * h) + (60 * m));
 	}
-<<<<<<< HEAD
+
 }
 
 /**
@@ -455,7 +455,4 @@
 		rval += str[i];
 	}
 	return rval;
-=======
-
->>>>>>> 3cb55030
 }