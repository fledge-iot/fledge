--- conflicted
+++ resolved
@@ -119,11 +119,8 @@
 
 	Logger::getLogger()->debug("plugin_reconfigure with %s", config.c_str());
 
-<<<<<<< HEAD
-    PyObject *config_dict = json_loads(config.c_str());
-=======
 	PyObject *config_dict = json_loads(config.c_str());
->>>>>>> bdcf280a
+
 
 	// Call Python method passing an object and JSON config dict
 	PyObject* pReturn = PyObject_CallFunction(pFunc,
@@ -182,11 +179,8 @@
  */
 void filter_plugin_ingest_fn(PLUGIN_HANDLE handle, READINGSET *data)
 {
-<<<<<<< HEAD
-    if (!handle)
-=======
 	if (!handle)
->>>>>>> bdcf280a
+
 	{
 		Logger::getLogger()->fatal("plugin_handle: filter_plugin_ingest_fn(): "
 					   "handle is NULL");
@@ -251,11 +245,9 @@
 						      elem != readings->end();
 						      ++elem)
 	{
-<<<<<<< HEAD
-        // Logger::getLogger()->debug("Reading %d: %s", i++, (*elem)->toJSON().c_str());
-=======
+
 		// Logger::getLogger()->debug("Reading %d: %s", i++, (*elem)->toJSON().c_str());
->>>>>>> bdcf280a
+
 		AssetTracker* atr = AssetTracker::getAssetTracker();
 		if (atr)
 		{
@@ -265,24 +257,13 @@
 		}
 	}
 
-<<<<<<< HEAD
-    Logger::getLogger()->debug("C2Py: filter_plugin_ingest_fn():L%d: data->getCount()=%d", __LINE__, data->getCount());
-
-	// Create a readingList of readings to be filtered
-	PythonReadingSet *pyReadingSet = (PythonReadingSet *) data;
-    PyObject* readingsList = pyReadingSet->toPython();
-    
-    PyObject* objectsRepresentation = PyObject_Repr(readingsList);
-    const char* s = PyUnicode_AsUTF8(objectsRepresentation);
-    Logger::getLogger()->debug("C2Py: filter_plugin_ingest_fn():L%d: readingsList=%s", __LINE__, s);
-    Py_CLEAR(objectsRepresentation);
-=======
+
 	Logger::getLogger()->debug("C2Py: filter_plugin_ingest_fn():L%d: data->getCount()=%d", __LINE__, data->getCount());
 
 	// Create a readingList of readings to be filtered
 	PythonReadingSet *pyReadingSet = (PythonReadingSet *) data;
 	PyObject* readingsList = pyReadingSet->toPython();
->>>>>>> bdcf280a
+
 
 	PyObject* pReturn = PyObject_CallFunction(pFunc,
 						  "OO",
@@ -334,11 +315,9 @@
 	// Get pluginName
 	string pName = config->getValue("plugin");
 
-<<<<<<< HEAD
-    Logger::getLogger()->info("filter_plugin_init_fn(): pName=%s", pName.c_str());
-=======
+
 	Logger::getLogger()->info("filter_plugin_init_fn(): pName=%s", pName.c_str());
->>>>>>> bdcf280a
+
 
 	if (!pythonModules)
 	{
@@ -356,11 +335,9 @@
 	// Check whether plugin pName has been already loaded
 	for (auto h = pythonHandles->begin();
                   h != pythonHandles->end(); ++h)
-<<<<<<< HEAD
-    {
-=======
-	{
->>>>>>> bdcf280a
+
+	{
+
 		if (h->second->m_name.compare(pName) == 0)
 		{
 			Logger::getLogger()->info("filter_plugin_init_fn: already loaded "
@@ -401,11 +378,8 @@
 		}
 		else
 		{
-<<<<<<< HEAD
-            Logger::getLogger()->info("plugin_handle: filter_plugin_init(): "
-=======
+
 			Logger::getLogger()->info("plugin_handle: filter_plugin_init(): "
->>>>>>> bdcf280a
 						   "pModule FOUND for plugin '%s': ",
 						   pName.c_str());
             
@@ -413,11 +387,8 @@
 			{
 				// Just use current loaded module: no load or re-load action
 				module = it->second;
-<<<<<<< HEAD
-                Logger::getLogger()->info("plugin_handle: filter_plugin_init(): "
-=======
+
 				Logger::getLogger()->info("plugin_handle: filter_plugin_init(): "
->>>>>>> bdcf280a
 						   "module set to PythonModule object @ address %p",
 						   module);
 
@@ -434,11 +405,8 @@
 		}
 	}
 
-<<<<<<< HEAD
-    Logger::getLogger()->info("filter_plugin_init_fn: loadModule=%s, reloadModule=%s", 
-=======
+
 	Logger::getLogger()->info("filter_plugin_init_fn: loadModule=%s, reloadModule=%s", 
->>>>>>> bdcf280a
                                 loadModule?"TRUE":"FALSE", reloadModule?"TRUE":"FALSE");
     
 	// Acquire GIL
@@ -450,11 +418,8 @@
 		string fledgePythonDir;
 
 		string fledgeRootDir(getenv("FLEDGE_ROOT"));
-<<<<<<< HEAD
-    	fledgePythonDir = fledgeRootDir + "/python";
-=======
+
 		fledgePythonDir = fledgeRootDir + "/python";
->>>>>>> bdcf280a
 
 		// Set Python path for embedded Python 3.x
 		// Get current sys.path - borrowed reference
@@ -530,47 +495,23 @@
 				   module->m_tState,
 				   config->itemsToJSON().c_str());
 
-<<<<<<< HEAD
-    PyObject *config_dict = json_loads(config->itemsToJSON().c_str());
-        
-    // Call Python method passing an object
-    PyObject* ingest_fn = PyCapsule_New((void *)output, NULL, NULL);
-    PyObject* ingest_ref = PyCapsule_New((void *)outHandle, NULL, NULL);
-    PyObject* pReturn = PyObject_CallMethod(module->m_module,
-=======
+
 	PyObject *config_dict = json_loads(config->itemsToJSON().c_str());
         
 	// Call Python method passing an object
 	PyObject* ingest_fn = PyCapsule_New((void *)output, NULL, NULL);
 	PyObject* ingest_ref = PyCapsule_New((void *)outHandle, NULL, NULL);
 	PyObject* pReturn = PyObject_CallMethod(module->m_module,
->>>>>>> bdcf280a
 					"plugin_init",
 					"OOO",
 					config_dict,
 					ingest_ref,
 					ingest_fn);
 
-<<<<<<< HEAD
-    Py_CLEAR(ingest_ref);
-    Py_CLEAR(ingest_fn);
-
-    // Handle returned data
-    if (!pReturn)
-    {
-            Logger::getLogger()->error("Called python script method plugin_init "
-                                       ": error while getting result object, plugin '%s'",
-                                       pName.c_str());
-            logErrorMessage();
-    }
-    else
-    {
-            Logger::getLogger()->info("plugin_handle: filter_plugin_init(): "
-                                       "got result object '%p', plugin '%s'",
-                                       pReturn,
-                                       pName.c_str());
-    }
-=======
+ 
+
+           
+
 	Py_CLEAR(ingest_ref);
 	Py_CLEAR(ingest_fn);
 
@@ -589,7 +530,7 @@
                                        pReturn,
                                        pName.c_str());
 	}
->>>>>>> bdcf280a
+
 
 	// Add the handle to handles map as key, PythonModule object as value
 	std::pair<std::map<PLUGIN_HANDLE, PythonModule*>::iterator, bool> ret;
@@ -652,13 +593,11 @@
 	string fledgeRootDir(getenv("FLEDGE_ROOT"));
 	fledgePythonDir = fledgeRootDir + "/python";
     
-<<<<<<< HEAD
-    string filtersRootPath = fledgePythonDir + string(R"(/fledge/plugins/filter/)") + string(pluginName);
-    Logger::getLogger()->info("%s:%d:, filtersRootPath=%s", __FUNCTION__, __LINE__, filtersRootPath.c_str());
-=======
+
+
 	string filtersRootPath = fledgePythonDir + string(R"(/fledge/plugins/filter/)") + string(pluginName);
 	Logger::getLogger()->info("%s:%d:, filtersRootPath=%s", __FUNCTION__, __LINE__, filtersRootPath.c_str());
->>>>>>> bdcf280a
+
     
 	PythonRuntime::getPythonRuntime();
     
@@ -678,11 +617,9 @@
 	PyList_Append(sysPath, PyUnicode_FromString((char *) filtersRootPath.c_str()));
 	PyList_Append(sysPath, PyUnicode_FromString((char *) fledgePythonDir.c_str()));
 
-<<<<<<< HEAD
-    // Set sys.argv for embedded Python 3.5
-=======
+
 	// Set sys.argv for embedded Python 3.5
->>>>>>> bdcf280a
+
 	int argc = 2;
 	wchar_t* argv[2];
 	argv[0] = Py_DecodeLocale("", NULL);
@@ -691,11 +628,9 @@
 
 	// 2) Import Python script
 	PyObject *pModule = PyImport_ImportModule(pluginName);
-<<<<<<< HEAD
-    Logger::getLogger()->info("%s:%d: pluginName=%s, pModule=%p", __FUNCTION__, __LINE__, pluginName, pModule);
-=======
+
 	Logger::getLogger()->info("%s:%d: pluginName=%s, pModule=%p", __FUNCTION__, __LINE__, pluginName, pModule);
->>>>>>> bdcf280a
+
 
 	// Check whether the Python module has been imported
 	if (!pModule)
@@ -725,11 +660,9 @@
 							  NULL)) == NULL)
 			{
 				// Release lock
-<<<<<<< HEAD
-                PyGILState_Release(state);
-=======
+
 				PyGILState_Release(state);
->>>>>>> bdcf280a
+
 
 				Logger::getLogger()->fatal("plugin_handle: filter_plugin_init(): "
 							   "failed to create Python module "
@@ -741,11 +674,8 @@
 
 			ret = pythonModules->insert(pair<string, PythonModule*>
 				(string(pluginName), newModule));
-<<<<<<< HEAD
-            Logger::getLogger()->info("%s:%d: Added pair to pythonModules: <%s, %p>", 
-=======
+
 			Logger::getLogger()->info("%s:%d: Added pair to pythonModules: <%s, %p>", 
->>>>>>> bdcf280a
                                         __FUNCTION__, __LINE__, pluginName, newModule);
 		}
 
