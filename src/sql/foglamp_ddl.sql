--- conflicted
+++ resolved
@@ -591,11 +591,7 @@
        key         character(10)               NOT NULL COLLATE pg_catalog."default", -- Primary key, all uppercase
        description character varying(255)      NOT NULL,                              -- Description, in plan text
        value       bigint                      NOT NULL DEFAULT 0,                    -- Integer value, the statistics
-<<<<<<< HEAD
-       previous_value bigint NOT NULL DEFAULT 0,                                          -- updated by collector only
-=======
        previous_value       bigint             NOT NULL DEFAULT 0,                    -- Integer value, the prev stat to be updated by metrics collector
->>>>>>> 7e19f0a1
        ts          timestamp(6) with time zone NOT NULL DEFAULT now(),                -- Timestamp, updated at every change
        CONSTRAINT statistics_pkey PRIMARY KEY (key)
             USING INDEX TABLESPACE foglamp )
